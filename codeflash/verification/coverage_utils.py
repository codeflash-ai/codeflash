from __future__ import annotations

import json
from typing import TYPE_CHECKING, Any, Union

import sentry_sdk
from coverage.exceptions import NoDataError

from codeflash.cli_cmds.console import logger
from codeflash.code_utils.coverage_utils import (
    build_fully_qualified_name,
    extract_dependent_function,
    generate_candidates,
)
from codeflash.models.models import CoverageData, CoverageStatus, FunctionCoverage

if TYPE_CHECKING:
    from collections.abc import Collection
    from pathlib import Path

    from codeflash.models.models import CodeOptimizationContext


class CoverageUtils:
    """Coverage utils class for interfacing with Coverage."""

    @staticmethod
    def load_from_sqlite_database(
        database_path: Path,
        config_path: Path,
        function_name: str,
        code_context: CodeOptimizationContext,
        source_code_path: Path,
    ) -> CoverageData:
        """Load coverage data from an SQLite database, mimicking the behavior of load_from_coverage_file."""
        from coverage import Coverage
        from coverage.jsonreport import JsonReporter

        cov = Coverage(data_file=database_path, config_file=config_path, data_suffix=True, auto_data=True, branch=True)

        if not database_path.exists() or not database_path.stat().st_size:
            logger.debug(f"Coverage database {database_path} is empty or does not exist")
            sentry_sdk.capture_message(f"Coverage database {database_path} is empty or does not exist")
            return CoverageData.create_empty(source_code_path, function_name, code_context)
        cov.load()

        reporter = JsonReporter(cov)
        temp_json_file = database_path.with_suffix(".report.json")
        with temp_json_file.open("w", encoding="utf-8") as f:
            try:
                reporter.report(morfs=[source_code_path.as_posix()], outfile=f)
            except NoDataError:
                sentry_sdk.capture_message(f"No coverage data found for {function_name} in {source_code_path}")
<<<<<<< HEAD
                return CoverageUtils.create_empty(source_code_path, function_name, code_context)
        with temp_json_file.open(encoding="utf-8") as f:
=======
                return CoverageData.create_empty(source_code_path, function_name, code_context)
        with temp_json_file.open() as f:
>>>>>>> 565d65be
            original_coverage_data = json.load(f)

        coverage_data, status = CoverageUtils._parse_coverage_file(temp_json_file, source_code_path)

        main_func_coverage, dependent_func_coverage = CoverageUtils._fetch_function_coverages(
            function_name, code_context, coverage_data, original_cov_data=original_coverage_data
        )

        total_executed_lines, total_unexecuted_lines = CoverageUtils._aggregate_coverage(
            main_func_coverage, dependent_func_coverage
        )

        total_lines = total_executed_lines | total_unexecuted_lines
        coverage = len(total_executed_lines) / len(total_lines) * 100 if total_lines else 0.0
        # coverage = (lines covered of the original function + its 1 level deep helpers) / (lines spanned by original function + its 1 level deep helpers), if no helpers then just the original function coverage

        functions_being_tested = [main_func_coverage.name]
        if dependent_func_coverage:
            functions_being_tested.append(dependent_func_coverage.name)

        graph = CoverageUtils._build_graph(main_func_coverage, dependent_func_coverage)
        temp_json_file.unlink()

        return CoverageData(
            file_path=source_code_path,
            coverage=coverage,
            function_name=function_name,
            functions_being_tested=functions_being_tested,
            graph=graph,
            code_context=code_context,
            main_func_coverage=main_func_coverage,
            dependent_func_coverage=dependent_func_coverage,
            status=status,
        )

    @staticmethod
    def _parse_coverage_file(
        coverage_file_path: Path, source_code_path: Path
    ) -> tuple[dict[str, dict[str, Any]], CoverageStatus]:
        with coverage_file_path.open(encoding="utf-8") as f:
            coverage_data = json.load(f)

        candidates = generate_candidates(source_code_path)

        logger.debug(f"Looking for coverage data in {' -> '.join(candidates)}")
        for candidate in candidates:
            try:
                cov: dict[str, dict[str, Any]] = coverage_data["files"][candidate]["functions"]
                logger.debug(f"Coverage data found for {source_code_path} in {candidate}")
                status = CoverageStatus.PARSED_SUCCESSFULLY
                break
            except KeyError:
                continue
        else:
            logger.debug(f"No coverage data found for {source_code_path} in {candidates}")
            cov = {}
            status = CoverageStatus.NOT_FOUND
        return cov, status

    @staticmethod
    def _fetch_function_coverages(
        function_name: str,
        code_context: CodeOptimizationContext,
        coverage_data: dict[str, dict[str, Any]],
        original_cov_data: dict[str, dict[str, Any]],
    ) -> tuple[FunctionCoverage, Union[FunctionCoverage, None]]:
        resolved_name = build_fully_qualified_name(function_name, code_context)
        try:
            main_function_coverage = FunctionCoverage(
                name=resolved_name,
                coverage=coverage_data[resolved_name]["summary"]["percent_covered"],
                executed_lines=coverage_data[resolved_name]["executed_lines"],
                unexecuted_lines=coverage_data[resolved_name]["missing_lines"],
                executed_branches=coverage_data[resolved_name]["executed_branches"],
                unexecuted_branches=coverage_data[resolved_name]["missing_branches"],
            )
        except KeyError:
            main_function_coverage = FunctionCoverage(
                name=resolved_name,
                coverage=0,
                executed_lines=[],
                unexecuted_lines=[],
                executed_branches=[],
                unexecuted_branches=[],
            )

        dependent_function = extract_dependent_function(function_name, code_context)
        dependent_func_coverage = (
            CoverageUtils.grab_dependent_function_from_coverage_data(
                dependent_function, coverage_data, original_cov_data
            )
            if dependent_function
            else None
        )

        return main_function_coverage, dependent_func_coverage

    @staticmethod
    def _aggregate_coverage(
        main_func_coverage: FunctionCoverage, dependent_func_coverage: Union[FunctionCoverage, None]
    ) -> tuple[set[int], set[int]]:
        total_executed_lines = set(main_func_coverage.executed_lines)
        total_unexecuted_lines = set(main_func_coverage.unexecuted_lines)

        if dependent_func_coverage:
            total_executed_lines.update(dependent_func_coverage.executed_lines)
            total_unexecuted_lines.update(dependent_func_coverage.unexecuted_lines)

        return total_executed_lines, total_unexecuted_lines

    @staticmethod
    def _build_graph(
        main_func_coverage: FunctionCoverage, dependent_func_coverage: Union[FunctionCoverage, None]
    ) -> dict[str, dict[str, Collection[object]]]:
        graph = {
            main_func_coverage.name: {
                "executed_lines": set(main_func_coverage.executed_lines),
                "unexecuted_lines": set(main_func_coverage.unexecuted_lines),
                "executed_branches": main_func_coverage.executed_branches,
                "unexecuted_branches": main_func_coverage.unexecuted_branches,
            }
        }

        if dependent_func_coverage:
            graph[dependent_func_coverage.name] = {
                "executed_lines": set(dependent_func_coverage.executed_lines),
                "unexecuted_lines": set(dependent_func_coverage.unexecuted_lines),
                "executed_branches": dependent_func_coverage.executed_branches,
                "unexecuted_branches": dependent_func_coverage.unexecuted_branches,
            }

        return graph

    @staticmethod
    def grab_dependent_function_from_coverage_data(
        dependent_function_name: str,
        coverage_data: dict[str, dict[str, Any]],
        original_cov_data: dict[str, dict[str, Any]],
    ) -> FunctionCoverage:
        """Grab the dependent function from the coverage data."""
        try:
            return FunctionCoverage(
                name=dependent_function_name,
                coverage=coverage_data[dependent_function_name]["summary"]["percent_covered"],
                executed_lines=coverage_data[dependent_function_name]["executed_lines"],
                unexecuted_lines=coverage_data[dependent_function_name]["missing_lines"],
                executed_branches=coverage_data[dependent_function_name]["executed_branches"],
                unexecuted_branches=coverage_data[dependent_function_name]["missing_branches"],
            )
        except KeyError:
            msg = f"Coverage data not found for dependent function {dependent_function_name} in the coverage data"
            try:
                files = original_cov_data["files"]
                for file in files:
                    functions = files[file]["functions"]
                    for function in functions:
                        if dependent_function_name in function:
                            return FunctionCoverage(
                                name=dependent_function_name,
                                coverage=functions[function]["summary"]["percent_covered"],
                                executed_lines=functions[function]["executed_lines"],
                                unexecuted_lines=functions[function]["missing_lines"],
                                executed_branches=functions[function]["executed_branches"],
                                unexecuted_branches=functions[function]["missing_branches"],
                            )
                msg = f"Coverage data not found for dependent function {dependent_function_name} in the original coverage data"
            except KeyError:
                raise ValueError(msg) from None

        return FunctionCoverage(
            name=dependent_function_name,
            coverage=0,
            executed_lines=[],
            unexecuted_lines=[],
            executed_branches=[],
            unexecuted_branches=[],
        )<|MERGE_RESOLUTION|>--- conflicted
+++ resolved
@@ -51,13 +51,8 @@
                 reporter.report(morfs=[source_code_path.as_posix()], outfile=f)
             except NoDataError:
                 sentry_sdk.capture_message(f"No coverage data found for {function_name} in {source_code_path}")
-<<<<<<< HEAD
-                return CoverageUtils.create_empty(source_code_path, function_name, code_context)
-        with temp_json_file.open(encoding="utf-8") as f:
-=======
                 return CoverageData.create_empty(source_code_path, function_name, code_context)
         with temp_json_file.open() as f:
->>>>>>> 565d65be
             original_coverage_data = json.load(f)
 
         coverage_data, status = CoverageUtils._parse_coverage_file(temp_json_file, source_code_path)
