--- conflicted
+++ resolved
@@ -25,14 +25,10 @@
 
 
 def parse_test_return_values_bin(
-<<<<<<< HEAD
     file_location: str,
     test_framework: str,
     test_type: TestType,
     test_file_path: str,
-=======
-    file_location: str, test_framework: str, test_type: TestType, test_file_path: str,
->>>>>>> 638efa26
 ) -> TestResults:
     test_results = TestResults()
     if not os.path.exists(file_location):
@@ -136,9 +132,7 @@
     try:
         xml = JUnitXml.fromfile(test_xml_file_path)
     except Exception as e:
-        logging.warning(
-            f"Failed to parse {test_xml_file_path} as JUnitXml. Exception: {e}",
-        )
+        logging.warning(f"Failed to parse {test_xml_file_path} as JUnitXml. Exception: {e}")
         return test_results
 
     for suite in xml:
@@ -164,10 +158,7 @@
 
             assert os.path.exists(file_name), f"File {file_name} doesn't exist."
             result = testcase.is_passed  # TODO: See for the cases of ERROR and SKIPPED
-            test_module_path = module_name_from_file_path(
-                file_name,
-                test_config.project_root_path,
-            )
+            test_module_path = module_name_from_file_path(file_name, test_config.project_root_path)
             test_class = None
             if class_name is not None and class_name.startswith(test_module_path):
                 test_class = class_name[
@@ -217,13 +208,9 @@
 
 
 def merge_test_results(
-<<<<<<< HEAD
     xml_test_results: TestResults,
     bin_test_results: TestResults,
     test_framework: str,
-=======
-    xml_test_results: TestResults, bin_test_results: TestResults, test_framework: str,
->>>>>>> 638efa26
 ) -> TestResults:
     merged_test_results = TestResults()
 
@@ -354,19 +341,6 @@
 
     # We Probably want to remove deleting this file here later, because we want to preserve the reference to the
     # pickle blob in the test_results
-<<<<<<< HEAD
-    pathlib.Path(
-        get_run_tmp_file(f"test_return_values_{optimization_iteration}.bin"),
-    ).unlink(missing_ok=True)
-    pathlib.Path(
-        get_run_tmp_file(f"test_return_values_{optimization_iteration}.sqlite"),
-    ).unlink(missing_ok=True)
-
-    merged_results = merge_test_results(
-        test_results_xml,
-        test_results_bin_file,
-        test_config.test_framework,
-=======
     pathlib.Path(get_run_tmp_file(f"test_return_values_{optimization_iteration}.bin")).unlink(
         missing_ok=True,
     )
@@ -375,7 +349,8 @@
     )
 
     merged_results = merge_test_results(
-        test_results_xml, test_results_bin_file, test_config.test_framework,
->>>>>>> 638efa26
+        test_results_xml,
+        test_results_bin_file,
+        test_config.test_framework,
     )
     return merged_results