import datetime
import decimal
import enum
import math
import types
from typing import Any

import sentry_sdk

from codeflash.cli_cmds.console import logger

try:
    import numpy as np

    HAS_NUMPY = True
except ImportError:
    HAS_NUMPY = False
try:
    import sqlalchemy

    HAS_SQLALCHEMY = True
except ImportError:
    HAS_SQLALCHEMY = False
try:
    import scipy

    HAS_SCIPY = True
except ImportError:
    HAS_SCIPY = False

try:
    import pandas

    HAS_PANDAS = True
except ImportError:
    HAS_PANDAS = False

try:
    import pyrsistent

    HAS_PYRSISTENT = True
except ImportError:
    HAS_PYRSISTENT = False


def comparator(orig: Any, new: Any) -> bool:
    try:
        if type(orig) is not type(new):
            return False
<<<<<<< HEAD
        if isinstance(orig, (list, tuple)):
            if len(orig) != len(new):
                return False
            return all(comparator(elem1, elem2) for elem1, elem2 in zip(orig, new))

        if isinstance(orig, BaseException):
            if type(orig) is not type(new) or str(orig) != str(new):
                return False
            # compare the attributes of the two exception objects to determine if they are equivalent.
            orig_dict = {k: v for k, v in orig.__dict__.items() if not k.startswith("_")}
            new_dict = {k: v for k, v in new.__dict__.items() if not k.startswith("_")}
            return comparator(orig_dict, new_dict)
=======
>>>>>>> 659da1fe

        if isinstance(
            orig,
            (
                str,
                int,
                bool,
                complex,
                type(None),
                decimal.Decimal,
                set,
                bytes,
                bytearray,
                memoryview,
                frozenset,
                enum.Enum,
                type,
            ),
        ):
            return orig == new

        if isinstance(orig, float):
            if math.isnan(orig) and math.isnan(new):
                return True
            return math.isclose(orig, new)

        if isinstance(orig, (list, tuple)):
            if len(orig) != len(new):
                return False
            return all(comparator(elem1, elem2) for elem1, elem2 in zip(orig, new))

        if isinstance(orig, BaseException):
            if str(orig) != str(new):
                return False
            # compare the attributes of the two exception objects to determine if they are equivalent.
            orig_dict = {k: v for k, v in orig.__dict__.items() if not k.startswith("_")}
            new_dict = {k: v for k, v in new.__dict__.items() if not k.startswith("_")}
            return comparator(orig_dict, new_dict)

        if HAS_SQLALCHEMY:
            try:
                insp = sqlalchemy.inspection.inspect(orig)
                insp = sqlalchemy.inspection.inspect(new)
                orig_keys = orig.__dict__
                new_keys = new.__dict__
                for key in list(orig_keys.keys()):
                    if key.startswith("_"):
                        continue
                    if key not in new_keys or not comparator(orig_keys[key], new_keys[key]):
                        return False
                return True

            except sqlalchemy.exc.NoInspectionAvailable:
                pass
        # scipy condition because dok_matrix type is also a instance of dict, but dict comparison doesn't work for it
        if isinstance(orig, dict) and not (HAS_SCIPY and isinstance(orig, scipy.sparse.spmatrix)):
            if len(orig) != len(new):
                return False
            for key in orig:
                if key not in new:
                    return False
                if not comparator(orig[key], new[key]):
                    return False
            return True

        if HAS_NUMPY and isinstance(orig, np.ndarray):
            if orig.dtype != new.dtype:
                return False
            if orig.shape != new.shape:
                return False
            try:
                return np.allclose(orig, new, equal_nan=True)
            except Exception:
                # fails at "ufunc 'isfinite' not supported for the input types"
                return np.all([comparator(x, y) for x, y in zip(orig, new)])

        if HAS_NUMPY and isinstance(orig, (np.floating, np.complex64, np.complex128)):
            return np.isclose(orig, new)

        if HAS_NUMPY and isinstance(orig, (np.integer, np.bool_, np.byte)):
            return orig == new

        if HAS_SCIPY and isinstance(orig, scipy.sparse.spmatrix):
            if orig.dtype != new.dtype:
                return False
            if orig.get_shape() != new.get_shape():
                return False
            return (orig != new).nnz == 0

        if HAS_PANDAS and isinstance(
            orig, (pandas.DataFrame, pandas.Series, pandas.Index, pandas.Categorical, pandas.arrays.SparseArray)
        ):
            return orig.equals(new)

        if HAS_PANDAS and isinstance(orig, (pandas.CategoricalDtype, pandas.Interval, pandas.Period)):
            return orig == new

        # This should be at the end of all numpy checking
        try:
            if HAS_NUMPY and np.isnan(orig):
                return np.isnan(new)
        except Exception:
            pass
        try:
            if HAS_NUMPY and np.isinf(orig):
                return np.isinf(new)
        except Exception:
            pass

        if HAS_PYRSISTENT and isinstance(
            orig,
            (
                pyrsistent.PMap,
                pyrsistent.PVector,
                pyrsistent.PSet,
                pyrsistent.PRecord,
                pyrsistent.PClass,
                pyrsistent.PBag,
                pyrsistent.PList,
                pyrsistent.PDeque,
            ),
        ):
            return orig == new

        if isinstance(orig, (datetime.datetime, datetime.date, datetime.timedelta, datetime.time, datetime.timezone)):
            return orig == new

        # If the object passed has a user defined __eq__ method, use that
        # This could fail if the user defined __eq__ is defined with C-extensions
        try:
            if hasattr(orig, "__eq__") and str(type(orig.__eq__)) == "<class 'method'>":
                return orig == new
        except Exception:
            pass

        # For class objects
        if hasattr(orig, "__dict__") and hasattr(new, "__dict__"):
            orig_keys = orig.__dict__
            new_keys = new.__dict__
            if type(orig_keys) == types.MappingProxyType and type(new_keys) == types.MappingProxyType:
                # meta class objects
                if orig != new:
                    return False
                orig_keys = dict(orig_keys)
                new_keys = dict(new_keys)
                orig_keys = {k: v for k, v in orig_keys.items() if not k.startswith("__")}
                new_keys = {k: v for k, v in new_keys.items() if not k.startswith("__")}

            return comparator(orig_keys, new_keys)

        if type(orig) in [types.BuiltinFunctionType, types.BuiltinMethodType]:
            return new == orig
        if str(type(orig)) == "<class 'object'>":
            return True

        # TODO : Add other types here
        logger.warning(f"Unknown comparator input type: {type(orig)}")
        return False
    except RecursionError as e:
        logger.error(f"RecursionError while comparing objects: {e}")
        sentry_sdk.capture_exception(e)
        return False<|MERGE_RESOLUTION|>--- conflicted
+++ resolved
@@ -47,21 +47,6 @@
     try:
         if type(orig) is not type(new):
             return False
-<<<<<<< HEAD
-        if isinstance(orig, (list, tuple)):
-            if len(orig) != len(new):
-                return False
-            return all(comparator(elem1, elem2) for elem1, elem2 in zip(orig, new))
-
-        if isinstance(orig, BaseException):
-            if type(orig) is not type(new) or str(orig) != str(new):
-                return False
-            # compare the attributes of the two exception objects to determine if they are equivalent.
-            orig_dict = {k: v for k, v in orig.__dict__.items() if not k.startswith("_")}
-            new_dict = {k: v for k, v in new.__dict__.items() if not k.startswith("_")}
-            return comparator(orig_dict, new_dict)
-=======
->>>>>>> 659da1fe
 
         if isinstance(
             orig,
