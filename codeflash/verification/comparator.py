import ast
import datetime
import decimal
import enum
import math
import re
import types
from typing import Any

import sentry_sdk

from codeflash.cli_cmds.console import logger

try:
    import numpy as np

    HAS_NUMPY = True
except ImportError:
    HAS_NUMPY = False
try:
    import sqlalchemy

    HAS_SQLALCHEMY = True
except ImportError:
    HAS_SQLALCHEMY = False
try:
    import scipy

    HAS_SCIPY = True
except ImportError:
    HAS_SCIPY = False

try:
    import pandas

    HAS_PANDAS = True
except ImportError:
    HAS_PANDAS = False

try:
    import pyrsistent

    HAS_PYRSISTENT = True
except ImportError:
    HAS_PYRSISTENT = False


def comparator(orig: Any, new: Any, superset_obj=False) -> bool:
    """Compare two objects for equality recursively. If superset_obj is True, the new object is allowed to have more keys than the original object. However, the existing keys/values must be equivalent."""
    try:
        # if not type_comparator(orig, new):
        if type(orig) is not type(new):
            type_obj = type(orig)
            new_type_obj = type(new)
            if type_obj.__name__ != new_type_obj.__name__ or type_obj.__qualname__ != new_type_obj.__qualname__:
                return False
        if isinstance(orig, (list, tuple)):
            if len(orig) != len(new):
                return False
            return all(comparator(elem1, elem2, superset_obj) for elem1, elem2 in zip(orig, new))

        if isinstance(
            orig,
            (
                str,
                int,
                bool,
                complex,
                type(None),
                type(Ellipsis),
                decimal.Decimal,
                set,
                bytes,
                bytearray,
                memoryview,
                frozenset,
                enum.Enum,
                type,
            ),
        ):
            return orig == new
        if isinstance(orig, float):
            if math.isnan(orig) and math.isnan(new):
                return True
            return math.isclose(orig, new)
        if isinstance(orig, BaseException):
            # compare the attributes of the two exception objects to determine if they are equivalent.
            orig_dict = {k: v for k, v in orig.__dict__.items() if not k.startswith("_")}
            new_dict = {k: v for k, v in new.__dict__.items() if not k.startswith("_")}
            return comparator(orig_dict, new_dict, superset_obj)

        if HAS_SQLALCHEMY:
            try:
                insp = sqlalchemy.inspection.inspect(orig)
                insp = sqlalchemy.inspection.inspect(new)
                orig_keys = orig.__dict__
                new_keys = new.__dict__
                for key in list(orig_keys.keys()):
                    if key.startswith("_"):
                        continue
                    if key not in new_keys or not comparator(orig_keys[key], new_keys[key], superset_obj):
                        return False
                return True

            except sqlalchemy.exc.NoInspectionAvailable:
                pass
        # scipy condition because dok_matrix type is also a instance of dict, but dict comparison doesn't work for it
        if isinstance(orig, dict) and not (HAS_SCIPY and isinstance(orig, scipy.sparse.spmatrix)):
            if superset_obj:
                return all(k in new.keys() and comparator(v, new[k], superset_obj) for k, v in orig.items())
            if len(orig) != len(new):
                return False
            for key in orig:
                if key not in new:
                    return False
                if not comparator(orig[key], new[key], superset_obj):
                    return False
            return True

        if HAS_NUMPY and isinstance(orig, np.ndarray):
            if orig.dtype != new.dtype:
                return False
            if orig.shape != new.shape:
                return False
            try:
                return np.allclose(orig, new, equal_nan=True)
            except Exception:
                # fails at "ufunc 'isfinite' not supported for the input types"
                return np.all([comparator(x, y, superset_obj) for x, y in zip(orig, new)])

        if HAS_NUMPY and isinstance(orig, (np.floating, np.complex64, np.complex128)):
            return np.isclose(orig, new)

        if HAS_NUMPY and isinstance(orig, (np.integer, np.bool_, np.byte)):
            return orig == new

        if HAS_SCIPY and isinstance(orig, scipy.sparse.spmatrix):
            if orig.dtype != new.dtype:
                return False
            if orig.get_shape() != new.get_shape():
                return False
            return (orig != new).nnz == 0

        if HAS_PANDAS and isinstance(
            orig, (pandas.DataFrame, pandas.Series, pandas.Index, pandas.Categorical, pandas.arrays.SparseArray)
        ):
            return orig.equals(new)

        if HAS_PANDAS and isinstance(orig, (pandas.CategoricalDtype, pandas.Interval, pandas.Period)):
            return orig == new

        # This should be at the end of all numpy checking
        try:
            if HAS_NUMPY and np.isnan(orig):
                return np.isnan(new)
        except Exception:
            pass
        try:
            if HAS_NUMPY and np.isinf(orig):
                return np.isinf(new)
        except Exception:
            pass

        if HAS_PYRSISTENT and isinstance(
            orig,
            (
                pyrsistent.PMap,
                pyrsistent.PVector,
                pyrsistent.PSet,
                pyrsistent.PRecord,
                pyrsistent.PClass,
                pyrsistent.PBag,
                pyrsistent.PList,
                pyrsistent.PDeque,
            ),
        ):
            return orig == new

        # re.Pattern can be made better by DFA Minimization and then comparing
        if isinstance(
            orig, (datetime.datetime, datetime.date, datetime.timedelta, datetime.time, datetime.timezone, re.Pattern)
        ):
            return orig == new

        # If the object passed has a user defined __eq__ method, use that
        # This could fail if the user defined __eq__ is defined with C-extensions
        try:
            if hasattr(orig, "__eq__") and str(type(orig.__eq__)) == "<class 'method'>":
                return orig == new
        except Exception:
            pass
        # For class objects
        if hasattr(orig, "__dict__") and hasattr(new, "__dict__"):
            orig_keys = orig.__dict__
            new_keys = new.__dict__
            if type(orig_keys) == types.MappingProxyType and type(new_keys) == types.MappingProxyType:
                # meta class objects
                if orig != new:
                    return False
                orig_keys = dict(orig_keys)
                new_keys = dict(new_keys)
                orig_keys = {k: v for k, v in orig_keys.items() if not k.startswith("__")}
                new_keys = {k: v for k, v in new_keys.items() if not k.startswith("__")}

<<<<<<< HEAD
            if superset_obj:
                # allow new object to be a superset of the original object
                return all(k in new_keys and comparator(v, new_keys[k], superset_obj) for k, v in orig_keys.items())
            return comparator(orig_keys, new_keys, superset_obj)
=======
            if isinstance(orig, ast.AST):
                orig_keys = {k: v for k, v in orig.__dict__.items() if k != "parent"}
                new_keys = {k: v for k, v in new.__dict__.items() if k != "parent"}

            return comparator(orig_keys, new_keys)
>>>>>>> ad4c323d

        if type(orig) in [types.BuiltinFunctionType, types.BuiltinMethodType]:
            return new == orig
        if str(type(orig)) == "<class 'object'>":
            return True
        # TODO : Add other types here
        logger.warning(f"Unknown comparator input type: {type(orig)}")
        return False
    except RecursionError as e:
        logger.error(f"RecursionError while comparing objects: {e}")
        sentry_sdk.capture_exception(e)
        return False<|MERGE_RESOLUTION|>--- conflicted
+++ resolved
@@ -48,7 +48,6 @@
 def comparator(orig: Any, new: Any, superset_obj=False) -> bool:
     """Compare two objects for equality recursively. If superset_obj is True, the new object is allowed to have more keys than the original object. However, the existing keys/values must be equivalent."""
     try:
-        # if not type_comparator(orig, new):
         if type(orig) is not type(new):
             type_obj = type(orig)
             new_type_obj = type(new)
@@ -84,6 +83,8 @@
                 return True
             return math.isclose(orig, new)
         if isinstance(orig, BaseException):
+            # if str(orig) != str(new):
+            #     return False
             # compare the attributes of the two exception objects to determine if they are equivalent.
             orig_dict = {k: v for k, v in orig.__dict__.items() if not k.startswith("_")}
             new_dict = {k: v for k, v in new.__dict__.items() if not k.startswith("_")}
@@ -189,6 +190,7 @@
                 return orig == new
         except Exception:
             pass
+
         # For class objects
         if hasattr(orig, "__dict__") and hasattr(new, "__dict__"):
             orig_keys = orig.__dict__
@@ -202,18 +204,14 @@
                 orig_keys = {k: v for k, v in orig_keys.items() if not k.startswith("__")}
                 new_keys = {k: v for k, v in new_keys.items() if not k.startswith("__")}
 
-<<<<<<< HEAD
             if superset_obj:
                 # allow new object to be a superset of the original object
                 return all(k in new_keys and comparator(v, new_keys[k], superset_obj) for k, v in orig_keys.items())
-            return comparator(orig_keys, new_keys, superset_obj)
-=======
+
             if isinstance(orig, ast.AST):
                 orig_keys = {k: v for k, v in orig.__dict__.items() if k != "parent"}
                 new_keys = {k: v for k, v in new.__dict__.items() if k != "parent"}
-
-            return comparator(orig_keys, new_keys)
->>>>>>> ad4c323d
+            return comparator(orig_keys, new_keys, superset_obj)
 
         if type(orig) in [types.BuiltinFunctionType, types.BuiltinMethodType]:
             return new == orig
