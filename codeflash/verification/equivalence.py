--- conflicted
+++ resolved
@@ -66,7 +66,6 @@
             if original_test_failures
             else ""
         )
-<<<<<<< HEAD
         if original_pytest_error:
             original_pytest_error = shorten_pytest_error(original_pytest_error)
         test_src_code = original_test_result.id.get_src_code(original_test_result.file_name)
@@ -80,9 +79,10 @@
             candidate_pass=cdd_test_result.did_pass,
             original_pytest_error=original_pytest_error,
         )
-=======
+        if not comparator(original_test_result.return_value, cdd_test_result.return_value, superset_obj=superset_obj):
+            test_diff.scope = TestDiffScope.RETURN_VALUE
+            test_diffs.append(test_diff)
 
->>>>>>> f219996f
         if not comparator(original_test_result.return_value, cdd_test_result.return_value, superset_obj=superset_obj):
             test_diffs.append(
                 TestDiff(
