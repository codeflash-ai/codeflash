--- conflicted
+++ resolved
@@ -72,7 +72,6 @@
         else:
             test_class_name = second_components[0]
             test_function_name = second_components[1]
-        # logger.debug(f"Invocation id info: test_module_path: {components[0]}, test_class_name: {test_class_name}, test_function_name: {test_function_name}, function_getting_tested: {components[2]}, iteration_id: {iteration_id if iteration_id else components[3]}")
         return InvocationId(
             test_module_path=components[0],
             test_class_name=test_class_name,
@@ -177,12 +176,6 @@
     def usable_runtime_data_by_test_case(self) -> dict[InvocationId, list[int]]:
         for result in self.test_results:
             if result.did_pass and not result.runtime:
-<<<<<<< HEAD
-                pass
-                # logger.debug(
-                #     f"Ignoring test case that passed but had no runtime -> {result.id}, Loop # {result.loop_index}, Test Type: {result.test_type}, Verification Type: {result.verification_type}"
-                # )
-=======
                 msg = (
                     f"Ignoring test case that passed but had no runtime -> {result.id}, "
                     f"Loop # {result.loop_index}, Test Type: {result.test_type}, "
@@ -190,7 +183,6 @@
                 )
                 logger.debug(msg)
 
->>>>>>> 094dcae7
         usable_runtimes = [
             (result.id, result.runtime) for result in self.test_results if result.did_pass and result.runtime
         ]
