from __future__ import annotations

import sys
from enum import Enum
from pathlib import Path
from typing import Iterator, Optional, cast

from pydantic import BaseModel
from pydantic.dataclasses import dataclass
from rich.tree import Tree

from codeflash.cli_cmds.console import logger
from codeflash.verification.comparator import comparator


class TestType(Enum):
    EXISTING_UNIT_TEST = 1
    INSPIRED_REGRESSION = 2
    GENERATED_REGRESSION = 3
    REPLAY_TEST = 4

    def to_name(self) -> str:
        names = {
            TestType.EXISTING_UNIT_TEST: "⚙️ Existing Unit Tests",
            TestType.INSPIRED_REGRESSION: "🎨 Inspired Regression Tests",
            TestType.GENERATED_REGRESSION: "🌀 Generated Regression Tests",
            TestType.REPLAY_TEST: "⏪ Replay Tests",
        }
        return names[self]


@dataclass(frozen=True)
class InvocationId:
    test_module_path: str  # The fully qualified name of the test module
    test_class_name: Optional[str]  # The name of the class where the test is defined
    test_function_name: str  # The name of the test_function. Does not include the components of the file_name
    function_getting_tested: str
    iteration_id: Optional[str]

    # test_module_path:TestSuiteClass.test_function_name:function_tested:iteration_id
    def id(self) -> str:
        return f"{self.test_module_path}:{(self.test_class_name + '.' if self.test_class_name else '')}{self.test_function_name}:{self.function_getting_tested}:{self.iteration_id}"

    @staticmethod
    def from_str_id(string_id: str, iteration_id: Optional[str] = None) -> InvocationId:
        components = string_id.split(":")
        assert len(components) == 4
        second_components = components[1].split(".")
        if len(second_components) == 1:
            test_class_name = None
            test_function_name = second_components[0]
        else:
            test_class_name = second_components[0]
            test_function_name = second_components[1]
        return InvocationId(
            test_module_path=components[0],
            test_class_name=test_class_name,
            test_function_name=test_function_name,
            function_getting_tested=components[2],
            iteration_id=iteration_id if iteration_id else components[3],
        )


@dataclass(frozen=True)
class FunctionTestInvocation:
    loop_index: int  # The loop index of the function invocation, starts at 1
    id: InvocationId  # The fully qualified name of the function invocation (id)
    file_name: Path  # The file where the test is defined
    did_pass: bool  # Whether the test this function invocation was part of, passed or failed
    runtime: Optional[int]  # Time in nanoseconds
    test_framework: str  # unittest or pytest
    test_type: TestType
    return_value: Optional[object]  # The return value of the function invocation
    timed_out: Optional[bool]

    @property
    def unique_invocation_loop_id(self) -> str:
        return f"{self.loop_index}:{self.id.id()}"


class TestResults(BaseModel):
    # don't modify these directly, use the add method
    # also we don't support deletion of test results elements - caution is advised
    test_results: list[FunctionTestInvocation] = []
<<<<<<< HEAD
    coverage: float = 0.0
=======
    test_result_idx: dict[str, int] = {}
>>>>>>> e866f46b

    def add(self, function_test_invocation: FunctionTestInvocation) -> None:
        unique_id = function_test_invocation.unique_invocation_loop_id
        if unique_id in self.test_result_idx:
            logger.warning(f"Test result with id {unique_id} already exists. SKIPPING")
            return
        self.test_result_idx[unique_id] = len(self.test_results)
        self.test_results.append(function_test_invocation)

    def merge(self, other: TestResults) -> None:
        original_len = len(self.test_results)
        self.test_results.extend(other.test_results)
        for k, v in other.test_result_idx.items():
            if k in self.test_result_idx:
                raise ValueError(f"Test result with id {k} already exists.")
            self.test_result_idx[k] = v + original_len

    def get_by_unique_invocation_loop_id(self, unique_invocation_loop_id: str) -> FunctionTestInvocation | None:
        try:
            return self.test_results[self.test_result_idx[unique_invocation_loop_id]]
        except (IndexError, KeyError):
            return None

    def get_all_ids(self) -> set[InvocationId]:
        return {test_result.id for test_result in self.test_results}

    def get_all_unique_invocation_loop_ids(self) -> set[str]:
        return {test_result.unique_invocation_loop_id for test_result in self.test_results}

    def number_of_loops(self) -> int:
        if not self.test_results:
            return 0
        return max(test_result.loop_index for test_result in self.test_results)

    def get_test_pass_fail_report_by_type(self) -> dict[TestType, dict[str, int]]:
        report = {}
        for test_type in TestType:
            report[test_type] = {"passed": 0, "failed": 0}
        for test_result in self.test_results:
            if test_result.loop_index == 1:
                if test_result.did_pass:
                    report[test_result.test_type]["passed"] += 1
                else:
                    report[test_result.test_type]["failed"] += 1
        return report

    @staticmethod
    def report_to_string(report: dict[TestType, dict[str, int]]) -> str:
        return " ".join(
            [
                f"{test_type.to_name()}- (Passed: {report[test_type]['passed']}, Failed: {report[test_type]['failed']})"
                for test_type in TestType
            ]
        )

    @staticmethod
    def report_to_tree(report: dict[TestType, dict[str, int]], title: str) -> Tree:
        tree = Tree(title)
        for test_type in TestType:
            tree.add(
                f"{test_type.to_name()} - Passed: {report[test_type]['passed']}, Failed: {report[test_type]['failed']}"
            )
        return tree

    def total_passed_runtime(self) -> int:
        """Calculate the sum of runtimes of all test cases that passed, where a testcase runtime
        is the minimum value of all looped execution runtimes.

        :return: The runtime in nanoseconds.
        """
        for result in self.test_results:
            if result.did_pass and not result.runtime:
                logger.debug(
                    f"Ignoring test case that passed but had no runtime -> {result.id}, Loop # {result.loop_index}"
                )
        usable_results = [result for result in self.test_results if result.did_pass and result.runtime]
        return sum(
            [
                min([result.runtime for result in usable_results if result.id == invocation_id])
                for invocation_id in {result.id for result in usable_results}
            ]
        )

    def __iter__(self) -> Iterator[FunctionTestInvocation]:
        return iter(self.test_results)

    def __len__(self) -> int:
        return len(self.test_results)

    def __getitem__(self, index: int) -> FunctionTestInvocation:
        return self.test_results[index]

    def __setitem__(self, index: int, value: FunctionTestInvocation) -> None:
        self.test_results[index] = value

    def __delitem__(self, index: int) -> None:
        del self.test_results[index]

    def __contains__(self, value: FunctionTestInvocation) -> bool:
        return value in self.test_results

    def __bool__(self) -> bool:
        return bool(self.test_results)

    def __eq__(self, other: object) -> bool:
        # Unordered comparison
        if type(self) is not type(other):
            return False
        if len(self) != len(other):
            return False
        original_recursion_limit = sys.getrecursionlimit()
        cast(TestResults, other)
        for test_result in self:
            other_test_result = other.get_by_unique_invocation_loop_id(test_result.unique_invocation_loop_id)
            if other_test_result is None:
                return False

            if original_recursion_limit < 5000:
                sys.setrecursionlimit(5000)
            if (
                test_result.file_name != other_test_result.file_name
                or test_result.did_pass != other_test_result.did_pass
                or test_result.runtime != other_test_result.runtime
                or test_result.test_framework != other_test_result.test_framework
                or test_result.test_type != other_test_result.test_type
                or not comparator(test_result.return_value, other_test_result.return_value)
            ):
                sys.setrecursionlimit(original_recursion_limit)
                return False
        sys.setrecursionlimit(original_recursion_limit)
        return True<|MERGE_RESOLUTION|>--- conflicted
+++ resolved
@@ -82,11 +82,8 @@
     # don't modify these directly, use the add method
     # also we don't support deletion of test results elements - caution is advised
     test_results: list[FunctionTestInvocation] = []
-<<<<<<< HEAD
     coverage: float = 0.0
-=======
     test_result_idx: dict[str, int] = {}
->>>>>>> e866f46b
 
     def add(self, function_test_invocation: FunctionTestInvocation) -> None:
         unique_id = function_test_invocation.unique_invocation_loop_id
