from __future__ import annotations

import shlex
import subprocess
from pathlib import Path
from typing import TYPE_CHECKING

from codeflash.cli_cmds.console import logger
from codeflash.code_utils.code_utils import get_run_tmp_file
from codeflash.code_utils.compat import IS_POSIX, SAFE_SYS_EXECUTABLE
from codeflash.code_utils.config_consts import TOTAL_LOOPING_TIME
from codeflash.code_utils.coverage_utils import prepare_coverage_files
from codeflash.models.models import TestFiles
from codeflash.verification.test_results import TestType

if TYPE_CHECKING:
    from codeflash.models.models import TestFiles


def execute_test_subprocess(
    cmd_list: list[str], cwd: Path, env: dict[str, str] | None, timeout: int = 600
) -> subprocess.CompletedProcess:
    """Execute a subprocess with the given command list, working directory, environment variables, and timeout."""
    logger.debug(f"executing test run with command: {' '.join(cmd_list)}")
    return subprocess.run(cmd_list, capture_output=True, cwd=cwd, env=env, text=True, timeout=timeout, check=False)


def run_behavioral_tests(
    test_paths: TestFiles,
    test_framework: str,
    test_env: dict[str, str],
    cwd: Path,
    *,
    pytest_timeout: int | None = None,
    pytest_cmd: str = "pytest",
    verbose: bool = False,
    pytest_target_runtime_seconds: int = TOTAL_LOOPING_TIME,
    enable_coverage: bool = False,
<<<<<<< HEAD
    enable_lprofiler: bool = False,
) -> tuple[Path, subprocess.CompletedProcess, Path | None]:
=======
) -> tuple[Path, subprocess.CompletedProcess, Path | None, Path | None]:
>>>>>>> 094dcae7
    if test_framework == "pytest":
        test_files: list[str] = []
        for file in test_paths.test_files:
            if file.test_type == TestType.REPLAY_TEST:
                # TODO: Does this work for unittest framework?
                test_files.extend(
                    [
                        str(file.instrumented_behavior_file_path) + "::" + test.test_function
                        for test in file.tests_in_file
                    ]
                )
            else:
                test_files.append(str(file.instrumented_behavior_file_path))
        pytest_cmd_list = (
            shlex.split(f"{SAFE_SYS_EXECUTABLE} -m pytest", posix=IS_POSIX)
            if pytest_cmd == "pytest"
            else [SAFE_SYS_EXECUTABLE, "-m", *shlex.split(pytest_cmd, posix=IS_POSIX)]
        )
        test_files = list(set(test_files))  # remove multiple calls in the same test function
        common_pytest_args = [
            "--capture=tee-sys",
            f"--timeout={pytest_timeout}",
            "-q",
            "--codeflash_loops_scope=session",
            "--codeflash_min_loops=1",
            "--codeflash_max_loops=1",
            f"--codeflash_seconds={pytest_target_runtime_seconds}",  # TODO : This is unnecessary, update the plugin to not ask for this  # noqa: E501
        ]

        result_file_path = get_run_tmp_file(Path("pytest_results.xml"))
        result_args = [f"--junitxml={result_file_path.as_posix()}", "-o", "junit_logging=all"]

        pytest_test_env = test_env.copy()
        pytest_test_env["PYTEST_PLUGINS"] = "codeflash.verification.pytest_plugin"

        # TODO: figure out the command to run line_profiler here
        # TODO: see if line profiler is compaitble qwith coverage run, if so see if the profiling info changes if run along side coverage compared to without it
        # If that is not satisfied then we can run it sas a speareate step. then add one more execute_test_subprocess call with line_profiler or the else branch below
        # parse the line profiler output and then in the parse_test_results function, add the line profiler results to the test results

        if enable_coverage:
            coverage_database_file, coverage_config_file = prepare_coverage_files()

            cov_erase = execute_test_subprocess(
                shlex.split(f"{SAFE_SYS_EXECUTABLE} -m coverage erase"), cwd=cwd, env=pytest_test_env
            )  # this cleanup is necessary to avoid coverage data from previous runs, if there are any,
            # then the current run will be appended to the previous data, which skews the results
            logger.debug(cov_erase)
            coverage_cmd = [SAFE_SYS_EXECUTABLE, "-m", "coverage", "run", f"--rcfile={coverage_config_file.as_posix()}", "-m"]

            if pytest_cmd == "pytest":
                coverage_cmd.extend(["pytest"])
            else:
                coverage_cmd.extend(shlex.split(pytest_cmd, posix=IS_POSIX)[1:])

            results = execute_test_subprocess(
                coverage_cmd + common_pytest_args + result_args + test_files, cwd=cwd, env=pytest_test_env, timeout=600
            )
            logger.debug(
                f"Result return code: {results.returncode}, "
                f"{'Result stderr:' + str(results.stderr) if results.stderr else ''}"
            )
        elif enable_lprofiler:
            # Run pytest with the env var
            # confirm the right data files are created
            #add_decorator adds 'from line_profiler import profile' and 'profile' to the test function and its helpers
            #
            pytest_test_env["LINE_PROFILE"]="1"
            cmd = [SAFE_SYS_EXECUTABLE,"-m","pytest"]
            results = execute_test_subprocess(
                cmd+test_files, cwd=cwd, env=pytest_test_env, timeout=60000000
            )
            logger.debug(
                f"Result return code: {results.returncode}, "
                f"{'Result stderr:' + str(results.stderr) if results.stderr else ''}"
            )
        else:
            results = execute_test_subprocess(
                pytest_cmd_list + common_pytest_args + result_args + test_files,
                cwd=cwd,
                env=pytest_test_env,
                timeout=600,  # TODO: Make this dynamic
            )
            logger.debug(
                f"""Result return code: {results.returncode}, {"Result stderr:" + str(results.stderr) if results.stderr else ""}"""
            )
    elif test_framework == "unittest":
        if enable_coverage:
            msg = "Coverage is not supported yet for unittest framework"
            raise ValueError(msg)
        test_env["CODEFLASH_LOOP_INDEX"] = "1"
        test_files = [file.instrumented_behavior_file_path for file in test_paths.test_files]
        result_file_path, results = run_unittest_tests(
            verbose=verbose, test_file_paths=test_files, test_env=test_env, cwd=cwd
        )
        logger.debug(
            f"""Result return code: {results.returncode}, {"Result stderr:" + str(results.stderr) if results.stderr else ""}"""
        )
    else:
        msg = f"Unsupported test framework: {test_framework}"
        raise ValueError(msg)

    return result_file_path, results, coverage_database_file if enable_coverage else None, coverage_config_file if enable_coverage else None


def run_benchmarking_tests(
    test_paths: TestFiles,
    pytest_cmd: str,
    test_env: dict[str, str],
    cwd: Path,
    test_framework: str,
    *,
    pytest_target_runtime_seconds: float = TOTAL_LOOPING_TIME,
    verbose: bool = False,
    pytest_timeout: int | None = None,
    pytest_min_loops: int = 5,
    pytest_max_loops: int = 100_000,
) -> tuple[Path, subprocess.CompletedProcess]:
    if test_framework == "pytest":
        pytest_cmd_list = (
            shlex.split(f"{SAFE_SYS_EXECUTABLE} -m pytest", posix=IS_POSIX)
            if pytest_cmd == "pytest"
            else shlex.split(pytest_cmd)
        )
        test_files: list[str] = []
        for file in test_paths.test_files:
            if file.test_type in [TestType.REPLAY_TEST, TestType.EXISTING_UNIT_TEST] and file.tests_in_file:
                test_files.extend(
                    [
                        str(file.benchmarking_file_path)
                        + "::"
                        + (test.test_class + "::" if test.test_class else "")
                        + (test.test_function.split("[", 1)[0] if "[" in test.test_function else test.test_function)
                        for test in file.tests_in_file
                    ]
                )
            else:
                test_files.append(str(file.benchmarking_file_path))
        test_files = list(set(test_files))  # remove multiple calls in the same test function
        pytest_args = [
            "--capture=tee-sys",
            f"--timeout={pytest_timeout}",
            "-q",
            "--codeflash_loops_scope=session",
            f"--codeflash_min_loops={pytest_min_loops}",
            f"--codeflash_max_loops={pytest_max_loops}",
            f"--codeflash_seconds={pytest_target_runtime_seconds}",
        ]
        result_file_path = get_run_tmp_file(Path("pytest_results.xml"))
        result_args = [f"--junitxml={result_file_path.as_posix()}", "-o", "junit_logging=all"]
        pytest_test_env = test_env.copy()
        pytest_test_env["PYTEST_PLUGINS"] = "codeflash.verification.pytest_plugin"
        results = execute_test_subprocess(
            pytest_cmd_list + pytest_args + result_args + test_files,
            cwd=cwd,
            env=pytest_test_env,
            timeout=600,  # TODO: Make this dynamic
        )
    elif test_framework == "unittest":
        test_files = [file.benchmarking_file_path for file in test_paths.test_files]
        result_file_path, results = run_unittest_tests(
            verbose=verbose, test_file_paths=test_files, test_env=test_env, cwd=cwd
        )
    else:
        msg = f"Unsupported test framework: {test_framework}"
        raise ValueError(msg)
    return result_file_path, results


def run_unittest_tests(
    *, verbose: bool, test_file_paths: list[Path], test_env: dict[str, str], cwd: Path
) -> tuple[Path, subprocess.CompletedProcess]:
    result_file_path = get_run_tmp_file(Path("unittest_results.xml"))
    unittest_cmd_list = [SAFE_SYS_EXECUTABLE, "-m", "xmlrunner"]
    log_level = ["-v"] if verbose else []
    files = [str(file) for file in test_file_paths]
    output_file = ["--output-file", str(result_file_path)]

    results = execute_test_subprocess(
        unittest_cmd_list + log_level + files + output_file, cwd=cwd, env=test_env, timeout=600
    )
    return result_file_path, results<|MERGE_RESOLUTION|>--- conflicted
+++ resolved
@@ -36,12 +36,8 @@
     verbose: bool = False,
     pytest_target_runtime_seconds: int = TOTAL_LOOPING_TIME,
     enable_coverage: bool = False,
-<<<<<<< HEAD
     enable_lprofiler: bool = False,
 ) -> tuple[Path, subprocess.CompletedProcess, Path | None]:
-=======
-) -> tuple[Path, subprocess.CompletedProcess, Path | None, Path | None]:
->>>>>>> 094dcae7
     if test_framework == "pytest":
         test_files: list[str] = []
         for file in test_paths.test_files:
@@ -76,11 +72,6 @@
 
         pytest_test_env = test_env.copy()
         pytest_test_env["PYTEST_PLUGINS"] = "codeflash.verification.pytest_plugin"
-
-        # TODO: figure out the command to run line_profiler here
-        # TODO: see if line profiler is compaitble qwith coverage run, if so see if the profiling info changes if run along side coverage compared to without it
-        # If that is not satisfied then we can run it sas a speareate step. then add one more execute_test_subprocess call with line_profiler or the else branch below
-        # parse the line profiler output and then in the parse_test_results function, add the line profiler results to the test results
 
         if enable_coverage:
             coverage_database_file, coverage_config_file = prepare_coverage_files()
