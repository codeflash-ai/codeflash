--- conflicted
+++ resolved
@@ -17,13 +17,9 @@
     pytest_cmd: str = "pytest",
     verbose: bool = False,
     only_run_these_test_functions: list[str | None] | None = None,
-<<<<<<< HEAD
-    testing_time: int = TOTAL_LOOPING_TIME,
-=======
-    pytest_target_runtime_seconds: float | None = None,
+    pytest_target_runtime_seconds: float = TOTAL_LOOPING_TIME,
     pytest_min_loops: int = 5,
     pytest_max_loops: int = 100_000,
->>>>>>> 00ff4b94
 ) -> tuple[str, subprocess.CompletedProcess]:
     assert test_framework in ["pytest", "unittest"]
     # TODO: Make this work for replay tests
@@ -32,7 +28,6 @@
             test_paths[i] = test_path + "::" + only_run_these_test_functions
 
     if test_framework == "pytest":
-        assert pytest_target_runtime_seconds is not None
         result_file_path = get_run_tmp_file("pytest_results.xml")
         pytest_cmd_list = shlex.split(pytest_cmd, posix=os.name != "nt")
 
@@ -49,17 +44,10 @@
                 f"--junitxml={result_file_path}",
                 "-o",
                 "junit_logging=all",
-<<<<<<< HEAD
-                f"--seconds={testing_time}",
-                f"--min_loops={5}",
-                f"--max_loops={100_000}",
-                "--loops-scope=session",
-=======
                 f"--codeflash_seconds={pytest_target_runtime_seconds}",
                 f"--codeflash_min_loops={pytest_min_loops}",
                 f"--codeflash_max_loops={pytest_max_loops}",
                 "--codeflash_loops_scope=session",
->>>>>>> 00ff4b94
             ],
             capture_output=True,
             cwd=cwd,
