# Copyright 2024 CodeFlash Inc. All rights reserved.
#
# Licensed under the Business Source License version 1.1.
# License source can be found in the LICENSE file.
#
# This file includes derived work covered by the following copyright and permission notices:
#
#  Copyright Python Software Foundation
#  Licensed under the Apache License, Version 2.0 (the "License").
#  http://www.apache.org/licenses/LICENSE-2.0
#
from __future__ import annotations

import importlib.machinery
import io
import json
import marshal
import os
import pathlib
import pickle
import re
import sqlite3
import sys
import time
from collections import defaultdict
from copy import copy
from io import StringIO
from pathlib import Path
from types import FrameType
from typing import Any, ClassVar, List

import dill
import isort

from codeflash.cli_cmds.cli import project_root_from_module_root
from codeflash.cli_cmds.console import console
from codeflash.code_utils.code_utils import module_name_from_file_path
from codeflash.code_utils.config_parser import parse_config_file
from codeflash.discovery.functions_to_optimize import filter_files_optimized
from codeflash.tracing.replay_test import create_trace_replay_test
from codeflash.tracing.tracing_utils import FunctionModules
from codeflash.verification.verification_utils import get_test_file_path
# import warnings
# warnings.filterwarnings("ignore", category=dill.PickleWarning)
# warnings.filterwarnings("ignore", category=DeprecationWarning)

# Debug this file by simply adding print statements. This file is not meant to be debugged by the debugger.
class Tracer:
    """Use this class as a 'with' context manager to trace a function call,
    input arguments, and profiling info.
    """

    def __init__(
        self,
        output: str = "codeflash.trace",
        functions: list[str] | None = None,
        disable: bool = False,
        config_file_path: Path | None = None,
        max_function_count: int = 256,
        timeout: int | None = None,  # seconds
        benchmark: bool = False,
    ) -> None:
        """:param output: The path to the output trace file
        :param functions: List of functions to trace. If None, trace all functions
        :param disable: Disable the tracer if True
        :param config_file_path: Path to the pyproject.toml file, if None then it will be auto-discovered
        :param max_function_count: Maximum number of times to trace one function
        :param timeout: Timeout in seconds for the tracer, if the traced code takes more than this time, then tracing
                    stops and normal execution continues. If this is None then no timeout applies
        """
        if functions is None:
            functions = []
        if os.environ.get("CODEFLASH_TRACER_DISABLE", "0") == "1":
            console.print("Codeflash: Tracer disabled by environment variable CODEFLASH_TRACER_DISABLE")
            disable = True
        self.disable = disable
        if self.disable:
            return
        if sys.getprofile() is not None or sys.gettrace() is not None:
            console.print(
                "WARNING - Codeflash: Another profiler, debugger or coverage tool is already running. "
                "Please disable it before starting the Codeflash Tracer, both can't run. Codeflash Tracer is DISABLED."
            )
            self.disable = True
            return
        self.con = None
        self.output_file = Path(output).resolve()
        self.functions = functions
        self.function_modules: list[FunctionModules] = []
        self.function_count = defaultdict(int)
        self.current_file_path = Path(__file__).resolve()
        self.ignored_qualified_functions = {
            f"{self.current_file_path}:Tracer:__exit__",
            f"{self.current_file_path}:Tracer:__enter__",
        }
        self.max_function_count = max_function_count
        self.config, found_config_path = parse_config_file(config_file_path)
        self.project_root = project_root_from_module_root(Path(self.config["module_root"]), found_config_path)
        self.ignored_functions = {"<listcomp>", "<genexpr>", "<dictcomp>", "<setcomp>", "<lambda>", "<module>"}

        self.file_being_called_from: str = str(Path(sys._getframe().f_back.f_code.co_filename).name).replace(".", "_")

        assert timeout is None or timeout > 0, "Timeout should be greater than 0"
        self.timeout = timeout
        self.next_insert = 1000
        self.trace_count = 0

        self.benchmark = benchmark
        # Profiler variables
        self.bias = 0  # calibration constant
        self.timings = {}
        self.cur = None
        self.start_time = None
        self.timer = time.process_time_ns
        self.total_tt = 0
        self.simulate_call("profiler")
        assert "test_framework" in self.config, "Please specify 'test-framework' in pyproject.toml config file"
        self.t = self.timer()

    def __enter__(self) -> None:
        if self.disable:
            return

        # if getattr(Tracer, "used_once", False):
        #     console.print(
        #         "Codeflash: Tracer can only be used once per program run. "
        #         "Please only enable the Tracer once. Skipping tracing this section."
        #     )
        #     self.disable = True
        #     return
        # Tracer.used_once = True

        if pathlib.Path(self.output_file).exists():
            console.print("Codeflash: Removing existing trace file")
        pathlib.Path(self.output_file).unlink(missing_ok=True)

        self.con = sqlite3.connect(self.output_file)
        cur = self.con.cursor()
        cur.execute("""PRAGMA synchronous = OFF""")
        # TODO: Check out if we need to export the function test name as well
        cur.execute(
            "CREATE TABLE function_calls(type TEXT, function TEXT, classname TEXT, filename TEXT, "
            "line_number INTEGER, last_frame_address INTEGER, time_ns INTEGER, args BLOB)"
        )
        console.print("Codeflash: Tracing started!")
        frame = sys._getframe(0)  # Get this frame and simulate a call to it
        self.dispatch["call"](self, frame, 0)
        self.start_time = time.time()
        sys.setprofile(self.trace_callback)

    def __exit__(self, exc_type: Any, exc_val: Any, exc_tb: Any) -> None:
        if self.disable:
            return
        sys.setprofile(None)
        self.con.commit()
        # Check if any functions were actually traced
        if self.trace_count == 0:
            self.con.close()
            # Delete the trace file if no functions were traced
            if self.output_file.exists():
                self.output_file.unlink()
            console.print("Codeflash: No functions were traced. Removing trace database.")
            return

        self.create_stats()

        cur = self.con.cursor()
        cur.execute(
            "CREATE TABLE pstats (filename TEXT, line_number INTEGER, function TEXT, class_name TEXT, "
            "call_count_nonrecursive INTEGER, num_callers INTEGER, total_time_ns INTEGER, "
            "cumulative_time_ns INTEGER, callers BLOB)"
        )
        for func, (cc, nc, tt, ct, callers) in self.stats.items():
            remapped_callers = [{"key": k, "value": v} for k, v in callers.items()]
            cur.execute(
                "INSERT INTO pstats VALUES (?, ?, ?, ?, ?, ?, ?, ?, ?)",
                (str(Path(func[0]).resolve()), func[1], func[2], func[3], cc, nc, tt, ct, json.dumps(remapped_callers)),
            )
        self.con.commit()

        self.make_pstats_compatible()
        self.print_stats("tottime")
        cur = self.con.cursor()
        cur.execute("CREATE TABLE total_time (time_ns INTEGER)")
        cur.execute("INSERT INTO total_time VALUES (?)", (self.total_tt,))
        self.con.commit()
        self.con.close()
        function_string = [str(function.file_name) + ":" + (function.class_name + ":" if function.class_name else "") + function.function_name for function in self.function_modules]
        # print(function_string)

        # filter any functions where we did not capture the return
        #     self.function_modules = [
        #         function
        #         for function in self.function_modules
        #         if self.function_count[
        #             str(function.file_name)
        #             + ":"
        #             + (function.class_name + ":" if function.class_name else "")
        #             + function.function_name
        #         ]
        #         > 0
        #     ]
        self.function_modules = [
            function
            for function in self.function_modules
            if str(str(function.file_name) + ":" + (function.class_name + ":" if function.class_name else "") + function.function_name) in self.function_count
        ]

        replay_test = create_trace_replay_test(
            trace_file=self.output_file,
            functions=self.function_modules,
            test_framework=self.config["test_framework"],
            max_run_count=self.max_function_count,
        )
        # Need a better way to store the replay test
        # function_path = "_".join(self.functions) if self.functions else self.file_being_called_from
        function_path = self.file_being_called_from
        if self.benchmark and self.config["benchmarks_root"]:
            # check if replay test dir exists, create
            replay_test_dir = Path(self.config["benchmarks_root"]) / "codeflash_replay_tests"
            if not replay_test_dir.exists():
                replay_test_dir.mkdir(parents=True)
            test_file_path = get_test_file_path(
                test_dir=replay_test_dir, function_name=function_path, test_type="replay"
            )
        else:
            test_file_path = get_test_file_path(
                test_dir=Path(self.config["tests_root"]), function_name=function_path, test_type="replay"
            )
        replay_test = isort.code(replay_test)
        with open(test_file_path, "w", encoding="utf8") as file:
            file.write(replay_test)
        console.print(
            f"Codeflash: Traced {self.trace_count} function calls successfully and replay test created at - {test_file_path}",
            crop=False,
            soft_wrap=False,
            overflow="ignore",
        )

    def tracer_logic(self, frame: FrameType, event: str) -> None:
        if event != "call":
            return
        if self.timeout is not None and (time.time() - self.start_time) > self.timeout:
            sys.setprofile(None)
            console.print(f"Codeflash: Timeout reached! Stopping tracing at {self.timeout} seconds.")
            return
        code = frame.f_code
        file_name = Path(code.co_filename).resolve()
        # TODO : It currently doesn't log the last return call from the first function

        if code.co_name in self.ignored_functions:
            return
        if not file_name.exists():
            return
<<<<<<< HEAD
        # if self.functions:
        #     if code.co_name not in self.functions:
        #         return
=======
        if self.functions and code.co_name not in self.functions:
            return
>>>>>>> 094dcae7
        class_name = None
        arguments = frame.f_locals
        try:
            if (
                "self" in arguments
                and hasattr(arguments["self"], "__class__")
                and hasattr(arguments["self"].__class__, "__name__")
            ):
                class_name = arguments["self"].__class__.__name__
            elif "cls" in arguments and hasattr(arguments["cls"], "__name__"):
                class_name = arguments["cls"].__name__
        except:
            # someone can override the getattr method and raise an exception. I'm looking at you wrapt
            return

        function_qualified_name = f"{file_name}:{(class_name + ':' if class_name else '')}{code.co_name}"
        if function_qualified_name in self.ignored_qualified_functions:
            return
        if self.functions and function_qualified_name not in self.functions:
            return

        if function_qualified_name not in self.function_count:
            # seeing this function for the first time
            self.function_count[function_qualified_name] = 0
            file_valid = filter_files_optimized(
                file_path=file_name,
                tests_root=Path(self.config["tests_root"]),
                ignore_paths=[Path(p) for p in self.config["ignore_paths"]],
                module_root=Path(self.config["module_root"]),
            )
            if not file_valid:
                # we don't want to trace this function because it cannot be optimized
                self.ignored_qualified_functions.add(function_qualified_name)
                return
            self.function_modules.append(
                FunctionModules(
                    function_name=code.co_name,
                    file_name=file_name,
                    module_name=module_name_from_file_path(file_name, project_root_path=self.project_root),
                    class_name=class_name,
                    line_no=code.co_firstlineno,
                )
            )
        else:
            self.function_count[function_qualified_name] += 1
            if self.function_count[function_qualified_name] >= self.max_function_count:
                self.ignored_qualified_functions.add(function_qualified_name)
                return

        # TODO: Also check if this function arguments are unique from the values logged earlier

        cur = self.con.cursor()

        t_ns = time.perf_counter_ns()
        original_recursion_limit = sys.getrecursionlimit()
        try:
            # pickling can be a recursive operator, so we need to increase the recursion limit
            sys.setrecursionlimit(10000)
            # We do not pickle self for __init__ to avoid recursion errors, and instead instantiate its class
            # directly with the rest of the arguments in the replay tests. We copy the arguments to avoid memory
            # leaks, bad references or side effects when unpickling.
            arguments = dict(arguments.items())
            if class_name and code.co_name == "__init__":
                del arguments["self"]
            local_vars = pickle.dumps(arguments, protocol=pickle.HIGHEST_PROTOCOL)
            sys.setrecursionlimit(original_recursion_limit)
        except (TypeError, pickle.PicklingError, AttributeError, RecursionError, OSError):
            # we retry with dill if pickle fails. It's slower but more comprehensive
            try:
                local_vars = dill.dumps(arguments, protocol=dill.HIGHEST_PROTOCOL)
                sys.setrecursionlimit(original_recursion_limit)

            except (TypeError, dill.PicklingError, AttributeError, RecursionError, OSError):
                # give up
                self.function_count[function_qualified_name] -= 1
                return
        cur.execute(
            "INSERT INTO function_calls VALUES(?, ?, ?, ?, ?, ?, ?, ?)",
            (
                event,
                code.co_name,
                class_name,
                str(file_name),
                frame.f_lineno,
                frame.f_back.__hash__(),
                t_ns,
                local_vars,
            ),
        )
        self.trace_count += 1
        self.next_insert -= 1
        if self.next_insert == 0:
            self.next_insert = 1000
            self.con.commit()

    def trace_callback(self, frame: FrameType, event: str, arg: Any) -> None:
        # profiler section
        timer = self.timer
        t = timer() - self.t - self.bias
        if event == "c_call":
            self.c_func_name = arg.__name__

        prof_success = bool(self.dispatch[event](self, frame, t))
        # tracer section
        self.tracer_logic(frame, event)
        # measure the time as the last thing before return
        if prof_success:
            self.t = timer()
        else:
            self.t = timer() - t  # put back unrecorded delta

    def trace_dispatch_call(self, frame, t) -> int:
        if self.cur and frame.f_back is not self.cur[-2]:
            rpt, rit, ret, rfn, rframe, rcur = self.cur
            if not isinstance(rframe, Tracer.fake_frame):
                assert rframe.f_back is frame.f_back, ("Bad call", rfn, rframe, rframe.f_back, frame, frame.f_back)
                self.trace_dispatch_return(rframe, 0)
                assert self.cur is None or frame.f_back is self.cur[-2], ("Bad call", self.cur[-3])
        fcode = frame.f_code
        arguments = frame.f_locals
        class_name = None
        try:
            if (
                "self" in arguments
                and hasattr(arguments["self"], "__class__")
                and hasattr(arguments["self"].__class__, "__name__")
            ):
                class_name = arguments["self"].__class__.__name__
            elif "cls" in arguments and hasattr(arguments["cls"], "__name__"):
                class_name = arguments["cls"].__name__
        except:
            pass
        fn = (fcode.co_filename, fcode.co_firstlineno, fcode.co_name, class_name)
        self.cur = (t, 0, 0, fn, frame, self.cur)
        timings = self.timings
        if fn in timings:
            cc, ns, tt, ct, callers = timings[fn]
            timings[fn] = cc, ns + 1, tt, ct, callers
        else:
            timings[fn] = 0, 0, 0, 0, {}
        return 1

    def trace_dispatch_exception(self, frame, t):
        rpt, rit, ret, rfn, rframe, rcur = self.cur
        if (rframe is not frame) and rcur:
            return self.trace_dispatch_return(rframe, t)
        self.cur = rpt, rit + t, ret, rfn, rframe, rcur
        return 1

    def trace_dispatch_c_call(self, frame, t) -> int:
        fn = ("", 0, self.c_func_name, None)
        self.cur = (t, 0, 0, fn, frame, self.cur)
        timings = self.timings
        if fn in timings:
            cc, ns, tt, ct, callers = timings[fn]
            timings[fn] = cc, ns + 1, tt, ct, callers
        else:
            timings[fn] = 0, 0, 0, 0, {}
        return 1

    def trace_dispatch_return(self, frame, t) -> int:
        if frame is not self.cur[-2]:
            assert frame is self.cur[-2].f_back, ("Bad return", self.cur[-3])
            self.trace_dispatch_return(self.cur[-2], 0)

        # Prefix "r" means part of the Returning or exiting frame.
        # Prefix "p" means part of the Previous or Parent or older frame.

        rpt, rit, ret, rfn, frame, rcur = self.cur
        rit = rit + t
        frame_total = rit + ret

        ppt, pit, pet, pfn, pframe, pcur = rcur
        self.cur = ppt, pit + rpt, pet + frame_total, pfn, pframe, pcur

        timings = self.timings
        cc, ns, tt, ct, callers = timings[rfn]
        if not ns:
            # This is the only occurrence of the function on the stack.
            # Else this is a (directly or indirectly) recursive call, and
            # its cumulative time will get updated when the topmost call to
            # it returns.
            ct = ct + frame_total
            cc = cc + 1

        if pfn in callers:
            callers[pfn] = callers[pfn] + 1  # hack: gather more
            # stats such as the amount of time added to ct courtesy
            # of this specific call, and the contribution to cc
            # courtesy of this call.
        else:
            callers[pfn] = 1

        timings[rfn] = cc, ns - 1, tt + rit, ct, callers

        return 1

    dispatch: ClassVar[dict[str, callable]] = {
        "call": trace_dispatch_call,
        "exception": trace_dispatch_exception,
        "return": trace_dispatch_return,
        "c_call": trace_dispatch_c_call,
        "c_exception": trace_dispatch_return,  # the C function returned
        "c_return": trace_dispatch_return,
    }

    class fake_code:
        def __init__(self, filename, line, name) -> None:
            self.co_filename = filename
            self.co_line = line
            self.co_name = name
            self.co_firstlineno = 0

        def __repr__(self) -> str:
            return repr((self.co_filename, self.co_line, self.co_name, None))

    class fake_frame:
        def __init__(self, code, prior) -> None:
            self.f_code = code
            self.f_back = prior
            self.f_locals = {}

    def simulate_call(self, name) -> None:
        code = self.fake_code("profiler", 0, name)
        pframe = self.cur[-2] if self.cur else None
        frame = self.fake_frame(code, pframe)
        self.dispatch["call"](self, frame, 0)

    def simulate_cmd_complete(self) -> None:
        get_time = self.timer
        t = get_time() - self.t
        while self.cur[-1]:
            # We *can* cause assertion errors here if
            # dispatch_trace_return checks for a frame match!
            self.dispatch["return"](self, self.cur[-2], t)
            t = 0
        self.t = get_time() - t

    def print_stats(self, sort=-1) -> None:
        import pstats

        if not isinstance(sort, tuple):
            sort = (sort,)
        # The following code customizes the default printing behavior to
        # print in milliseconds.
        s = StringIO()
        stats_obj = pstats.Stats(copy(self), stream=s)
        stats_obj.strip_dirs().sort_stats(*sort).print_stats(100)
        self.total_tt = stats_obj.total_tt
        console.print("total_tt", self.total_tt)
        raw_stats = s.getvalue()
        m = re.search(r"function calls?.*in (\d+)\.\d+ (seconds?)", raw_stats)
        total_time = None
        if m:
            total_time = int(m.group(1))
        if total_time is None:
            console.print("Failed to get total time from stats")
        total_time_ms = total_time / 1e6
        raw_stats = re.sub(
            r"(function calls?.*)in (\d+)\.\d+ (seconds?)", rf"\1 in {total_time_ms:.3f} milliseconds", raw_stats
        )
        match_pattern = r"^ *[\d\/]+ +(\d+)\.\d+ +(\d+)\.\d+ +(\d+)\.\d+ +(\d+)\.\d+ +"
        m = re.findall(match_pattern, raw_stats, re.MULTILINE)
        ms_times = []
        for tottime, percall, cumtime, percall_cum in m:
            tottime_ms = int(tottime) / 1e6
            percall_ms = int(percall) / 1e6
            cumtime_ms = int(cumtime) / 1e6
            percall_cum_ms = int(percall_cum) / 1e6
            ms_times.append([tottime_ms, percall_ms, cumtime_ms, percall_cum_ms])
        split_stats = raw_stats.split("\n")
        new_stats = []

        replace_pattern = r"^( *[\d\/]+) +(\d+)\.\d+ +(\d+)\.\d+ +(\d+)\.\d+ +(\d+)\.\d+ +(.*)"
        times_index = 0
        for line in split_stats:
            if times_index >= len(ms_times):
                replaced = line
            else:
                replaced, n = re.subn(
                    replace_pattern,
                    rf"\g<1>{ms_times[times_index][0]:8.3f} {ms_times[times_index][1]:8.3f} {ms_times[times_index][2]:8.3f} {ms_times[times_index][3]:8.3f} \g<6>",
                    line,
                    count=1,
                )
                if n > 0:
                    times_index += 1
            new_stats.append(replaced)

        console.print("\n".join(new_stats))

    def make_pstats_compatible(self) -> None:
        # delete the extra class_name item from the function tuple
        self.files = []
        self.top_level = []
        new_stats = {}
        for func, (cc, ns, tt, ct, callers) in self.stats.items():
            new_callers = {(k[0], k[1], k[2]): v for k, v in callers.items()}
            new_stats[(func[0], func[1], func[2])] = (cc, ns, tt, ct, new_callers)
        new_timings = {}
        for func, (cc, ns, tt, ct, callers) in self.timings.items():
            new_callers = {(k[0], k[1], k[2]): v for k, v in callers.items()}
            new_timings[(func[0], func[1], func[2])] = (cc, ns, tt, ct, new_callers)
        self.stats = new_stats
        self.timings = new_timings

    def dump_stats(self, file) -> None:
        with open(file, "wb") as f:
            self.create_stats()
            marshal.dump(self.stats, f)

    def create_stats(self) -> None:
        self.simulate_cmd_complete()
        self.snapshot_stats()

    def snapshot_stats(self) -> None:
        self.stats = {}
        for func, (cc, _ns, tt, ct, callers) in self.timings.items():
            callers = callers.copy()
            nc = 0
            for callcnt in callers.values():
                nc += callcnt
            self.stats[func] = cc, nc, tt, ct, callers

    def runctx(self, cmd, globals, locals):
        self.__enter__()
        try:
            exec(cmd, globals, locals)
        finally:
            self.__exit__(None, None, None)
        return self


def main():
    from argparse import ArgumentParser

    parser = ArgumentParser(allow_abbrev=False)
    parser.add_argument("-o", "--outfile", dest="outfile", help="Save trace to <outfile>", required=True)
    parser.add_argument("--only-functions", help="Trace only these functions", nargs="+", default=None)
    parser.add_argument(
        "--max-function-count",
        help="Maximum number of inputs for one function to include in the trace.",
        type=int,
        default=256,
    )
    parser.add_argument(
        "--tracer-timeout",
        help="Timeout in seconds for the tracer, if the traced code takes more than this time, then tracing stops and "
        "normal execution continues.",
        type=float,
        default=None,
    )
    parser.add_argument("-m", action="store_true", dest="module", help="Trace a library module", default=False)
    parser.add_argument(
        "--codeflash-config",
        help="Optional path to the project's pyproject.toml file "
        "with the codeflash config. Will be auto-discovered if not specified.",
        default=None,
    )

    if not sys.argv[1:]:
        parser.print_usage()
        sys.exit(2)

    args, unknown_args = parser.parse_known_args()
    sys.argv[:] = unknown_args

    # The script that we're profiling may chdir, so capture the absolute path
    # to the output file at startup.
    if args.outfile is not None:
        args.outfile = Path(args.outfile).resolve()

    if len(unknown_args) > 0:
        if args.module:
            import runpy

            code = "run_module(modname, run_name='__main__')"
            globs = {"run_module": runpy.run_module, "modname": unknown_args[0]}
        else:
            progname = unknown_args[0]
            sys.path.insert(0, str(Path(progname).resolve().parent))
            with io.open_code(progname) as fp:
                code = compile(fp.read(), progname, "exec")
            spec = importlib.machinery.ModuleSpec(name="__main__", loader=None, origin=progname)
            globs = {
                "__spec__": spec,
                "__file__": spec.origin,
                "__name__": spec.name,
                "__package__": None,
                "__cached__": None,
            }
        try:
            tracer = Tracer(
                output=args.outfile,
                functions=args.only_functions,
                max_function_count=args.max_function_count,
                timeout=args.tracer_timeout,
                config_file_path=args.codeflash_config,
            )

            tracer.runctx(code, globs, None)
            print(tracer.functions)

        except BrokenPipeError as exc:
            # Prevent "Exception ignored" during interpreter shutdown.
            sys.stdout = None
            sys.exit(exc.errno)
    else:
        parser.print_usage()
    return parser


if __name__ == "__main__":
    main()<|MERGE_RESOLUTION|>--- conflicted
+++ resolved
@@ -96,6 +96,7 @@
         self.max_function_count = max_function_count
         self.config, found_config_path = parse_config_file(config_file_path)
         self.project_root = project_root_from_module_root(Path(self.config["module_root"]), found_config_path)
+        print("project_root", self.project_root)
         self.ignored_functions = {"<listcomp>", "<genexpr>", "<dictcomp>", "<setcomp>", "<lambda>", "<module>"}
 
         self.file_being_called_from: str = str(Path(sys._getframe().f_back.f_code.co_filename).name).replace(".", "_")
@@ -252,14 +253,9 @@
             return
         if not file_name.exists():
             return
-<<<<<<< HEAD
         # if self.functions:
         #     if code.co_name not in self.functions:
         #         return
-=======
-        if self.functions and code.co_name not in self.functions:
-            return
->>>>>>> 094dcae7
         class_name = None
         arguments = frame.f_locals
         try:
