--- conflicted
+++ resolved
@@ -6,13 +6,9 @@
 
 
 def get_next_arg_and_return(
-<<<<<<< HEAD
     trace_file: str,
     function_name: str,
     num_to_get: int = 3,
-=======
-    trace_file: str, function_name: str, num_to_get: int = 3,
->>>>>>> 638efa26
 ) -> Generator[Tuple[Any, Any], None, None]:
     db = sqlite3.connect(trace_file)
     cur = db.cursor()
@@ -57,13 +53,9 @@
 
 
 def create_trace_replay_test(
-<<<<<<< HEAD
     trace_file: str,
     functions: List[Tuple[str, str]],
     test_framework: str = "pytest",
-=======
-    trace_file: str, functions: List[Tuple[str, str]], test_framework: str = "pytest",
->>>>>>> 638efa26
 ) -> str:
     assert test_framework in ["pytest", "unittest"]
 
@@ -88,10 +80,7 @@
         raise ValueError("Invalid test framework")
 
 
-def _create_unittest_trace_replay_test(
-    trace_file: str,
-    functions: List[Tuple[str, str]],
-) -> str:
+def _create_unittest_trace_replay_test(trace_file: str, functions: List[Tuple[str, str]]) -> str:
     test_function_body = textwrap.dedent(
         """\
         for arg_val_pkl, return_val_pkl in get_next_arg_and_return('{trace_file}', '{orig_function_name}', 3):
@@ -113,17 +102,12 @@
             ),
             "        ",
         )
-        test_template += (
-            f"    def test_{function_name_alias}(self):\n{formatted_test_body}\n"
-        )
+        test_template += f"    def test_{function_name_alias}(self):\n{formatted_test_body}\n"
 
     return test_template
 
 
-def _create_pytest_trace_replay_test(
-    trace_file: str,
-    functions: List[Tuple[str, str]],
-) -> str:
+def _create_pytest_trace_replay_test(trace_file: str, functions: List[Tuple[str, str]]) -> str:
     test_function_body = textwrap.dedent(
         """\
         for arg_val_pkl, return_val_pkl in get_next_arg_and_return('{trace_file}', '{orig_function_name}', 3):
