<<<<<<< HEAD
"""The following script is the dedicated entry point for the Codeflash Language Server.

It initializes the server and redirects its logs to stderr so that the
=======
"""Dedicated entry point for the Codeflash Language Server.

Initializes the server and redirects its logs to stderr so that the
>>>>>>> 4b4f1c1c
VS Code client can display them in the output channel.

This script is run by the VS Code extension and is not intended to be
executed directly by users.
"""

import logging
import sys

from codeflash.lsp.beta import server


# Configure logging to stderr for VS Code output channel
<<<<<<< HEAD
def setup_logging():  # noqa : ANN201
=======
def setup_logging() -> logging.Logger:
>>>>>>> 4b4f1c1c
    # Clear any existing handlers to prevent conflicts
    root_logger = logging.getLogger()
    root_logger.handlers.clear()

    # Set up stderr handler for VS Code output channel with [LSP-Server] prefix
    handler = logging.StreamHandler(sys.stderr)
    handler.setFormatter(logging.Formatter("[LSP-Server] %(asctime)s [%(levelname)s]: %(message)s"))

    # Configure root logger
    root_logger.addHandler(handler)
    root_logger.setLevel(logging.INFO)

    # Also configure the pygls logger specifically
    pygls_logger = logging.getLogger("pygls")
    pygls_logger.setLevel(logging.INFO)

    return root_logger


if __name__ == "__main__":
    # Set up logging
    log = setup_logging()
    log.info("Starting Codeflash Language Server...")

    # Start the language server
    server.start_io()<|MERGE_RESOLUTION|>--- conflicted
+++ resolved
@@ -1,12 +1,6 @@
-<<<<<<< HEAD
-"""The following script is the dedicated entry point for the Codeflash Language Server.
-
-It initializes the server and redirects its logs to stderr so that the
-=======
 """Dedicated entry point for the Codeflash Language Server.
 
 Initializes the server and redirects its logs to stderr so that the
->>>>>>> 4b4f1c1c
 VS Code client can display them in the output channel.
 
 This script is run by the VS Code extension and is not intended to be
@@ -20,11 +14,7 @@
 
 
 # Configure logging to stderr for VS Code output channel
-<<<<<<< HEAD
-def setup_logging():  # noqa : ANN201
-=======
 def setup_logging() -> logging.Logger:
->>>>>>> 4b4f1c1c
     # Clear any existing handlers to prevent conflicts
     root_logger = logging.getLogger()
     root_logger.handlers.clear()
