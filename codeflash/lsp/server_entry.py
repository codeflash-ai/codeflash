--- conflicted
+++ resolved
@@ -1,16 +1,11 @@
-<<<<<<< HEAD
-# This script is the dedicated entry point for the Codeflash Language Server.
-# It initializes the server and redirects its logs to stderr so that the
-# VS Code client can display them in the output channel.
-=======
 """Dedicated entry point for the Codeflash Language Server.
 
 Initializes the server and redirects its logs to stderr so that the
 VS Code client can display them in the output channel.
->>>>>>> f8c7f2a7
 
-# This script is run by the VS Code extension and is not intended to be
-# executed directly by users.
+This script is run by the VS Code extension and is not intended to be
+executed directly by users.
+"""
 
 import logging
 import sys
