--- conflicted
+++ resolved
@@ -50,13 +50,12 @@
 
 
 @dataclass
-<<<<<<< HEAD
 class OnPatchAppliedParams:
     patch_id: str
-=======
+
+@dataclass
 class OptimizableFunctionsInCommitParams:
     commit_hash: str
->>>>>>> a59b9edb
 
 
 server = CodeflashLanguageServer("codeflash-language-server", "v1.0", protocol_cls=CodeflashLanguageServerProtocol)
