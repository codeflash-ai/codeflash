from __future__ import annotations

import asyncio
import contextlib
import os
from dataclasses import dataclass
from pathlib import Path
from typing import TYPE_CHECKING, Optional

from codeflash.api.cfapi import get_codeflash_api_key, get_user_id
from codeflash.cli_cmds.cli import process_pyproject_config
from codeflash.cli_cmds.cmd_init import (
    CommonSections,
    VsCodeSetupInfo,
    configure_pyproject_toml,
    create_empty_pyproject_toml,
    get_formatter_cmds,
    get_suggestions,
    get_valid_subdirs,
    is_valid_pyproject_toml,
)
from codeflash.code_utils.git_utils import git_root_dir
from codeflash.code_utils.shell_utils import save_api_key_to_rc
from codeflash.discovery.functions_to_optimize import (
    filter_functions,
    get_functions_inside_a_commit,
    get_functions_within_git_diff,
)
from codeflash.either import is_successful
from codeflash.lsp.features.perform_optimization import sync_perform_optimization
from codeflash.lsp.server import CodeflashLanguageServer

if TYPE_CHECKING:
    from argparse import Namespace

    from lsprotocol import types

    from codeflash.discovery.functions_to_optimize import FunctionToOptimize


@dataclass
class OptimizableFunctionsParams:
    textDocument: types.TextDocumentIdentifier  # noqa: N815


@dataclass
class FunctionOptimizationInitParams:
    textDocument: types.TextDocumentIdentifier  # noqa: N815
    functionName: str  # noqa: N815


@dataclass
class FunctionOptimizationParams:
    textDocument: types.TextDocumentIdentifier  # noqa: N815
    functionName: str  # noqa: N815
    task_id: str


@dataclass
class ProvideApiKeyParams:
    api_key: str


@dataclass
class ValidateProjectParams:
    root_path_abs: str
    config_file: Optional[str] = None
    skip_validation: bool = False


@dataclass
class OnPatchAppliedParams:
    task_id: str


@dataclass
class OptimizableFunctionsInCommitParams:
    commit_hash: str


@dataclass
class WriteConfigParams:
    config_file: str
    config: any


server = CodeflashLanguageServer("codeflash-language-server", "v1.0")


@server.feature("getOptimizableFunctionsInCurrentDiff")
def get_functions_in_current_git_diff(
    server: CodeflashLanguageServer, _params: OptimizableFunctionsParams
) -> dict[str, str | dict[str, list[str]]]:
    functions = get_functions_within_git_diff(uncommitted_changes=True)
    file_to_qualified_names = _group_functions_by_file(server, functions)
    return {"functions": file_to_qualified_names, "status": "success"}


@server.feature("getOptimizableFunctionsInCommit")
def get_functions_in_commit(
    server: CodeflashLanguageServer, params: OptimizableFunctionsInCommitParams
) -> dict[str, str | dict[str, list[str]]]:
    functions = get_functions_inside_a_commit(params.commit_hash)
    file_to_qualified_names = _group_functions_by_file(server, functions)
    return {"functions": file_to_qualified_names, "status": "success"}


def _group_functions_by_file(
    server: CodeflashLanguageServer, functions: dict[str, list[FunctionToOptimize]]
) -> dict[str, list[str]]:
    file_to_funcs_to_optimize, _ = filter_functions(
        modified_functions=functions,
        tests_root=server.optimizer.test_cfg.tests_root,
        ignore_paths=[],
        project_root=server.optimizer.args.project_root,
        module_root=server.optimizer.args.module_root,
        previous_checkpoint_functions={},
    )
    file_to_qualified_names: dict[str, list[str]] = {
        str(path): [f.qualified_name for f in funcs] for path, funcs in file_to_funcs_to_optimize.items()
    }
    return file_to_qualified_names


@server.feature("getOptimizableFunctions")
def get_optimizable_functions(
    server: CodeflashLanguageServer, params: OptimizableFunctionsParams
) -> dict[str, list[str]]:
    document_uri = params.textDocument.uri
    document = server.workspace.get_text_document(document_uri)

    file_path = Path(document.path)

    if not server.optimizer:
        return {"status": "error", "message": "optimizer not initialized"}

    server.optimizer.args.file = file_path
    server.optimizer.args.function = None  # Always get ALL functions, not just one
    server.optimizer.args.previous_checkpoint_functions = False

    optimizable_funcs, _, _ = server.optimizer.get_optimizable_functions()

    path_to_qualified_names = {}
    for functions in optimizable_funcs.values():
        path_to_qualified_names[file_path] = [func.qualified_name for func in functions]

    return path_to_qualified_names


def _find_pyproject_toml(workspace_path: str) -> tuple[Path | None, bool]:
    workspace_path_obj = Path(workspace_path)
    max_depth = 2
    base_depth = len(workspace_path_obj.parts)
    top_level_pyproject = None

    for root, dirs, files in os.walk(workspace_path_obj):
        depth = len(Path(root).parts) - base_depth
        if depth > max_depth:
            # stop going deeper into this branch
            dirs.clear()
            continue

        if "pyproject.toml" in files:
            file_path = Path(root) / "pyproject.toml"
            if depth == 0:
                top_level_pyproject = file_path
            with file_path.open("r", encoding="utf-8", errors="ignore") as f:
                for line in f:
                    if line.strip() == "[tool.codeflash]":
                        return file_path.resolve(), True
    return top_level_pyproject, False


@server.feature("writeConfig")
def write_config(_server: CodeflashLanguageServer, params: WriteConfigParams) -> dict[str, any]:
    cfg = params.config
    cfg_file = Path(params.config_file) if params.config_file else None

    if cfg_file and not cfg_file.exists():
        # the client provided a config path but it doesn't exist
        create_empty_pyproject_toml(cfg_file)

    setup_info = VsCodeSetupInfo(
        module_root=getattr(cfg, "module_root", ""),
        tests_root=getattr(cfg, "tests_root", ""),
        test_framework=getattr(cfg, "test_framework", "pytest"),
        formatter=get_formatter_cmds(getattr(cfg, "formatter_cmds", "disabled")),
    )

    devnull_writer = open(os.devnull, "w")  # noqa
    with contextlib.redirect_stdout(devnull_writer):
        configured = configure_pyproject_toml(setup_info, cfg_file)
        if configured:
            return {"status": "success"}
        return {"status": "error", "message": "Failed to configure pyproject.toml"}


@server.feature("getConfigSuggestions")
def get_config_suggestions(_server: CodeflashLanguageServer, _params: any) -> dict[str, any]:
    module_root_suggestions, default_module_root = get_suggestions(CommonSections.module_root)
    tests_root_suggestions, default_tests_root = get_suggestions(CommonSections.tests_root)
    test_framework_suggestions, default_test_framework = get_suggestions(CommonSections.test_framework)
    formatter_suggestions, default_formatter = get_suggestions(CommonSections.formatter_cmds)
    get_valid_subdirs.cache_clear()
    return {
        "module_root": {"choices": module_root_suggestions, "default": default_module_root},
        "tests_root": {"choices": tests_root_suggestions, "default": default_tests_root},
        "test_framework": {"choices": test_framework_suggestions, "default": default_test_framework},
        "formatter_cmds": {"choices": formatter_suggestions, "default": default_formatter},
    }


# should be called the first thing to initialize and validate the project
@server.feature("initProject")
def init_project(server: CodeflashLanguageServer, params: ValidateProjectParams) -> dict[str, str]:
    # Always process args in the init project, the extension can call
    server.args_processed_before = False

    pyproject_toml_path: Path | None = getattr(params, "config_file", None) or getattr(server.args, "config_file", None)
    if pyproject_toml_path is not None:
        # if there is a config file provided use it
        server.prepare_optimizer_arguments(pyproject_toml_path)
    else:
        # otherwise look for it
        pyproject_toml_path, has_codeflash_config = _find_pyproject_toml(params.root_path_abs)
        if pyproject_toml_path and has_codeflash_config:
            server.show_message_log(f"Found pyproject.toml at: {pyproject_toml_path}", "Info")
            server.prepare_optimizer_arguments(pyproject_toml_path)
        elif pyproject_toml_path and not has_codeflash_config:
            return {
                "status": "error",
                "message": "pyproject.toml found in workspace, but no codeflash config.",
                "pyprojectPath": pyproject_toml_path,
            }
        else:
            return {"status": "error", "message": "No pyproject.toml found in workspace."}

    # since we are using worktrees, optimization diffs are generated with respect to the root of the repo.
    root = str(git_root_dir())

    if getattr(params, "skip_validation", False):
        return {
            "status": "success",
            "moduleRoot": server.args.module_root,
            "pyprojectPath": pyproject_toml_path,
            "root": root,
        }

    valid, config, reason = is_valid_pyproject_toml(pyproject_toml_path)
    if not valid:
        return {
            "status": "error",
            "message": f"reason: {reason}",
            "pyprojectPath": pyproject_toml_path,
            "existingConfig": config,
        }

    args = process_args(server)

    return {"status": "success", "moduleRoot": args.module_root, "pyprojectPath": pyproject_toml_path, "root": root}


def _initialize_optimizer_if_api_key_is_valid(
    server: CodeflashLanguageServer, api_key: Optional[str] = None
) -> dict[str, str]:
    user_id = get_user_id(api_key=api_key)
    if user_id is None:
        return {"status": "error", "message": "api key not found or invalid"}

    if user_id.startswith("Error: "):
        error_msg = user_id[7:]
        return {"status": "error", "message": error_msg}

    from codeflash.optimization.optimizer import Optimizer

    new_args = process_args(server)
    server.optimizer = Optimizer(new_args)
    return {"status": "success", "user_id": user_id}


def process_args(server: CodeflashLanguageServer) -> Namespace:
    if server.args_processed_before:
        return server.args
    new_args = process_pyproject_config(server.args)
    server.args = new_args
    server.args_processed_before = True
    return new_args


@server.feature("apiKeyExistsAndValid")
def check_api_key(server: CodeflashLanguageServer, _params: any) -> dict[str, str]:
    try:
        return _initialize_optimizer_if_api_key_is_valid(server)
    except Exception:
        return {"status": "error", "message": "something went wrong while validating the api key"}


@server.feature("provideApiKey")
def provide_api_key(server: CodeflashLanguageServer, params: ProvideApiKeyParams) -> dict[str, str]:
    try:
        api_key = params.api_key
        if not api_key.startswith("cf-"):
            return {"status": "error", "message": "Api key is not valid"}

        # clear cache to ensure the new api key is used
        get_codeflash_api_key.cache_clear()
        get_user_id.cache_clear()

        init_result = _initialize_optimizer_if_api_key_is_valid(server, api_key)
        if init_result["status"] == "error":
            return {"status": "error", "message": "Api key is not valid"}

        user_id = init_result["user_id"]
        result = save_api_key_to_rc(api_key)
        if not is_successful(result):
            return {"status": "error", "message": result.failure()}
        return {"status": "success", "message": "Api key saved successfully", "user_id": user_id}  # noqa: TRY300
    except Exception:
        return {"status": "error", "message": "something went wrong while saving the api key"}


@server.feature("initializeFunctionOptimization")
def initialize_function_optimization(
    server: CodeflashLanguageServer, params: FunctionOptimizationInitParams
) -> dict[str, str]:
    document_uri = params.textDocument.uri
    document = server.workspace.get_text_document(document_uri)

    server.show_message_log(f"Initializing optimization for function: {params.functionName} in {document_uri}", "Info")

    if server.optimizer is None:
        _initialize_optimizer_if_api_key_is_valid(server)

    server.optimizer.args.file = file_path
    server.optimizer.args.function = params.functionName
<<<<<<< HEAD
=======
    original_relative_file_path = Path(document.path).relative_to(original_args.project_root)
    server.optimizer.args.file = server.optimizer.current_worktree / original_relative_file_path
>>>>>>> 05981502
    server.optimizer.args.previous_checkpoint_functions = False

    server.optimizer.worktree_mode()

    server.show_message_log(
        f"Args set - function: {server.optimizer.args.function}, file: {server.optimizer.args.file}", "Info"
    )

    optimizable_funcs, count, _ = server.optimizer.get_optimizable_functions()

    if count == 0:
        server.show_message_log(f"No optimizable functions found for {params.functionName}", "Warning")
        server.cleanup_the_optimizer()
        return {"functionName": params.functionName, "status": "error", "message": "not found", "args": None}

    fto = optimizable_funcs.popitem()[1][0]

    module_prep_result = server.optimizer.prepare_module_for_optimization(fto.file_path)
    if not module_prep_result:
        return {
            "functionName": params.functionName,
            "status": "error",
            "message": "Failed to prepare module for optimization",
        }

    validated_original_code, original_module_ast = module_prep_result

    function_optimizer = server.optimizer.create_function_optimizer(
        fto,
        function_to_optimize_source_code=validated_original_code[fto.file_path].source_code,
        original_module_ast=original_module_ast,
        original_module_path=fto.file_path,
        function_to_tests={},
    )

    server.optimizer.current_function_optimizer = function_optimizer
    if not function_optimizer:
        return {"functionName": params.functionName, "status": "error", "message": "No function optimizer found"}

    initialization_result = function_optimizer.can_be_optimized()
    if not is_successful(initialization_result):
        return {"functionName": params.functionName, "status": "error", "message": initialization_result.failure()}

    server.current_optimization_init_result = initialization_result.unwrap()
    server.show_message_log(f"Successfully initialized optimization for {params.functionName}", "Info")

    files = [function_optimizer.function_to_optimize.file_path]

    _, _, original_helpers = server.current_optimization_init_result
    files.extend([str(helper_path) for helper_path in original_helpers])

    return {"functionName": params.functionName, "status": "success", "files_inside_context": files}


@server.feature("performFunctionOptimization")
async def perform_function_optimization(
    server: CodeflashLanguageServer, params: FunctionOptimizationParams
) -> dict[str, str]:
    loop = asyncio.get_running_loop()
    try:
        result = await loop.run_in_executor(None, sync_perform_optimization, server, params)
    except asyncio.CancelledError:
        return {"status": "canceled", "message": "Task was canceled"}
    else:
        return result
    finally:
        server.cleanup_the_optimizer()<|MERGE_RESOLUTION|>--- conflicted
+++ resolved
@@ -325,6 +325,7 @@
 ) -> dict[str, str]:
     document_uri = params.textDocument.uri
     document = server.workspace.get_text_document(document_uri)
+    file_path = Path(document.path)
 
     server.show_message_log(f"Initializing optimization for function: {params.functionName} in {document_uri}", "Info")
 
@@ -333,11 +334,6 @@
 
     server.optimizer.args.file = file_path
     server.optimizer.args.function = params.functionName
-<<<<<<< HEAD
-=======
-    original_relative_file_path = Path(document.path).relative_to(original_args.project_root)
-    server.optimizer.args.file = server.optimizer.current_worktree / original_relative_file_path
->>>>>>> 05981502
     server.optimizer.args.previous_checkpoint_functions = False
 
     server.optimizer.worktree_mode()
