--- conflicted
+++ resolved
@@ -209,7 +209,7 @@
 @server.feature("initProject")
 def init_project(params: ValidateProjectParams) -> dict[str, str]:
     # Always process args in the init project, the extension can call
-    server.args_processed_before = False
+    server.initialized = False
 
     pyproject_toml_path: Path | None = getattr(params, "config_file", None) or getattr(server.args, "config_file", None)
     if pyproject_toml_path is not None:
@@ -250,27 +250,20 @@
             "existingConfig": config,
         }
 
-    args = process_args()
-
+    args = _init()
     return {"status": "success", "moduleRoot": args.module_root, "pyprojectPath": pyproject_toml_path, "root": root}
 
 
-<<<<<<< HEAD
 def _initialize_optimizer_if_api_key_is_valid(api_key: Optional[str] = None) -> dict[str, str]:
-=======
-def _initialize_optimizer_if_api_key_is_valid(
-    server: CodeflashLanguageServer, api_key: Optional[str] = None
-) -> dict[str, str]:
     key_check_result = _check_api_key_validity(api_key)
     if key_check_result.get("status") != "success":
         return key_check_result
 
-    _initialize_optimizer(server)
+    _init()
     return key_check_result
 
 
 def _check_api_key_validity(api_key: Optional[str]) -> dict[str, str]:
->>>>>>> 73c8fbde
     user_id = get_user_id(api_key=api_key)
     if user_id is None:
         return {"status": "error", "message": "api key not found or invalid"}
@@ -282,27 +275,25 @@
     return {"status": "success", "user_id": user_id}
 
 
-def _initialize_optimizer(server: CodeflashLanguageServer) -> None:
+def _initialize_optimizer(args: Namespace) -> None:
     from codeflash.optimization.optimizer import Optimizer
 
-<<<<<<< HEAD
-    new_args = process_args()
-    server.optimizer = Optimizer(new_args)
-    return {"status": "success", "user_id": user_id}
-=======
-    new_args = process_args(server)
     if not server.optimizer:
-        server.optimizer = Optimizer(new_args)
->>>>>>> 73c8fbde
+        server.optimizer = Optimizer(args)
 
 
 def process_args() -> Namespace:
-    if server.args_processed_before:
-        return server.args
     new_args = process_pyproject_config(server.args)
     server.args = new_args
-    server.args_processed_before = True
     return new_args
+
+
+def _init() -> Namespace:
+    if not server.initialized:
+        new_args = process_args()
+        _initialize_optimizer(new_args)
+        server.initialized = True
+    return server.args
 
 
 @server.feature("apiKeyExistsAndValid")
@@ -320,25 +311,19 @@
         if not api_key.startswith("cf-"):
             return {"status": "error", "message": "Api key is not valid"}
 
-        # # clear cache to ensure the new api key is used
+        # clear cache to ensure the new api key is used
         get_codeflash_api_key.cache_clear()
         get_user_id.cache_clear()
-<<<<<<< HEAD
-
-        init_result = _initialize_optimizer_if_api_key_is_valid(api_key)
-        if init_result["status"] == "error":
-            return {"status": "error", "message": "Api key is not valid"}
-
-        user_id = init_result["user_id"]
-=======
+
         key_check_result = _check_api_key_validity(api_key)
         if key_check_result.get("status") != "success":
             return key_check_result
+
         user_id = key_check_result["user_id"]
->>>>>>> 73c8fbde
         result = save_api_key_to_rc(api_key)
+
         # initialize optimizer with the new api key
-        _initialize_optimizer(server)
+        _init()
         if not is_successful(result):
             return {"status": "error", "message": result.failure()}
         return {"status": "success", "message": "Api key saved successfully", "user_id": user_id}  # noqa: TRY300
@@ -359,19 +344,11 @@
 
 
 @server.feature("initializeFunctionOptimization")
-<<<<<<< HEAD
 def initialize_function_optimization(params: FunctionOptimizationInitParams) -> dict[str, str]:
     with execution_context(task_id=params.task_id):
         document_uri = params.textDocument.uri
         document = server.workspace.get_text_document(document_uri)
-=======
-def initialize_function_optimization(
-    server: CodeflashLanguageServer, params: FunctionOptimizationInitParams
-) -> dict[str, str]:
-    document_uri = params.textDocument.uri
-    document = server.workspace.get_text_document(document_uri)
-    file_path = Path(document.path)
->>>>>>> 73c8fbde
+        file_path = Path(document.path)
 
         server.show_message_log(
             f"Initializing optimization for function: {params.functionName} in {document_uri}", "Info"
@@ -380,30 +357,15 @@
         if server.optimizer is None:
             _initialize_optimizer_if_api_key_is_valid()
 
-<<<<<<< HEAD
+        server.optimizer.args.file = file_path
+        server.optimizer.args.function = params.functionName
+        server.optimizer.args.previous_checkpoint_functions = False
+
         server.optimizer.worktree_mode()
-
-        original_args, _ = server.optimizer.original_args_and_test_cfg
-
-        server.optimizer.args.function = params.functionName
-        original_relative_file_path = Path(document.path).relative_to(original_args.project_root)
-        server.optimizer.args.file = server.optimizer.current_worktree / original_relative_file_path
-        server.optimizer.args.previous_checkpoint_functions = False
 
         server.show_message_log(
             f"Args set - function: {server.optimizer.args.function}, file: {server.optimizer.args.file}", "Info"
         )
-=======
-    server.optimizer.args.file = file_path
-    server.optimizer.args.function = params.functionName
-    server.optimizer.args.previous_checkpoint_functions = False
-
-    server.optimizer.worktree_mode()
-
-    server.show_message_log(
-        f"Args set - function: {server.optimizer.args.function}, file: {server.optimizer.args.file}", "Info"
-    )
->>>>>>> 73c8fbde
 
         optimizable_funcs, count, _ = server.optimizer.get_optimizable_functions()
 
