from __future__ import annotations

import asyncio
from dataclasses import dataclass
from pathlib import Path
from typing import TYPE_CHECKING, Optional

import git
from pygls import uris

from codeflash.api.cfapi import get_codeflash_api_key, get_user_id
from codeflash.cli_cmds.cli import process_pyproject_config
from codeflash.code_utils.git_worktree_utils import get_patches_metadata, overwrite_patch_metadata
from codeflash.code_utils.shell_utils import save_api_key_to_rc
from codeflash.discovery.functions_to_optimize import (
    filter_functions,
    get_functions_inside_a_commit,
    get_functions_within_git_diff,
)
from codeflash.either import is_successful
<<<<<<< HEAD
from codeflash.lsp.server import CodeflashLanguageServer, CodeflashLanguageServerProtocol
from codeflash.lsp.service.perform_optimization import sync_perform_optimization
=======
from codeflash.lsp.server import CodeflashLanguageServer
>>>>>>> 32e85ee6

if TYPE_CHECKING:
    from argparse import Namespace

    from lsprotocol import types

    from codeflash.discovery.functions_to_optimize import FunctionToOptimize


@dataclass
class OptimizableFunctionsParams:
    textDocument: types.TextDocumentIdentifier  # noqa: N815


@dataclass
class FunctionOptimizationParams:
    textDocument: types.TextDocumentIdentifier  # noqa: N815
    functionName: str  # noqa: N815


@dataclass
class ProvideApiKeyParams:
    api_key: str


@dataclass
class ValidateProjectParams:
    root_path_abs: str
    config_file: Optional[str] = None
    skip_validation: bool = False


@dataclass
class OnPatchAppliedParams:
    patch_id: str


@dataclass
class OptimizableFunctionsInCommitParams:
    commit_hash: str


# server = CodeflashLanguageServer("codeflash-language-server", "v1.0", protocol_cls=CodeflashLanguageServerProtocol)
server = CodeflashLanguageServer("codeflash-language-server", "v1.0")


@server.feature("getOptimizableFunctionsInCurrentDiff")
def get_functions_in_current_git_diff(
    server: CodeflashLanguageServer, _params: OptimizableFunctionsParams
) -> dict[str, str | dict[str, list[str]]]:
    functions = get_functions_within_git_diff(uncommitted_changes=True)
    file_to_qualified_names = _group_functions_by_file(server, functions)
    return {"functions": file_to_qualified_names, "status": "success"}


@server.feature("getOptimizableFunctionsInCommit")
def get_functions_in_commit(
    server: CodeflashLanguageServer, params: OptimizableFunctionsInCommitParams
) -> dict[str, str | dict[str, list[str]]]:
    functions = get_functions_inside_a_commit(params.commit_hash)
    file_to_qualified_names = _group_functions_by_file(server, functions)
    return {"functions": file_to_qualified_names, "status": "success"}


def _group_functions_by_file(
    server: CodeflashLanguageServer, functions: dict[str, list[FunctionToOptimize]]
) -> dict[str, list[str]]:
    file_to_funcs_to_optimize, _ = filter_functions(
        modified_functions=functions,
        tests_root=server.optimizer.test_cfg.tests_root,
        ignore_paths=[],
        project_root=server.optimizer.args.project_root,
        module_root=server.optimizer.args.module_root,
        previous_checkpoint_functions={},
    )
    file_to_qualified_names: dict[str, list[str]] = {
        str(path): [f.qualified_name for f in funcs] for path, funcs in file_to_funcs_to_optimize.items()
    }
    return file_to_qualified_names


@server.feature("getOptimizableFunctions")
def get_optimizable_functions(
    server: CodeflashLanguageServer, params: OptimizableFunctionsParams
) -> dict[str, list[str]]:
    file_path = Path(uris.to_fs_path(params.textDocument.uri))
    server.show_message_log(f"Getting optimizable functions for: {file_path}", "Info")
    if not server.optimizer:
        return {"status": "error", "message": "optimizer not initialized"}

    server.optimizer.args.file = file_path
    server.optimizer.args.function = None  # Always get ALL functions, not just one
    server.optimizer.args.previous_checkpoint_functions = False

    server.show_message_log(f"Calling get_optimizable_functions for {server.optimizer.args.file}...", "Info")
    optimizable_funcs, _, _ = server.optimizer.get_optimizable_functions()

    path_to_qualified_names = {}
    for functions in optimizable_funcs.values():
        path_to_qualified_names[file_path] = [func.qualified_name for func in functions]

    server.show_message_log(
        f"Found {len(path_to_qualified_names)} files with functions: {path_to_qualified_names}", "Info"
    )
    return path_to_qualified_names


@server.feature("initializeFunctionOptimization")
def initialize_function_optimization(
    server: CodeflashLanguageServer, params: FunctionOptimizationParams
) -> dict[str, str]:
    file_path = Path(uris.to_fs_path(params.textDocument.uri))
    server.show_message_log(f"Initializing optimization for function: {params.functionName} in {file_path}", "Info")

    if server.optimizer is None:
        _initialize_optimizer_if_api_key_is_valid(server)

    server.optimizer.worktree_mode()

    original_args, _ = server.optimizer.original_args_and_test_cfg

    server.optimizer.args.function = params.functionName
    original_relative_file_path = file_path.relative_to(original_args.project_root)
    server.optimizer.args.file = server.optimizer.current_worktree / original_relative_file_path
    server.optimizer.args.previous_checkpoint_functions = False

    server.show_message_log(
        f"Args set - function: {server.optimizer.args.function}, file: {server.optimizer.args.file}", "Info"
    )

    optimizable_funcs, count, _ = server.optimizer.get_optimizable_functions()

    if count == 0:
        server.show_message_log(f"No optimizable functions found for {params.functionName}", "Warning")
        server.cleanup_the_optimizer()
        return {"functionName": params.functionName, "status": "error", "message": "not found", "args": None}

    fto = optimizable_funcs.popitem()[1][0]
    server.optimizer.current_function_being_optimized = fto
    server.show_message_log(f"Successfully initialized optimization for {params.functionName}", "Info")
    return {"functionName": params.functionName, "status": "success"}


def _find_pyproject_toml(workspace_path: str) -> Path | None:
    workspace_path_obj = Path(workspace_path)
    max_depth = 2
    base_depth = len(workspace_path_obj.parts)

    for root, dirs, files in os.walk(workspace_path_obj):
        depth = len(Path(root).parts) - base_depth
        if depth > max_depth:
            # stop going deeper into this branch
            dirs.clear()
            continue

        if "pyproject.toml" in files:
            file_path = Path(root) / "pyproject.toml"
            with file_path.open("r", encoding="utf-8", errors="ignore") as f:
                for line in f:
                    if line.strip() == "[tool.codeflash]":
                        return file_path.resolve()
    return None


# should be called the first thing to initialize and validate the project
@server.feature("initProject")
def init_project(server: CodeflashLanguageServer, params: ValidateProjectParams) -> dict[str, str]:
    from codeflash.cli_cmds.cmd_init import is_valid_pyproject_toml

    pyproject_toml_path: Path | None = getattr(params, "config_file", None)

    if server.args is None:
        if pyproject_toml_path is not None:
            # if there is a config file provided use it
            server.prepare_optimizer_arguments(pyproject_toml_path)
        else:
            # otherwise look for it
            pyproject_toml_path = _find_pyproject_toml(params.root_path_abs)
            server.show_message_log(f"Found pyproject.toml at: {pyproject_toml_path}", "Info")
            if pyproject_toml_path:
                server.prepare_optimizer_arguments(pyproject_toml_path)
            else:
                return {
                    "status": "error",
                    "message": "No pyproject.toml found in workspace.",
                }  # TODO: enhancec this message to say there is not tool.codeflash in pyproject.toml or smth

    if getattr(params, "skip_validation", False):
        return {"status": "success", "moduleRoot": server.args.module_root, "pyprojectPath": pyproject_toml_path}

    server.show_message_log("Validating project...", "Info")
    config = is_valid_pyproject_toml(pyproject_toml_path)
    if config is None:
        server.show_message_log("pyproject.toml is not valid", "Error")
        return {
            "status": "error",
            "message": "pyproject.toml is not valid",  # keep the error message the same, the extension is matching "pyproject.toml" in the error message to show the codeflash init instructions,
        }

    args = process_args(server)
    repo = git.Repo(args.module_root, search_parent_directories=True)
    if repo.bare:
        return {"status": "error", "message": "Repository is in bare state"}

    try:
        _ = repo.head.commit
    except Exception:
        return {"status": "error", "message": "Repository has no commits (unborn HEAD)"}

    return {"status": "success", "moduleRoot": args.module_root, "pyprojectPath": pyproject_toml_path}


def _initialize_optimizer_if_api_key_is_valid(
    server: CodeflashLanguageServer, api_key: Optional[str] = None
) -> dict[str, str]:
    user_id = get_user_id(api_key=api_key)
    if user_id is None:
        return {"status": "error", "message": "api key not found or invalid"}

    if user_id.startswith("Error: "):
        error_msg = user_id[7:]
        return {"status": "error", "message": error_msg}

    from codeflash.optimization.optimizer import Optimizer

    new_args = process_args(server)
    server.optimizer = Optimizer(new_args)
    return {"status": "success", "user_id": user_id}


def process_args(server: CodeflashLanguageServer) -> Namespace:
    if server.args_processed_before:
        return server.args
    new_args = process_pyproject_config(server.args)
    server.args = new_args
    server.args_processed_before = True
    return new_args


@server.feature("apiKeyExistsAndValid")
def check_api_key(server: CodeflashLanguageServer, _params: any) -> dict[str, str]:
    try:
        return _initialize_optimizer_if_api_key_is_valid(server)
    except Exception:
        return {"status": "error", "message": "something went wrong while validating the api key"}


@server.feature("provideApiKey")
def provide_api_key(server: CodeflashLanguageServer, params: ProvideApiKeyParams) -> dict[str, str]:
    try:
        api_key = params.api_key
        if not api_key.startswith("cf-"):
            return {"status": "error", "message": "Api key is not valid"}

        # clear cache to ensure the new api key is used
        get_codeflash_api_key.cache_clear()
        get_user_id.cache_clear()

        init_result = _initialize_optimizer_if_api_key_is_valid(server, api_key)
        if init_result["status"] == "error":
            return {"status": "error", "message": "Api key is not valid"}

        user_id = init_result["user_id"]
        result = save_api_key_to_rc(api_key)
        if not is_successful(result):
            return {"status": "error", "message": result.failure()}
        return {"status": "success", "message": "Api key saved successfully", "user_id": user_id}  # noqa: TRY300
    except Exception:
        return {"status": "error", "message": "something went wrong while saving the api key"}


@server.feature("retrieveSuccessfulOptimizations")
def retrieve_successful_optimizations(_server: CodeflashLanguageServer, _params: any) -> dict[str, str]:
    metadata = get_patches_metadata()
    return {"status": "success", "patches": metadata["patches"]}


@server.feature("onPatchApplied")
def on_patch_applied(_server: CodeflashLanguageServer, params: OnPatchAppliedParams) -> dict[str, str]:
    # first remove the patch from the metadata
    metadata = get_patches_metadata()

    deleted_patch_file = None
    new_patches = []
    for patch in metadata["patches"]:
        if patch["id"] == params.patch_id:
            deleted_patch_file = patch["patch_path"]
            continue
        new_patches.append(patch)

    # then remove the patch file
    if deleted_patch_file:
        overwrite_patch_metadata(new_patches)
        patch_path = Path(deleted_patch_file)
        patch_path.unlink(missing_ok=True)
        return {"status": "success"}
    return {"status": "error", "message": "Patch not found"}


@server.feature("performFunctionOptimization")
async def perform_function_optimization(
    server: CodeflashLanguageServer, params: FunctionOptimizationParams
) -> dict[str, str]:
    loop = asyncio.get_running_loop()
    try:
<<<<<<< HEAD
        result = await loop.run_in_executor(None, sync_perform_optimization, server, params)
    except asyncio.CancelledError:
        return {"status": "info", "message": "Task was forcefully canceled"}
    else:
        return result
=======
        server.show_message_log(f"Starting optimization for function: {params.functionName}", "Info")
        current_function = server.optimizer.current_function_being_optimized

        if not current_function:
            server.show_message_log(f"No current function being optimized for {params.functionName}", "Error")
            return {
                "functionName": params.functionName,
                "status": "error",
                "message": "No function currently being optimized",
            }

        module_prep_result = server.optimizer.prepare_module_for_optimization(current_function.file_path)
        if not module_prep_result:
            return {
                "functionName": params.functionName,
                "status": "error",
                "message": "Failed to prepare module for optimization",
            }

        validated_original_code, original_module_ast = module_prep_result

        function_optimizer = server.optimizer.create_function_optimizer(
            current_function,
            function_to_optimize_source_code=validated_original_code[current_function.file_path].source_code,
            original_module_ast=original_module_ast,
            original_module_path=current_function.file_path,
            function_to_tests={},
        )

        server.optimizer.current_function_optimizer = function_optimizer
        if not function_optimizer:
            return {"functionName": params.functionName, "status": "error", "message": "No function optimizer found"}

        initialization_result = function_optimizer.can_be_optimized()
        if not is_successful(initialization_result):
            return {"functionName": params.functionName, "status": "error", "message": initialization_result.failure()}

        should_run_experiment, code_context, original_helper_code = initialization_result.unwrap()

        code_print(
            code_context.read_writable_code.flat,
            file_name=current_function.file_path,
            function_name=current_function.function_name,
        )

        optimizable_funcs = {current_function.file_path: [current_function]}

        devnull_writer = open(os.devnull, "w")  # noqa
        with contextlib.redirect_stdout(devnull_writer):
            function_to_tests, _num_discovered_tests = server.optimizer.discover_tests(optimizable_funcs)
            function_optimizer.function_to_tests = function_to_tests

        test_setup_result = function_optimizer.generate_and_instrument_tests(
            code_context, should_run_experiment=should_run_experiment
        )
        if not is_successful(test_setup_result):
            return {"functionName": params.functionName, "status": "error", "message": test_setup_result.failure()}
        (
            generated_tests,
            function_to_concolic_tests,
            concolic_test_str,
            optimizations_set,
            generated_test_paths,
            generated_perf_test_paths,
            instrumented_unittests_created_for_function,
            original_conftest_content,
        ) = test_setup_result.unwrap()

        baseline_setup_result = function_optimizer.setup_and_establish_baseline(
            code_context=code_context,
            original_helper_code=original_helper_code,
            function_to_concolic_tests=function_to_concolic_tests,
            generated_test_paths=generated_test_paths,
            generated_perf_test_paths=generated_perf_test_paths,
            instrumented_unittests_created_for_function=instrumented_unittests_created_for_function,
            original_conftest_content=original_conftest_content,
        )

        if not is_successful(baseline_setup_result):
            return {"functionName": params.functionName, "status": "error", "message": baseline_setup_result.failure()}

        (
            function_to_optimize_qualified_name,
            function_to_all_tests,
            original_code_baseline,
            test_functions_to_remove,
            file_path_to_helper_classes,
        ) = baseline_setup_result.unwrap()

        best_optimization = function_optimizer.find_and_process_best_optimization(
            optimizations_set=optimizations_set,
            code_context=code_context,
            original_code_baseline=original_code_baseline,
            original_helper_code=original_helper_code,
            file_path_to_helper_classes=file_path_to_helper_classes,
            function_to_optimize_qualified_name=function_to_optimize_qualified_name,
            function_to_all_tests=function_to_all_tests,
            generated_tests=generated_tests,
            test_functions_to_remove=test_functions_to_remove,
            concolic_test_str=concolic_test_str,
        )

        if not best_optimization:
            server.show_message_log(
                f"No best optimizations found for function {function_to_optimize_qualified_name}", "Warning"
            )
            return {
                "functionName": params.functionName,
                "status": "error",
                "message": f"No best optimizations found for function {function_to_optimize_qualified_name}",
            }

        # generate a patch for the optimization
        relative_file_paths = [code_string.file_path for code_string in code_context.read_writable_code.code_strings]

        speedup = original_code_baseline.runtime / best_optimization.runtime

        # get the original file path in the actual project (not in the worktree)
        original_args, _ = server.optimizer.original_args_and_test_cfg
        relative_file_path = current_function.file_path.relative_to(server.optimizer.current_worktree)
        original_file_path = Path(original_args.project_root / relative_file_path).resolve()

        metadata = create_diff_patch_from_worktree(
            server.optimizer.current_worktree,
            relative_file_paths,
            metadata_input={
                "fto_name": function_to_optimize_qualified_name,
                "explanation": best_optimization.explanation_v2,
                "file_path": str(original_file_path),
                "speedup": speedup,
            },
        )

        server.show_message_log(f"Optimization completed for {params.functionName} with {speedup:.2f}x speedup", "Info")

        return {
            "functionName": params.functionName,
            "status": "success",
            "message": "Optimization completed successfully",
            "extra": f"Speedup: {speedup:.2f}x faster",
            "patch_file": metadata["patch_path"],
            "patch_id": metadata["id"],
            "explanation": best_optimization.explanation_v2,
        }
>>>>>>> 32e85ee6
    finally:
        server.cleanup_the_optimizer()<|MERGE_RESOLUTION|>--- conflicted
+++ resolved
@@ -18,12 +18,9 @@
     get_functions_within_git_diff,
 )
 from codeflash.either import is_successful
-<<<<<<< HEAD
 from codeflash.lsp.server import CodeflashLanguageServer, CodeflashLanguageServerProtocol
 from codeflash.lsp.service.perform_optimization import sync_perform_optimization
-=======
-from codeflash.lsp.server import CodeflashLanguageServer
->>>>>>> 32e85ee6
+
 
 if TYPE_CHECKING:
     from argparse import Namespace
@@ -329,157 +326,10 @@
 ) -> dict[str, str]:
     loop = asyncio.get_running_loop()
     try:
-<<<<<<< HEAD
         result = await loop.run_in_executor(None, sync_perform_optimization, server, params)
     except asyncio.CancelledError:
         return {"status": "info", "message": "Task was forcefully canceled"}
     else:
         return result
-=======
-        server.show_message_log(f"Starting optimization for function: {params.functionName}", "Info")
-        current_function = server.optimizer.current_function_being_optimized
-
-        if not current_function:
-            server.show_message_log(f"No current function being optimized for {params.functionName}", "Error")
-            return {
-                "functionName": params.functionName,
-                "status": "error",
-                "message": "No function currently being optimized",
-            }
-
-        module_prep_result = server.optimizer.prepare_module_for_optimization(current_function.file_path)
-        if not module_prep_result:
-            return {
-                "functionName": params.functionName,
-                "status": "error",
-                "message": "Failed to prepare module for optimization",
-            }
-
-        validated_original_code, original_module_ast = module_prep_result
-
-        function_optimizer = server.optimizer.create_function_optimizer(
-            current_function,
-            function_to_optimize_source_code=validated_original_code[current_function.file_path].source_code,
-            original_module_ast=original_module_ast,
-            original_module_path=current_function.file_path,
-            function_to_tests={},
-        )
-
-        server.optimizer.current_function_optimizer = function_optimizer
-        if not function_optimizer:
-            return {"functionName": params.functionName, "status": "error", "message": "No function optimizer found"}
-
-        initialization_result = function_optimizer.can_be_optimized()
-        if not is_successful(initialization_result):
-            return {"functionName": params.functionName, "status": "error", "message": initialization_result.failure()}
-
-        should_run_experiment, code_context, original_helper_code = initialization_result.unwrap()
-
-        code_print(
-            code_context.read_writable_code.flat,
-            file_name=current_function.file_path,
-            function_name=current_function.function_name,
-        )
-
-        optimizable_funcs = {current_function.file_path: [current_function]}
-
-        devnull_writer = open(os.devnull, "w")  # noqa
-        with contextlib.redirect_stdout(devnull_writer):
-            function_to_tests, _num_discovered_tests = server.optimizer.discover_tests(optimizable_funcs)
-            function_optimizer.function_to_tests = function_to_tests
-
-        test_setup_result = function_optimizer.generate_and_instrument_tests(
-            code_context, should_run_experiment=should_run_experiment
-        )
-        if not is_successful(test_setup_result):
-            return {"functionName": params.functionName, "status": "error", "message": test_setup_result.failure()}
-        (
-            generated_tests,
-            function_to_concolic_tests,
-            concolic_test_str,
-            optimizations_set,
-            generated_test_paths,
-            generated_perf_test_paths,
-            instrumented_unittests_created_for_function,
-            original_conftest_content,
-        ) = test_setup_result.unwrap()
-
-        baseline_setup_result = function_optimizer.setup_and_establish_baseline(
-            code_context=code_context,
-            original_helper_code=original_helper_code,
-            function_to_concolic_tests=function_to_concolic_tests,
-            generated_test_paths=generated_test_paths,
-            generated_perf_test_paths=generated_perf_test_paths,
-            instrumented_unittests_created_for_function=instrumented_unittests_created_for_function,
-            original_conftest_content=original_conftest_content,
-        )
-
-        if not is_successful(baseline_setup_result):
-            return {"functionName": params.functionName, "status": "error", "message": baseline_setup_result.failure()}
-
-        (
-            function_to_optimize_qualified_name,
-            function_to_all_tests,
-            original_code_baseline,
-            test_functions_to_remove,
-            file_path_to_helper_classes,
-        ) = baseline_setup_result.unwrap()
-
-        best_optimization = function_optimizer.find_and_process_best_optimization(
-            optimizations_set=optimizations_set,
-            code_context=code_context,
-            original_code_baseline=original_code_baseline,
-            original_helper_code=original_helper_code,
-            file_path_to_helper_classes=file_path_to_helper_classes,
-            function_to_optimize_qualified_name=function_to_optimize_qualified_name,
-            function_to_all_tests=function_to_all_tests,
-            generated_tests=generated_tests,
-            test_functions_to_remove=test_functions_to_remove,
-            concolic_test_str=concolic_test_str,
-        )
-
-        if not best_optimization:
-            server.show_message_log(
-                f"No best optimizations found for function {function_to_optimize_qualified_name}", "Warning"
-            )
-            return {
-                "functionName": params.functionName,
-                "status": "error",
-                "message": f"No best optimizations found for function {function_to_optimize_qualified_name}",
-            }
-
-        # generate a patch for the optimization
-        relative_file_paths = [code_string.file_path for code_string in code_context.read_writable_code.code_strings]
-
-        speedup = original_code_baseline.runtime / best_optimization.runtime
-
-        # get the original file path in the actual project (not in the worktree)
-        original_args, _ = server.optimizer.original_args_and_test_cfg
-        relative_file_path = current_function.file_path.relative_to(server.optimizer.current_worktree)
-        original_file_path = Path(original_args.project_root / relative_file_path).resolve()
-
-        metadata = create_diff_patch_from_worktree(
-            server.optimizer.current_worktree,
-            relative_file_paths,
-            metadata_input={
-                "fto_name": function_to_optimize_qualified_name,
-                "explanation": best_optimization.explanation_v2,
-                "file_path": str(original_file_path),
-                "speedup": speedup,
-            },
-        )
-
-        server.show_message_log(f"Optimization completed for {params.functionName} with {speedup:.2f}x speedup", "Info")
-
-        return {
-            "functionName": params.functionName,
-            "status": "success",
-            "message": "Optimization completed successfully",
-            "extra": f"Speedup: {speedup:.2f}x faster",
-            "patch_file": metadata["patch_path"],
-            "patch_id": metadata["id"],
-            "explanation": best_optimization.explanation_v2,
-        }
->>>>>>> 32e85ee6
     finally:
         server.cleanup_the_optimizer()