--- conflicted
+++ resolved
@@ -1,10 +1,6 @@
 from __future__ import annotations
 
-<<<<<<< HEAD
-import contextvars
 from pathlib import Path
-=======
->>>>>>> 73b55393
 from typing import TYPE_CHECKING
 
 from lsprotocol.types import LogMessageParams, MessageType
@@ -32,15 +28,7 @@
         self.initialized: bool = False
         self.optimizer: Optimizer | None = None
         self.args = None
-<<<<<<< HEAD
-        self.current_optimization_init_result: InitializationResultT | None = None
-        self.execution_context_vars: contextvars.ContextVar[dict[str, str]] = contextvars.ContextVar(
-            "execution_context_vars",
-            default={},  # noqa: B039
-        )
-=======
         self.current_optimization_init_result: tuple[bool, CodeOptimizationContext, dict[Path, str]] | None = None
->>>>>>> 73b55393
 
     def prepare_optimizer_arguments(self, config_file: Path) -> None:
         from codeflash.cli_cmds.cli import parse_args
