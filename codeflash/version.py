# These version placeholders will be replaced by uv-dynamic-versioning during build.
<<<<<<< HEAD
__version__ = "1.1.4"
=======
__version__ = "0.16.3"
>>>>>>> 3f0b2520
<|MERGE_RESOLUTION|>--- conflicted
+++ resolved
@@ -1,6 +1,2 @@
 # These version placeholders will be replaced by uv-dynamic-versioning during build.
-<<<<<<< HEAD
-__version__ = "1.1.4"
-=======
-__version__ = "0.16.3"
->>>>>>> 3f0b2520
+__version__ = "0.16.3"