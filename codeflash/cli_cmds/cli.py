--- conflicted
+++ resolved
@@ -45,11 +45,8 @@
         "ignore_paths",
         "minimum_performance_gain",
         "pytest_cmd",
-<<<<<<< HEAD
+        "formatter_cmd",
         "enable_analytics",
-=======
-        "formatter_cmd",
->>>>>>> 2807a248
     ]
     for key in supported_keys:
         if key in pyproject_config:
