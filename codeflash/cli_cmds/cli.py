--- conflicted
+++ resolved
@@ -132,20 +132,9 @@
     assert Path(args.module_root).is_dir(), f"--module-root {args.module_root} must be a valid directory"
     assert args.tests_root is not None, "--tests-root must be specified"
     assert Path(args.tests_root).is_dir(), f"--tests-root {args.tests_root} must be a valid directory"
-<<<<<<< HEAD
     if args.benchmark:
         assert args.benchmarks_root is not None, "--benchmarks-root must be specified when running with --benchmark"
         assert Path(args.benchmarks_root).is_dir(), f"--benchmarks-root {args.benchmarks_root} must be a valid directory"
-    assert not (env_utils.get_pr_number() is not None and not env_utils.ensure_codeflash_api_key()), (
-        "Codeflash API key not found. When running in a Github Actions Context, provide the "
-        "'CODEFLASH_API_KEY' environment variable as a secret.\n"
-        "You can add a secret by going to your repository's settings page, then clicking 'Secrets' in the left sidebar.\n"
-        "Then, click 'New repository secret' and add your api key with the variable name CODEFLASH_API_KEY.\n"
-        f"Here's a direct link: {get_github_secrets_page_url()}\n"
-        "Exiting..."
-    )
-=======
-
     if env_utils.get_pr_number() is not None:
         assert env_utils.ensure_codeflash_api_key(), (
             "Codeflash API key not found. When running in a Github Actions Context, provide the "
@@ -162,7 +151,6 @@
 
         require_github_app_or_exit(owner, repo_name)
 
->>>>>>> c8950f5a
     if hasattr(args, "ignore_paths") and args.ignore_paths is not None:
         normalized_ignore_paths = []
         for path in args.ignore_paths:
