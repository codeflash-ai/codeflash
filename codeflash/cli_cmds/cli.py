--- conflicted
+++ resolved
@@ -46,12 +46,8 @@
         "minimum_performance_gain",
         "pytest_cmd",
         "formatter_cmd",
-<<<<<<< HEAD
-        "imports_cmd",
-        "enable_analytics",
-=======
         "disable_telemetry",
->>>>>>> 6eb14a9e
+        "imports_cmd"
     ]
     for key in supported_keys:
         if key in pyproject_config:
