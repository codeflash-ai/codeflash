from __future__ import annotations

import ast
import os
import subprocess
import sys
from enum import Enum, auto
from functools import lru_cache
from pathlib import Path
from typing import TYPE_CHECKING, Any, Optional, Union

import click
import tomlkit
from pydantic.dataclasses import dataclass

<<<<<<< HEAD
=======
from codeflash.api.cfapi import get_user_id, is_github_app_installed_on_repo
>>>>>>> a7b9e85f
from codeflash.cli_cmds.cli_common import apologize_and_exit
from codeflash.cli_cmds.console import console, logger
from codeflash.code_utils.compat import LF
from codeflash.code_utils.config_parser import parse_config_file
from codeflash.code_utils.env_utils import check_formatter_installed
from codeflash.lsp.helpers import is_LSP_enabled
from codeflash.version import __version__ as version

if TYPE_CHECKING:
    from argparse import Namespace

CODEFLASH_LOGO: str = (
    f"{LF}"
    r"                   _          ___  _               _     " + f"{LF}"
    r"                  | |        / __)| |             | |    " + f"{LF}"
    r"  ____   ___    _ | |  ____ | |__ | |  ____   ___ | | _  " + f"{LF}"
    r" / ___) / _ \  / || | / _  )|  __)| | / _  | /___)| || \ " + f"{LF}"
    r"( (___ | |_| |( (_| |( (/ / | |   | |( ( | ||___ || | | |" + f"{LF}"
    r" \____) \___/  \____| \____)|_|   |_| \_||_|(___/ |_| |_|" + f"{LF}"
    f"{('v' + version).rjust(66)}{LF}"
    f"{LF}"
)


@dataclass(frozen=True)
class CLISetupInfo:
    module_root: str
    tests_root: str
    benchmarks_root: Union[str, None]
    test_framework: str
    ignore_paths: list[str]
    formatter: Union[str, list[str]]
    git_remote: str
    enable_telemetry: bool


@dataclass(frozen=True)
class VsCodeSetupInfo:
    module_root: str
    tests_root: str
    test_framework: str
    formatter: Union[str, list[str]]


class DependencyManager(Enum):
    PIP = auto()
    POETRY = auto()
    UV = auto()
    UNKNOWN = auto()


def init_codeflash() -> None:
    try:
        from codeflash.cli_cmds.screens import CodeflashInit

        app = CodeflashInit()
        app.run()
        if app.config_saved:
            sys.exit(0)
    except KeyboardInterrupt:
        apologize_and_exit()


def ask_run_end_to_end_test(args: Namespace) -> None:
    from rich.prompt import Confirm

    run_tests = Confirm.ask(
        "⚡️ Do you want to run a sample optimization to make sure everything's set up correctly? (takes about 3 minutes)",
        choices=["y", "n"],
        default="y",
        show_choices=True,
        show_default=False,
        console=console,
    )

    console.rule()

    if run_tests:
        file_path = create_find_common_tags_file(args, "find_common_tags.py")
        run_end_to_end_test(args, file_path)


def config_found(pyproject_toml_path: Union[str, Path]) -> tuple[bool, str]:
    pyproject_toml_path = Path(pyproject_toml_path)

    if not pyproject_toml_path.exists():
        return False, f"Configuration file not found: {pyproject_toml_path}"

    if not pyproject_toml_path.is_file():
        return False, f"Configuration file is not a file: {pyproject_toml_path}"

    if pyproject_toml_path.suffix != ".toml":
        return False, f"Configuration file is not a .toml file: {pyproject_toml_path}"

    return True, ""


def is_valid_pyproject_toml(pyproject_toml_path: Union[str, Path]) -> tuple[bool, dict[str, Any] | None, str]:
    pyproject_toml_path = Path(pyproject_toml_path)
    try:
        config, _ = parse_config_file(pyproject_toml_path)
    except Exception as e:
        return False, None, f"Failed to parse configuration: {e}"

    module_root = config.get("module_root")
    if not module_root:
        return False, config, "Missing required field: 'module_root'"

    if not Path(module_root).is_dir():
        return False, config, f"Invalid 'module_root': directory does not exist at {module_root}"

    tests_root = config.get("tests_root")
    if not tests_root:
        return False, config, "Missing required field: 'tests_root'"

    if not Path(tests_root).is_dir():
        return False, config, f"Invalid 'tests_root': directory does not exist at {tests_root}"

    return True, config, ""


# common sections between normal mode and lsp mode
class CommonSections(Enum):
    module_root = "module_root"
    tests_root = "tests_root"
    test_framework = "test_framework"
    formatter_cmds = "formatter_cmds"

    def get_toml_key(self) -> str:
        return self.value.replace("_", "-")


@lru_cache(maxsize=1)
def get_valid_subdirs(current_dir: Optional[Path] = None) -> list[str]:
    ignore_subdirs = [
        "venv",
        "node_modules",
        "dist",
        "build",
        "build_temp",
        "build_scripts",
        "env",
        "logs",
        "tmp",
        "__pycache__",
    ]
    path_str = str(current_dir) if current_dir else "."
    return [
        d
        for d in next(os.walk(path_str))[1]
        if not d.startswith(".") and not d.startswith("__") and d not in ignore_subdirs
    ]


def get_suggestions(section: str) -> tuple[list[str], Optional[str]]:
    valid_subdirs = get_valid_subdirs()
    if section == CommonSections.module_root:
        return [d for d in valid_subdirs if d != "tests"], None
    if section == CommonSections.tests_root:
        default = "tests" if "tests" in valid_subdirs else None
        return valid_subdirs, default
    if section == CommonSections.test_framework:
        auto_detected = detect_test_framework_from_config_files(Path.cwd())
        return ["pytest", "unittest"], auto_detected
    if section == CommonSections.formatter_cmds:
        return ["disabled", "ruff", "black"], "disabled"
    msg = f"Unknown section: {section}"
    raise ValueError(msg)


def detect_test_framework_from_config_files(curdir: Path) -> Optional[str]:
    test_framework = None
    pytest_files = ["pytest.ini", "pyproject.toml", "tox.ini", "setup.cfg"]
    pytest_config_patterns = {
        "pytest.ini": "[pytest]",
        "pyproject.toml": "[tool.pytest.ini_options]",
        "tox.ini": "[pytest]",
        "setup.cfg": "[tool:pytest]",
    }
    for pytest_file in pytest_files:
        file_path = curdir / pytest_file
        if file_path.exists():
            with file_path.open(encoding="utf8") as file:
                contents = file.read()
                if pytest_config_patterns[pytest_file] in contents:
                    test_framework = "pytest"
                    break
        test_framework = "pytest"
    return test_framework


def detect_test_framework_from_test_files(tests_root: Path) -> Optional[str]:
    test_framework = None
    # Check if any python files contain a class that inherits from unittest.TestCase
    for filename in tests_root.iterdir():
        if filename.suffix == ".py":
            with filename.open(encoding="utf8") as file:
                contents = file.read()
                try:
                    node = ast.parse(contents)
                except SyntaxError:
                    continue
                if any(
                    isinstance(item, ast.ClassDef)
                    and any(
                        (isinstance(base, ast.Attribute) and base.attr == "TestCase")
                        or (isinstance(base, ast.Name) and base.id == "TestCase")
                        for base in item.bases
                    )
                    for item in node.body
                ):
                    test_framework = "unittest"
                    break
    return test_framework


def create_empty_pyproject_toml(pyproject_toml_path: Path) -> None:
    """Create an empty pyproject.toml with a minimal [tool.codeflash] section.

    Used by LSP mode when config file doesn't exist.
    """
    new_pyproject_toml = tomlkit.document()
    new_pyproject_toml["tool"] = {"codeflash": {}}
    pyproject_toml_path.write_text(tomlkit.dumps(new_pyproject_toml), encoding="utf8")


def install_github_actions(override_formatter_check: bool = False) -> None:  # noqa: FBT001, FBT002, ARG001
    """Launch TUI for GitHub Actions setup.

    This command allows users to add/update GitHub Actions workflow after initial setup.
    """
    try:
        from codeflash.cli_cmds.screens import GitHubActionsOnlyApp

        app = GitHubActionsOnlyApp()
        app.run()
    except KeyboardInterrupt:
        apologize_and_exit()


def determine_dependency_manager(pyproject_data: dict[str, Any]) -> DependencyManager:  # noqa: PLR0911
    """Determine which dependency manager is being used based on pyproject.toml contents."""
    if (Path.cwd() / "poetry.lock").exists():
        return DependencyManager.POETRY
    if (Path.cwd() / "uv.lock").exists():
        return DependencyManager.UV
    if "tool" not in pyproject_data:
        return DependencyManager.PIP

    tool_section = pyproject_data["tool"]

    # Check for poetry
    if "poetry" in tool_section:
        return DependencyManager.POETRY

    # Check for uv
    if any(key.startswith("uv") for key in tool_section):
        return DependencyManager.UV

    # Look for pip-specific markers
    if "pip" in tool_section or "setuptools" in tool_section:
        return DependencyManager.PIP

    return DependencyManager.UNKNOWN


def get_codeflash_github_action_command(dep_manager: DependencyManager) -> str:
    """Generate the appropriate codeflash command based on the dependency manager."""
    if dep_manager == DependencyManager.POETRY:
        return """|
          poetry env use python
          poetry run codeflash"""
    if dep_manager == DependencyManager.UV:
        return "uv run codeflash"
    # PIP or UNKNOWN
    return "codeflash"


def get_dependency_installation_commands(dep_manager: DependencyManager) -> str:
    """Generate commands to install the dependency manager and project dependencies."""
    if dep_manager == DependencyManager.POETRY:
        return """|
          python -m pip install --upgrade pip
          pip install poetry
          poetry install --all-extras"""
    if dep_manager == DependencyManager.UV:
        return "uv sync --all-extras"
    # PIP or UNKNOWN
    return """|
          python -m pip install --upgrade pip
          pip install -r requirements.txt
          pip install codeflash"""


def get_dependency_manager_installation_string(dep_manager: DependencyManager) -> str:
    py_version = sys.version_info
    python_version_string = f"'{py_version.major}.{py_version.minor}'"
    if dep_manager == DependencyManager.UV:
        return """name: 🐍 Setup UV
        uses: astral-sh/setup-uv@v6
        with:
          enable-cache: true"""
    return f"""name: 🐍 Set up Python
        uses: actions/setup-python@v5
        with:
          python-version: {python_version_string}"""


def get_github_action_working_directory(toml_path: Path, git_root: Path) -> str:
    toml_parent = toml_path.parent.resolve()
    git_root = git_root.resolve()

    if toml_parent == git_root:
        return ""

    try:
        working_dir = str(toml_parent.relative_to(git_root))
        return f"""defaults:
      run:
        working-directory: ./{working_dir}"""
    except ValueError:
        # If toml_path is not under git_root, don't set working directory
        return ""


def customize_codeflash_yaml_content(
    optimize_yml_content: str,
    config: tuple[dict[str, Any], Path],
    git_root: Path,
    benchmark_mode: bool = False,  # noqa: FBT001, FBT002
) -> str:
    config_dict = config[0] if isinstance(config, tuple) else config

    module_root = Path(config_dict["module_root"])

    if not module_root.is_absolute():
        module_root = Path.cwd() / module_root

    module_root = module_root.resolve()
    git_root = git_root.resolve()

    try:
        module_rel_path = module_root.relative_to(git_root)
        module_path = str(module_rel_path / "**")
    except ValueError:
        # module_root is not under git_root, use just the name
        module_path = f"{module_root.name}/**"

    optimize_yml_content = optimize_yml_content.replace("{{ codeflash_module_path }}", module_path)

    toml_path = config[1] if isinstance(config, tuple) and len(config) > 1 else Path.cwd() / "pyproject.toml"
    toml_path = Path(toml_path).resolve()  # Ensure it's an absolute path

    try:
        with toml_path.open(encoding="utf8") as pyproject_file:
            pyproject_data = tomlkit.parse(pyproject_file.read())
    except FileNotFoundError as e:
        error_msg = (
            f"I couldn't find a pyproject.toml at {toml_path}.{LF}"
            f"Please make sure pyproject.toml exists in your project directory."
        )
        raise FileNotFoundError(error_msg) from e

    working_dir = get_github_action_working_directory(toml_path, git_root)
    optimize_yml_content = optimize_yml_content.replace("{{ working_directory }}", working_dir)

    dep_manager = determine_dependency_manager(pyproject_data)

    python_depmanager_installation = get_dependency_manager_installation_string(dep_manager)
    optimize_yml_content = optimize_yml_content.replace(
        "{{ setup_python_dependency_manager }}", python_depmanager_installation
    )

    install_deps_cmd = get_dependency_installation_commands(dep_manager)
    optimize_yml_content = optimize_yml_content.replace("{{ install_dependencies_command }}", install_deps_cmd)

    # Add codeflash command
    codeflash_cmd = get_codeflash_github_action_command(dep_manager)

    if benchmark_mode:
        codeflash_cmd += " --benchmark"

    return optimize_yml_content.replace("{{ codeflash_command }}", codeflash_cmd)


def get_formatter_cmds(formatter: str) -> list[str]:
    if formatter == "black":
        return ["black $file"]
    if formatter == "ruff":
        return ["ruff check --exit-zero --fix $file", "ruff format $file"]
    if formatter == "other":
        click.echo(
            "🔧 In pyproject.toml, please replace 'your-formatter' with the command you use to format your code."
        )
        return ["your-formatter $file"]
    if formatter in {"don't use a formatter", "disabled"}:
        return ["disabled"]
    if " && " in formatter:
        return formatter.split(" && ")
    return [formatter]


# Create or update the pyproject.toml file with the Codeflash dependency & configuration
def configure_pyproject_toml(
    setup_info: Union[VsCodeSetupInfo, CLISetupInfo], config_file: Optional[Path] = None
) -> bool:
    for_vscode = isinstance(setup_info, VsCodeSetupInfo)
    toml_path = config_file or Path.cwd() / "pyproject.toml"
    try:
        with toml_path.open(encoding="utf8") as pyproject_file:
            pyproject_data = tomlkit.parse(pyproject_file.read())
    except FileNotFoundError:
        click.echo(
            f"I couldn't find a pyproject.toml in the current directory.{LF}"
            f"Please create a new empty pyproject.toml file here, OR if you use poetry then run `poetry init`, OR run `codeflash init` again from a directory with an existing pyproject.toml file."
        )
        return False

    codeflash_section = tomlkit.table()
    codeflash_section.add(tomlkit.comment("All paths are relative to this pyproject.toml's directory."))

    if for_vscode:
        for section in CommonSections:
            if hasattr(setup_info, section.value):
                codeflash_section[section.get_toml_key()] = getattr(setup_info, section.value)
    else:
        codeflash_section["module-root"] = setup_info.module_root
        codeflash_section["tests-root"] = setup_info.tests_root
        codeflash_section["test-framework"] = setup_info.test_framework
        codeflash_section["ignore-paths"] = setup_info.ignore_paths
        if not setup_info.enable_telemetry:
            codeflash_section["disable-telemetry"] = not setup_info.enable_telemetry
        if setup_info.git_remote not in ["", "origin"]:
            codeflash_section["git-remote"] = setup_info.git_remote

    formatter = setup_info.formatter

    formatter_cmds = formatter if isinstance(formatter, list) else get_formatter_cmds(formatter)

    check_formatter_installed(formatter_cmds, exit_on_failure=False)
    codeflash_section["formatter-cmds"] = formatter_cmds
    # Add the 'codeflash' section, ensuring 'tool' section exists
    tool_section = pyproject_data.get("tool", tomlkit.table())

    if for_vscode:
        # merge the existing codeflash section, instead of overwriting it
        existing_codeflash = tool_section.get("codeflash", tomlkit.table())

        for key, value in codeflash_section.items():
            existing_codeflash[key] = value
        tool_section["codeflash"] = existing_codeflash
    else:
        tool_section["codeflash"] = codeflash_section

    pyproject_data["tool"] = tool_section

    with toml_path.open("w", encoding="utf8") as pyproject_file:
        pyproject_file.write(tomlkit.dumps(pyproject_data))
    click.echo(f"✅ Added Codeflash configuration to {toml_path}")
    click.echo()
    return True


<<<<<<< HEAD
=======
def install_github_app(git_remote: str) -> None:
    try:
        git_repo = git.Repo(search_parent_directories=True)
    except git.InvalidGitRepositoryError:
        click.echo("Skipping GitHub app installation because you're not in a git repository.")
        return

    if git_remote not in get_git_remotes(git_repo):
        click.echo(f"Skipping GitHub app installation, remote ({git_remote}) does not exist in this repository.")
        return

    owner, repo = get_repo_owner_and_name(git_repo, git_remote)

    if is_github_app_installed_on_repo(owner, repo, suppress_errors=True):
        click.echo(
            f"🐙 Looks like you've already installed the Codeflash GitHub app on this repository ({owner}/{repo})! Continuing…"
        )

    else:
        try:
            click.prompt(
                f"Finally, you'll need to install the Codeflash GitHub app by choosing the repository you want to install Codeflash on.{LF}"
                f"I will attempt to open the github app page - https://github.com/apps/codeflash-ai/installations/select_target {LF}"
                f"Press Enter to open the page to let you install the app…{LF}",
                default="",
                type=click.STRING,
                prompt_suffix="",
                show_default=False,
            )
            click.launch("https://github.com/apps/codeflash-ai/installations/select_target")
            click.prompt(
                f"Press Enter once you've finished installing the github app from https://github.com/apps/codeflash-ai/installations/select_target{LF}",
                default="",
                type=click.STRING,
                prompt_suffix="",
                show_default=False,
            )

            count = 2
            while not is_github_app_installed_on_repo(owner, repo, suppress_errors=True):
                if count == 0:
                    click.echo(
                        f"❌ It looks like the Codeflash GitHub App is not installed on the repository {owner}/{repo}.{LF}"
                        f"You won't be able to create PRs with Codeflash until you install the app.{LF}"
                        f"In the meantime you can make local only optimizations by using the '--no-pr' flag with codeflash.{LF}"
                    )
                    break
                click.prompt(
                    f"❌ It looks like the Codeflash GitHub App is not installed on the repository {owner}/{repo}.{LF}"
                    f"Please install it from https://github.com/apps/codeflash-ai/installations/select_target {LF}"
                    f"Press Enter to continue once you've finished installing the github app…{LF}",
                    default="",
                    type=click.STRING,
                    prompt_suffix="",
                    show_default=False,
                )
                count -= 1
        except (KeyboardInterrupt, EOFError, click.exceptions.Abort):
            # leave empty line for the next prompt to be properly rendered
            click.echo()


class CFAPIKeyType(click.ParamType):
    name = "cfapi-key"

    def convert(self, value: str, param: click.Parameter | None, ctx: click.Context | None) -> str | None:
        value = value.strip()
        if not value.startswith("cf-") and value != "":
            self.fail(
                f"That key [{value}] seems to be invalid. It should start with a 'cf-' prefix. Please try again.",
                param,
                ctx,
            )
        return value


# Returns True if the user entered a new API key, False if they used an existing one
def prompt_api_key() -> bool:
    try:
        existing_api_key = get_codeflash_api_key()
    except OSError:
        existing_api_key = None
    if existing_api_key:
        display_key = f"{existing_api_key[:3]}****{existing_api_key[-4:]}"
        api_key_panel = Panel(
            Text(
                f"🔑 I found a CODEFLASH_API_KEY in your environment [{display_key}]!\n\n"
                "✅ You're all set with API authentication!",
                style="green",
                justify="center",
            ),
            title="🔑 API Key Found",
            border_style="bright_green",
        )
        console.print(api_key_panel)
        console.print()
        return False

    enter_api_key_and_save_to_rc()
    ph("cli-new-api-key-entered")
    return True


def enter_api_key_and_save_to_rc() -> None:
    browser_launched = False
    api_key = ""
    while api_key == "":
        api_key = click.prompt(
            f"Enter your Codeflash API key{' [or press Enter to open your API key page]' if not browser_launched else ''}",
            hide_input=False,
            default="",
            type=CFAPIKeyType(),
            show_default=False,
        ).strip()
        if api_key:
            break
        if not browser_launched:
            click.echo(
                f"Opening your Codeflash API key page. Grab a key from there!{LF}"
                "You can also open this link manually: https://app.codeflash.ai/app/apikeys"
            )
            click.launch("https://app.codeflash.ai/app/apikeys")
            browser_launched = True  # This does not work on remote consoles
    shell_rc_path = get_shell_rc_path()
    if not shell_rc_path.exists() and os.name == "nt":
        # On Windows, create a batch file in the user's home directory (not auto-run, just used to store api key)
        shell_rc_path.touch()
        click.echo(f"✅ Created {shell_rc_path}")
    get_user_id(api_key=api_key)  # Used to verify whether the API key is valid.
    result = save_api_key_to_rc(api_key)
    if is_successful(result):
        click.echo(result.unwrap())
    else:
        click.echo(result.failure())
        click.pause()

    os.environ["CODEFLASH_API_KEY"] = api_key


>>>>>>> a7b9e85f
def create_find_common_tags_file(args: Namespace, file_name: str) -> Path:
    find_common_tags_content = """from __future__ import annotations


def find_common_tags(articles: list[dict[str, list[str]]]) -> set[str]:
    if not articles:
        return set()

    common_tags = articles[0].get("tags", [])
    for article in articles[1:]:
        common_tags = [tag for tag in common_tags if tag in article.get("tags", [])]
    return set(common_tags)
"""

    file_path = Path(args.module_root) / file_name
    lsp_enabled = is_LSP_enabled()
    if file_path.exists() and not lsp_enabled:
        from rich.prompt import Confirm

        overwrite = Confirm.ask(
            f"🤔 {file_path} already exists. Do you want to overwrite it?", default=True, show_default=False
        )
        if not overwrite:
            apologize_and_exit()
        console.rule()

    file_path.write_text(find_common_tags_content, encoding="utf8")
    logger.info(f"Created demo optimization file: {file_path}")

    return file_path


def create_bubble_sort_file_and_test(args: Namespace) -> tuple[str, str]:
    bubble_sort_content = """from typing import Union, List
def sorter(arr: Union[List[int],List[float]]) -> Union[List[int],List[float]]:
    for i in range(len(arr)):
        for j in range(len(arr) - 1):
            if arr[j] > arr[j + 1]:
                temp = arr[j]
                arr[j] = arr[j + 1]
                arr[j + 1] = temp
    return arr
"""
    if args.test_framework == "unittest":
        bubble_sort_test_content = f"""import unittest
from {os.path.basename(args.module_root)}.bubble_sort import sorter # Keep usage of os.path.basename to avoid pathlib potential incompatibility https://github.com/codeflash-ai/codeflash/pull/1066#discussion_r1801628022

class TestBubbleSort(unittest.TestCase):
    def test_sort(self):
        input = [5, 4, 3, 2, 1, 0]
        output = sorter(input)
        self.assertEqual(output, [0, 1, 2, 3, 4, 5])

        input = [5.0, 4.0, 3.0, 2.0, 1.0, 0.0]
        output = sorter(input)
        self.assertEqual(output, [0.0, 1.0, 2.0, 3.0, 4.0, 5.0])

        input = list(reversed(range(100)))
        output = sorter(input)
        self.assertEqual(output, list(range(100)))
"""  # noqa: PTH119
    elif args.test_framework == "pytest":
        bubble_sort_test_content = f"""from {Path(args.module_root).name}.bubble_sort import sorter

def test_sort():
    input = [5, 4, 3, 2, 1, 0]
    output = sorter(input)
    assert output == [0, 1, 2, 3, 4, 5]

    input = [5.0, 4.0, 3.0, 2.0, 1.0, 0.0]
    output = sorter(input)
    assert output == [0.0, 1.0, 2.0, 3.0, 4.0, 5.0]

    input = list(reversed(range(500)))
    output = sorter(input)
    assert output == list(range(500))
"""

    bubble_sort_path = Path(args.module_root) / "bubble_sort.py"
    if bubble_sort_path.exists():
        from rich.prompt import Confirm

        overwrite = Confirm.ask(
            f"🤔 {bubble_sort_path} already exists. Do you want to overwrite it?", default=True, show_default=False
        )
        if not overwrite:
            apologize_and_exit()
        console.rule()

    bubble_sort_path.write_text(bubble_sort_content, encoding="utf8")

    bubble_sort_test_path = Path(args.tests_root) / "test_bubble_sort.py"
    bubble_sort_test_path.write_text(bubble_sort_test_content, encoding="utf8")

    for path in [bubble_sort_path, bubble_sort_test_path]:
        logger.info(f"✅ Created {path}")
        console.rule()

    return str(bubble_sort_path), str(bubble_sort_test_path)


def run_end_to_end_test(args: Namespace, find_common_tags_path: Path) -> None:
    try:
        check_formatter_installed(args.formatter_cmds)
    except Exception:
        logger.error(
            "Formatter not found. Review the formatter_cmds in your pyproject.toml file and make sure the formatter is installed."
        )
        return

    command = ["codeflash", "--file", "find_common_tags.py", "--function", "find_common_tags"]
    if args.no_pr:
        command.append("--no-pr")
    if args.verbose:
        command.append("--verbose")

    logger.info("Running sample optimization…")
    console.rule()

    try:
        output = []
        with subprocess.Popen(
            command, text=True, cwd=args.module_root, stdout=subprocess.PIPE, stderr=subprocess.PIPE
        ) as process:
            if process.stdout:
                for line in process.stdout:
                    stripped = line.strip()
                    console.out(stripped)
                    output.append(stripped)
            process.wait()
        console.rule()
        if process.returncode == 0:
            logger.info("End-to-end test passed. Codeflash has been correctly set up!")
        else:
            logger.error(
                "End-to-end test failed. Please check the logs above, and take a look at https://docs.codeflash.ai/getting-started/local-installation for help and troubleshooting."
            )
    finally:
        console.rule()
        # Delete the bubble_sort.py file after the test
        logger.info("🧹 Cleaning up…")
        find_common_tags_path.unlink(missing_ok=True)
        logger.info(f"🗑️  Deleted {find_common_tags_path}")<|MERGE_RESOLUTION|>--- conflicted
+++ resolved
@@ -13,10 +13,6 @@
 import tomlkit
 from pydantic.dataclasses import dataclass
 
-<<<<<<< HEAD
-=======
-from codeflash.api.cfapi import get_user_id, is_github_app_installed_on_repo
->>>>>>> a7b9e85f
 from codeflash.cli_cmds.cli_common import apologize_and_exit
 from codeflash.cli_cmds.console import console, logger
 from codeflash.code_utils.compat import LF
@@ -480,148 +476,6 @@
     return True
 
 
-<<<<<<< HEAD
-=======
-def install_github_app(git_remote: str) -> None:
-    try:
-        git_repo = git.Repo(search_parent_directories=True)
-    except git.InvalidGitRepositoryError:
-        click.echo("Skipping GitHub app installation because you're not in a git repository.")
-        return
-
-    if git_remote not in get_git_remotes(git_repo):
-        click.echo(f"Skipping GitHub app installation, remote ({git_remote}) does not exist in this repository.")
-        return
-
-    owner, repo = get_repo_owner_and_name(git_repo, git_remote)
-
-    if is_github_app_installed_on_repo(owner, repo, suppress_errors=True):
-        click.echo(
-            f"🐙 Looks like you've already installed the Codeflash GitHub app on this repository ({owner}/{repo})! Continuing…"
-        )
-
-    else:
-        try:
-            click.prompt(
-                f"Finally, you'll need to install the Codeflash GitHub app by choosing the repository you want to install Codeflash on.{LF}"
-                f"I will attempt to open the github app page - https://github.com/apps/codeflash-ai/installations/select_target {LF}"
-                f"Press Enter to open the page to let you install the app…{LF}",
-                default="",
-                type=click.STRING,
-                prompt_suffix="",
-                show_default=False,
-            )
-            click.launch("https://github.com/apps/codeflash-ai/installations/select_target")
-            click.prompt(
-                f"Press Enter once you've finished installing the github app from https://github.com/apps/codeflash-ai/installations/select_target{LF}",
-                default="",
-                type=click.STRING,
-                prompt_suffix="",
-                show_default=False,
-            )
-
-            count = 2
-            while not is_github_app_installed_on_repo(owner, repo, suppress_errors=True):
-                if count == 0:
-                    click.echo(
-                        f"❌ It looks like the Codeflash GitHub App is not installed on the repository {owner}/{repo}.{LF}"
-                        f"You won't be able to create PRs with Codeflash until you install the app.{LF}"
-                        f"In the meantime you can make local only optimizations by using the '--no-pr' flag with codeflash.{LF}"
-                    )
-                    break
-                click.prompt(
-                    f"❌ It looks like the Codeflash GitHub App is not installed on the repository {owner}/{repo}.{LF}"
-                    f"Please install it from https://github.com/apps/codeflash-ai/installations/select_target {LF}"
-                    f"Press Enter to continue once you've finished installing the github app…{LF}",
-                    default="",
-                    type=click.STRING,
-                    prompt_suffix="",
-                    show_default=False,
-                )
-                count -= 1
-        except (KeyboardInterrupt, EOFError, click.exceptions.Abort):
-            # leave empty line for the next prompt to be properly rendered
-            click.echo()
-
-
-class CFAPIKeyType(click.ParamType):
-    name = "cfapi-key"
-
-    def convert(self, value: str, param: click.Parameter | None, ctx: click.Context | None) -> str | None:
-        value = value.strip()
-        if not value.startswith("cf-") and value != "":
-            self.fail(
-                f"That key [{value}] seems to be invalid. It should start with a 'cf-' prefix. Please try again.",
-                param,
-                ctx,
-            )
-        return value
-
-
-# Returns True if the user entered a new API key, False if they used an existing one
-def prompt_api_key() -> bool:
-    try:
-        existing_api_key = get_codeflash_api_key()
-    except OSError:
-        existing_api_key = None
-    if existing_api_key:
-        display_key = f"{existing_api_key[:3]}****{existing_api_key[-4:]}"
-        api_key_panel = Panel(
-            Text(
-                f"🔑 I found a CODEFLASH_API_KEY in your environment [{display_key}]!\n\n"
-                "✅ You're all set with API authentication!",
-                style="green",
-                justify="center",
-            ),
-            title="🔑 API Key Found",
-            border_style="bright_green",
-        )
-        console.print(api_key_panel)
-        console.print()
-        return False
-
-    enter_api_key_and_save_to_rc()
-    ph("cli-new-api-key-entered")
-    return True
-
-
-def enter_api_key_and_save_to_rc() -> None:
-    browser_launched = False
-    api_key = ""
-    while api_key == "":
-        api_key = click.prompt(
-            f"Enter your Codeflash API key{' [or press Enter to open your API key page]' if not browser_launched else ''}",
-            hide_input=False,
-            default="",
-            type=CFAPIKeyType(),
-            show_default=False,
-        ).strip()
-        if api_key:
-            break
-        if not browser_launched:
-            click.echo(
-                f"Opening your Codeflash API key page. Grab a key from there!{LF}"
-                "You can also open this link manually: https://app.codeflash.ai/app/apikeys"
-            )
-            click.launch("https://app.codeflash.ai/app/apikeys")
-            browser_launched = True  # This does not work on remote consoles
-    shell_rc_path = get_shell_rc_path()
-    if not shell_rc_path.exists() and os.name == "nt":
-        # On Windows, create a batch file in the user's home directory (not auto-run, just used to store api key)
-        shell_rc_path.touch()
-        click.echo(f"✅ Created {shell_rc_path}")
-    get_user_id(api_key=api_key)  # Used to verify whether the API key is valid.
-    result = save_api_key_to_rc(api_key)
-    if is_successful(result):
-        click.echo(result.unwrap())
-    else:
-        click.echo(result.failure())
-        click.pause()
-
-    os.environ["CODEFLASH_API_KEY"] = api_key
-
-
->>>>>>> a7b9e85f
 def create_find_common_tags_file(args: Namespace, file_name: str) -> Path:
     find_common_tags_content = """from __future__ import annotations
 
