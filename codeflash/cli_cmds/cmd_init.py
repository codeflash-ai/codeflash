--- conflicted
+++ resolved
@@ -66,18 +66,14 @@
 
 
 def collect_setup_info(setup_info: dict[str, str]):
-<<<<<<< HEAD
-=======
     curdir = os.getcwd()
     # Check if the cwd is writable
     if not os.access(curdir, os.W_OK):
         click.echo(
-            f"❌The current directory is not writable, please check folder permissions and try again.\n"
-        )
-        click.echo("It is likely you do not have write permissions for this folder.")
+            f"❌The current directory isn't writable, please check your folder permissions and try again.\n"
+        )
+        click.echo("It's likely you don't have write permissions for this folder.")
         sys.exit(1)
-    click.echo("Checking for pyproject.toml or setup.py ...")
->>>>>>> 3293b4b9
     # Check for the existence of pyproject.toml or setup.py
     project_name = check_for_toml_or_setup_file()
 
