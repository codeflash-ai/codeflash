--- conflicted
+++ resolved
@@ -274,11 +274,8 @@
 class OriginalCodeBaseline(BaseModel):
     behavioral_test_results: TestResults
     benchmarking_test_results: TestResults
-<<<<<<< HEAD
     replay_benchmarking_test_results: Optional[dict[BenchmarkKey, TestResults]] = None
-=======
     line_profile_results: dict
->>>>>>> f54c1ad3
     runtime: int
     coverage_results: Optional[CoverageData]
 
