--- conflicted
+++ resolved
@@ -47,14 +47,9 @@
 
     last_added = source_code_path.name
     while current_path != current_path.parent:
-<<<<<<< HEAD
-        candidate_path = (Path(current_path.name) / candidates[-1]).as_posix()
-        candidates.append(candidate_path)
-=======
         candidate_path = str(Path(current_path.name) / last_added)
         candidates.add(candidate_path)
         last_added = candidate_path
->>>>>>> e973c694
         current_path = current_path.parent
 
     candidates.add(str(source_code_path))
