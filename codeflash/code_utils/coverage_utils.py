from __future__ import annotations

import ast
from pathlib import Path
from typing import TYPE_CHECKING, Literal

from codeflash.code_utils.code_utils import get_run_tmp_file

if TYPE_CHECKING:
    from codeflash.models.models import CodeOptimizationContext


def extract_dependent_function(main_function: str, code_context: CodeOptimizationContext) -> str | Literal[False]:
    """Extract the single dependent function from the code context excluding the main function."""
<<<<<<< HEAD
    dependent_functions = set()
    for code_string in code_context.testgen_context.code_strings:
        ast_tree = ast.parse(code_string.code)
        dependent_functions.update({node.name for node in ast_tree.body if isinstance(node, ast.FunctionDef)})
=======
    ast_tree = ast.parse(code_context.testgen_context_code)

    dependent_functions = {
        node.name for node in ast_tree.body if isinstance(node, (ast.FunctionDef, ast.AsyncFunctionDef))
    }
>>>>>>> 1d93fd00

    if main_function in dependent_functions:
        dependent_functions.discard(main_function)

    if not dependent_functions:
        return False

    if len(dependent_functions) != 1:
        return False

    return build_fully_qualified_name(dependent_functions.pop(), code_context)


def build_fully_qualified_name(function_name: str, code_context: CodeOptimizationContext) -> str:
    full_name = function_name
    for obj_name, parents in code_context.preexisting_objects:
        if obj_name == function_name:
            for parent in parents:
                if parent.type == "ClassDef":
                    full_name = f"{parent.name}.{full_name}"
            break
    return full_name


def generate_candidates(source_code_path: Path) -> set[str]:
    """Generate all the possible candidates for coverage data based on the source code path."""
    candidates = set()
    # Add the filename as a candidate
    name = source_code_path.name
    candidates.add(name)

    # Precompute parts for efficient candidate path construction
    parts = source_code_path.parts
    n = len(parts)

    # Walk up the directory structure without creating Path objects or repeatedly converting to posix
    last_added = name
    # Start from the last parent and move up to the root, exclusive (skip the root itself)
    for i in range(n - 2, 0, -1):
        # Combine the ith part with the accumulated path (last_added)
        candidate_path = f"{parts[i]}/{last_added}"
        candidates.add(candidate_path)
        last_added = candidate_path

    # Add the absolute posix path as a candidate
    candidates.add(source_code_path.as_posix())
    return candidates


def prepare_coverage_files() -> tuple[Path, Path]:
    """Prepare coverage configuration and output files."""
    coverage_database_file = get_run_tmp_file(Path(".coverage"))
    coveragercfile = get_run_tmp_file(Path(".coveragerc"))
    coveragerc_content = f"[run]\n branch = True\ndata_file={coverage_database_file}\n"
    coveragercfile.write_text(coveragerc_content)
    return coverage_database_file, coveragercfile<|MERGE_RESOLUTION|>--- conflicted
+++ resolved
@@ -12,18 +12,12 @@
 
 def extract_dependent_function(main_function: str, code_context: CodeOptimizationContext) -> str | Literal[False]:
     """Extract the single dependent function from the code context excluding the main function."""
-<<<<<<< HEAD
     dependent_functions = set()
     for code_string in code_context.testgen_context.code_strings:
         ast_tree = ast.parse(code_string.code)
-        dependent_functions.update({node.name for node in ast_tree.body if isinstance(node, ast.FunctionDef)})
-=======
-    ast_tree = ast.parse(code_context.testgen_context_code)
-
-    dependent_functions = {
-        node.name for node in ast_tree.body if isinstance(node, (ast.FunctionDef, ast.AsyncFunctionDef))
-    }
->>>>>>> 1d93fd00
+        dependent_functions.update(
+            {node.name for node in ast_tree.body if isinstance(node, (ast.FunctionDef, ast.AsyncFunctionDef))}
+        )
 
     if main_function in dependent_functions:
         dependent_functions.discard(main_function)
