from __future__ import annotations

import sys
import time
from io import StringIO
from pathlib import Path
from typing import TYPE_CHECKING

import git
import inquirer
from unidiff import PatchSet

from codeflash.cli_cmds.cli_common import inquirer_wrapper
from codeflash.cli_cmds.console import logger

if TYPE_CHECKING:
    from git import Repo


def get_git_diff(
    repo_directory: Path = Path.cwd(),
    uncommitted_changes: bool = False,
) -> dict[str, list[int]]:
    repository = git.Repo(repo_directory, search_parent_directories=True)
    commit = repository.head.commit
    if uncommitted_changes:
        uni_diff_text = repository.git.diff(
            None,
            "HEAD",
            ignore_blank_lines=True,
            ignore_space_at_eol=True,
        )
    else:
        uni_diff_text = repository.git.diff(
            commit.hexsha + "^1",
            commit.hexsha,
            ignore_blank_lines=True,
            ignore_space_at_eol=True,
        )
    patch_set = PatchSet(StringIO(uni_diff_text))
    change_list: dict[str, list[int]] = {}  # list of changes
    for patched_file in patch_set:
        file_path: Path = Path(patched_file.path)
        if file_path.suffix != ".py":
            continue
        file_path = Path(repository.working_dir) / file_path
        logger.debug(f"file name: {file_path}")

        add_line_no: list[int] = [
            line.target_line_no
            for hunk in patched_file
            for line in hunk
            if line.is_added and line.value.strip() != ""
        ]  # the row number of deleted lines

        logger.debug(f"added lines: {add_line_no}")

        del_line_no: list[int] = [
            line.source_line_no
            for hunk in patched_file
            for line in hunk
            if line.is_removed and line.value.strip() != ""
        ]  # the row number of added lines

        logger.debug(f"deleted lines: {del_line_no}")

        change_list[file_path] = add_line_no
    return change_list


def get_current_branch(repo: Repo | None = None) -> str:
    """Returns the name of the current branch in the given repository.

    :param repo: An optional Repo object. If not provided, the function will
                 search for a repository in the current and parent directories.
    :return: The name of the current branch.
    """
    repository: Repo = repo if repo else git.Repo(search_parent_directories=True)
    return repository.active_branch.name


def get_remote_url(repo: Repo | None = None) -> str:
    repository: Repo = repo if repo else git.Repo(search_parent_directories=True)
    return repository.remote().url


def get_repo_owner_and_name(repo: Repo | None = None) -> tuple[str, str]:
    remote_url = get_remote_url(repo)  # call only once
    remote_url = get_remote_url(repo).removesuffix(".git") if remote_url.endswith(".git") else remote_url
    split_url = remote_url.split("/")
    repo_owner_with_github, repo_name = split_url[-2], split_url[-1]
    repo_owner = (
        repo_owner_with_github.split(":")[1] if ":" in repo_owner_with_github else repo_owner_with_github
    )
    return repo_owner, repo_name


<<<<<<< HEAD
def git_root_dir(repo: Repo | None = None) -> Path:
=======
def git_root_dir(repo: Optional[Repo] = None) -> str:
>>>>>>> 319dad6e
    repository: Repo = repo if repo else git.Repo(search_parent_directories=True)
    return repository.working_dir


def check_running_in_git_repo(module_root: str) -> bool:
    try:
        _ = git.Repo(module_root, search_parent_directories=True).git_dir
        return True
    except git.exc.InvalidGitRepositoryError:
        return confirm_proceeding_with_no_git_repo()


<<<<<<< HEAD
def confirm_proceeding_with_no_git_repo() -> str | bool:
    return (
        inquirer_wrapper(
=======
def confirm_proceeding_with_no_git_repo() -> bool:
    if sys.__stdin__.isatty():
        return inquirer_wrapper(
>>>>>>> 319dad6e
            inquirer.confirm,
            message="WARNING: I did not find a git repository for your code. If you proceed in running codeflash, optimized code will"
            " be written over your current code and you could irreversibly lose your current code. Proceed?",
            default=False,
        )
<<<<<<< HEAD
        if sys.__stdin__ is not None and sys.__stdin__.isatty()
        else True
    )
=======
    # continue running on non-interactive environments, important for GitHub actions
    return True
>>>>>>> 319dad6e


def check_and_push_branch(repo: git.Repo, wait_for_push: bool = False) -> bool:
    current_branch = repo.active_branch.name
    origin = repo.remote(name="origin")

    # Check if the branch is pushed
    if f"origin/{current_branch}" not in repo.refs:
        logger.warning(f"⚠️ The branch '{current_branch}' is not pushed to the remote repository.")
        if not sys.__stdin__.isatty():
            logger.warning("Non-interactive shell detected. Branch will not be pushed.")
            return False
        if sys.__stdin__.isatty() and inquirer_wrapper(
            inquirer.confirm,
            message=f"⚡️ In order for me to create PRs, your current branch needs to be pushed. Do you want to push the branch "
            f"'{current_branch}' to the remote repository?",
            default=False,
        ):
            origin.push(current_branch)
            logger.info(f"⬆️ Branch '{current_branch}' has been pushed to origin.")
            if wait_for_push:
                time.sleep(3)  # adding this to give time for the push to register with GitHub,
                # so that our modifications to it are not rejected
            return True
        logger.info(f"🔘 Branch '{current_branch}' has not been pushed to origin.")
        return False
    logger.debug(f"The branch '{current_branch}' is present in the remote repository.")
    return True<|MERGE_RESOLUTION|>--- conflicted
+++ resolved
@@ -95,45 +95,30 @@
     return repo_owner, repo_name
 
 
-<<<<<<< HEAD
 def git_root_dir(repo: Repo | None = None) -> Path:
-=======
-def git_root_dir(repo: Optional[Repo] = None) -> str:
->>>>>>> 319dad6e
     repository: Repo = repo if repo else git.Repo(search_parent_directories=True)
-    return repository.working_dir
+    return Path(repository.working_dir)
 
 
 def check_running_in_git_repo(module_root: str) -> bool:
     try:
         _ = git.Repo(module_root, search_parent_directories=True).git_dir
+    except git.InvalidGitRepositoryError:
+        return confirm_proceeding_with_no_git_repo()
+    else:
         return True
-    except git.exc.InvalidGitRepositoryError:
-        return confirm_proceeding_with_no_git_repo()
 
 
-<<<<<<< HEAD
 def confirm_proceeding_with_no_git_repo() -> str | bool:
-    return (
-        inquirer_wrapper(
-=======
-def confirm_proceeding_with_no_git_repo() -> bool:
     if sys.__stdin__.isatty():
         return inquirer_wrapper(
->>>>>>> 319dad6e
             inquirer.confirm,
             message="WARNING: I did not find a git repository for your code. If you proceed in running codeflash, optimized code will"
             " be written over your current code and you could irreversibly lose your current code. Proceed?",
             default=False,
         )
-<<<<<<< HEAD
-        if sys.__stdin__ is not None and sys.__stdin__.isatty()
-        else True
-    )
-=======
     # continue running on non-interactive environments, important for GitHub actions
     return True
->>>>>>> 319dad6e
 
 
 def check_and_push_branch(repo: git.Repo, wait_for_push: bool = False) -> bool:
