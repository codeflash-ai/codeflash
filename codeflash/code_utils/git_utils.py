from __future__ import annotations

import os
import shutil
import subprocess
import sys
import tempfile
import time
from functools import cache
from io import StringIO
from pathlib import Path
from typing import TYPE_CHECKING

import git
from rich.prompt import Confirm
from unidiff import PatchSet

from codeflash.cli_cmds.console import logger
from codeflash.code_utils.config_consts import N_CANDIDATES

if TYPE_CHECKING:
    from git import Repo


def get_git_diff(repo_directory: Path | None = None, *, uncommitted_changes: bool = False) -> dict[str, list[int]]:
    if repo_directory is None:
        repo_directory = Path.cwd()
    repository = git.Repo(repo_directory, search_parent_directories=True)
    commit = repository.head.commit
    if uncommitted_changes:
        uni_diff_text = repository.git.diff(None, "HEAD", ignore_blank_lines=True, ignore_space_at_eol=True)
    else:
        uni_diff_text = repository.git.diff(
            commit.hexsha + "^1", commit.hexsha, ignore_blank_lines=True, ignore_space_at_eol=True
        )
    patch_set = PatchSet(StringIO(uni_diff_text))
    change_list: dict[str, list[int]] = {}  # list of changes
    for patched_file in patch_set:
        file_path: Path = Path(patched_file.path)
        if file_path.suffix != ".py":
            continue
        file_path = Path(repository.working_dir) / file_path
        logger.debug(f"file name: {file_path}")

        add_line_no: list[int] = [
            line.target_line_no for hunk in patched_file for line in hunk if line.is_added and line.value.strip() != ""
        ]  # the row number of deleted lines

        logger.debug(f"added lines: {add_line_no}")

        del_line_no: list[int] = [
            line.source_line_no
            for hunk in patched_file
            for line in hunk
            if line.is_removed and line.value.strip() != ""
        ]  # the row number of added lines

        logger.debug(f"deleted lines: {del_line_no}")

        change_list[file_path] = add_line_no
    return change_list


def get_current_branch(repo: Repo | None = None) -> str:
    """Return the name of the current branch in the given repository.

    :param repo: An optional Repo object. If not provided, the function will
                 search for a repository in the current and parent directories.
    :return: The name of the current branch.
    """
    repository: Repo = repo if repo else git.Repo(search_parent_directories=True)
    return repository.active_branch.name


def get_remote_url(repo: Repo | None = None, git_remote: str | None = "origin") -> str:
    repository: Repo = repo if repo else git.Repo(search_parent_directories=True)
    return repository.remote(name=git_remote).url


def get_git_remotes(repo: Repo) -> list[str]:
    repository: Repo = repo if repo else git.Repo(search_parent_directories=True)
    return [remote.name for remote in repository.remotes]


@cache
def get_repo_owner_and_name(repo: Repo | None = None, git_remote: str | None = "origin") -> tuple[str, str]:
    remote_url = get_remote_url(repo, git_remote)  # call only once
    remote_url = remote_url.removesuffix(".git") if remote_url.endswith(".git") else remote_url
    # remote_url = get_remote_url(repo, git_remote).removesuffix(".git") if remote_url.endswith(".git") else remote_url
    remote_url = remote_url.rstrip("/")
    split_url = remote_url.split("/")
    repo_owner_with_github, repo_name = split_url[-2], split_url[-1]
    repo_owner = repo_owner_with_github.split(":")[1] if ":" in repo_owner_with_github else repo_owner_with_github
    return repo_owner, repo_name


def git_root_dir(repo: Repo | None = None) -> Path:
    repository: Repo = repo if repo else git.Repo(search_parent_directories=True)
    return Path(repository.working_dir)


def check_running_in_git_repo(module_root: str) -> bool:
    try:
        _ = git.Repo(module_root, search_parent_directories=True).git_dir
    except git.InvalidGitRepositoryError:
        return False
    else:
        return True


def confirm_proceeding_with_no_git_repo() -> str | bool:
    if sys.__stdin__.isatty():
        return Confirm.ask(
            "WARNING: I did not find a git repository for your code. If you proceed with running codeflash, "
            "optimized code will be written over your current code and you could irreversibly lose your current code. Proceed?",
            default=False,
        )
    # continue running on non-interactive environments, important for GitHub actions
    return True


def check_and_push_branch(repo: git.Repo, git_remote: str | None = "origin", *, wait_for_push: bool = False) -> bool:
    current_branch = repo.active_branch
    current_branch_name = current_branch.name
    remote = repo.remote(name=git_remote)

    # Check if the branch is pushed
    if f"{git_remote}/{current_branch_name}" not in repo.refs:
        logger.warning(f"⚠️ The branch '{current_branch_name}' is not pushed to the remote repository.")
        if not sys.__stdin__.isatty():
            logger.warning("Non-interactive shell detected. Branch will not be pushed.")
            return False
        if sys.__stdin__.isatty() and Confirm.ask(
            f"⚡️ In order for me to create PRs, your current branch needs to be pushed. Do you want to push "
            f"the branch '{current_branch_name}' to the remote repository?",
            default=False,
        ):
            remote.push(current_branch)
            logger.info(f"⬆️ Branch '{current_branch_name}' has been pushed to {git_remote}.")
            if wait_for_push:
                time.sleep(3)  # adding this to give time for the push to register with GitHub,
                # so that our modifications to it are not rejected
            return True
        logger.info(f"🔘 Branch '{current_branch_name}' has not been pushed to {git_remote}.")
        return False
    logger.debug(f"The branch '{current_branch_name}' is present in the remote repository.")
    return True


def create_worktree_root_dir(module_root: Path) -> tuple[Path | None, Path | None]:
    git_root = git_root_dir() if check_running_in_git_repo(module_root) else None
    worktree_root_dir = Path(tempfile.mkdtemp()) if git_root else None
    return git_root, worktree_root_dir


def create_git_worktrees(
    git_root: Path | None, worktree_root_dir: Path | None, module_root: Path
) -> tuple[Path | None, list[Path]]:
    if git_root and worktree_root_dir:
        worktree_root = Path(tempfile.mkdtemp(dir=worktree_root_dir))
        worktrees = [Path(tempfile.mkdtemp(dir=worktree_root)) for _ in range(N_CANDIDATES + 1)]
        for worktree in worktrees:
            subprocess.run(["git", "worktree", "add", "-d", worktree], cwd=module_root, check=True)
    else:
        worktree_root = None
        worktrees = []
    return worktree_root, worktrees


def remove_git_worktrees(worktree_root: Path | None, worktrees: list[Path]) -> None:
    try:
        for worktree in worktrees:
            subprocess.run(["git", "worktree", "remove", "-f", worktree], check=True)
    except subprocess.CalledProcessError as e:
        logger.warning(f"Error removing worktrees: {e}")
    if worktree_root:
        shutil.rmtree(worktree_root)


def get_last_commit_author_if_pr_exists(repo: Repo | None = None) -> str | None:
    """Return the author's name of the last commit in the current branch if PR_NUMBER is set.

    Otherwise, return None.
    """
    if "PR_NUMBER" not in os.environ:
        return None
    try:
        repository: Repo = repo if repo else git.Repo(search_parent_directories=True)
        last_commit = repository.head.commit
    except Exception:
        logger.exception("Failed to get last commit author.")
        return None
    else:
<<<<<<< HEAD
        return last_commit.author.name


worktree_dirs = codeflash_cache_dir / "worktrees"
patches_dir = codeflash_cache_dir / "patches"


@lru_cache(maxsize=1)
def get_git_project_id() -> str:
    """Return the first commit sha of the repo."""
    repo: Repo = git.Repo(search_parent_directories=True)
    root_commits = list(repo.iter_commits(rev="HEAD", max_parents=0))
    return root_commits[0].hexsha


def create_worktree_snapshot_commit(worktree_dir: Path, commit_message: str) -> None:
    repository = git.Repo(worktree_dir, search_parent_directories=True)
    repository.git.add(".")
    repository.git.commit("-m", commit_message, "--no-verify")


def create_detached_worktree(module_root: Path) -> Optional[Path]:
    if not check_running_in_git_repo(module_root):
        logger.warning("Module is not in a git repository. Skipping worktree creation.")
        return None
    git_root = git_root_dir()
    current_time_str = time.strftime("%Y%m%d-%H%M%S")
    worktree_dir = worktree_dirs / f"{git_root.name}-{current_time_str}"

    repository = git.Repo(git_root, search_parent_directories=True)

    repository.git.worktree("add", "-d", str(worktree_dir))

    # Get uncommitted diff from the original repo
    repository.git.add("-N", ".")  # add the index for untracked files to be included in the diff
    exclude_binary_files = [":!*.pyc", ":!*.pyo", ":!*.pyd", ":!*.so", ":!*.dll", ":!*.whl", ":!*.egg", ":!*.egg-info", ":!*.pyz", ":!*.pkl", ":!*.pickle", ":!*.joblib", ":!*.npy", ":!*.npz", ":!*.h5", ":!*.hdf5", ":!*.pth", ":!*.pt", ":!*.pb", ":!*.onnx", ":!*.db", ":!*.sqlite", ":!*.sqlite3", ":!*.feather", ":!*.parquet", ":!*.jpg", ":!*.jpeg", ":!*.png", ":!*.gif", ":!*.bmp", ":!*.tiff", ":!*.webp", ":!*.wav", ":!*.mp3", ":!*.ogg", ":!*.flac", ":!*.mp4", ":!*.avi", ":!*.mov", ":!*.mkv", ":!*.pdf", ":!*.doc", ":!*.docx", ":!*.xls", ":!*.xlsx", ":!*.ppt", ":!*.pptx", ":!*.zip", ":!*.rar", ":!*.tar", ":!*.tar.gz", ":!*.tgz", ":!*.bz2", ":!*.xz"]  # fmt: off
    uni_diff_text = repository.git.diff(
        None, "HEAD", "--", *exclude_binary_files, ignore_blank_lines=True, ignore_space_at_eol=True
    )

    if not uni_diff_text.strip():
        logger.info("No uncommitted changes to copy to worktree.")
        return worktree_dir

    # Write the diff to a temporary file
    with tempfile.NamedTemporaryFile(mode="w", suffix=".codeflash.patch", delete=False) as tmp_patch_file:
        tmp_patch_file.write(uni_diff_text + "\n")  # the new line here is a must otherwise the last hunk won't be valid
        tmp_patch_file.flush()

        patch_path = Path(tmp_patch_file.name).resolve()

        # Apply the patch inside the worktree
        try:
            subprocess.run(
                ["git", "apply", "--ignore-space-change", "--ignore-whitespace", "--whitespace=nowarn", patch_path],
                cwd=worktree_dir,
                check=True,
            )
            create_worktree_snapshot_commit(worktree_dir, "Initial Snapshot")
        except subprocess.CalledProcessError as e:
            logger.error(f"Failed to apply patch to worktree: {e}")

        return worktree_dir


def remove_worktree(worktree_dir: Path) -> None:
    try:
        repository = git.Repo(worktree_dir, search_parent_directories=True)
        repository.git.worktree("remove", "--force", worktree_dir)
    except Exception:
        logger.exception(f"Failed to remove worktree: {worktree_dir}")


@lru_cache(maxsize=1)
def get_patches_dir_for_project() -> Path:
    project_id = get_git_project_id() or ""
    return Path(patches_dir / project_id)


def get_patches_metadata() -> dict[str, Any]:
    project_patches_dir = get_patches_dir_for_project()
    meta_file = project_patches_dir / "metadata.json"
    if meta_file.exists():
        with meta_file.open("r", encoding="utf-8") as f:
            return json.load(f)
    return {"id": get_git_project_id() or "", "patches": []}


def save_patches_metadata(patch_metadata: dict) -> dict:
    project_patches_dir = get_patches_dir_for_project()
    meta_file = project_patches_dir / "metadata.json"
    lock_file = project_patches_dir / "metadata.json.lock"

    # we are not supporting multiple concurrent optimizations within the same process, but keep that in case we decide to do so in the future.
    with FileLock(lock_file, timeout=10):
        metadata = get_patches_metadata()

        patch_metadata["id"] = time.strftime("%Y%m%d-%H%M%S")
        metadata["patches"].append(patch_metadata)

        meta_file.write_text(json.dumps(metadata, indent=2))

    return patch_metadata


def overwrite_patch_metadata(patches: list[dict]) -> bool:
    project_patches_dir = get_patches_dir_for_project()
    meta_file = project_patches_dir / "metadata.json"
    lock_file = project_patches_dir / "metadata.json.lock"

    with FileLock(lock_file, timeout=10):
        metadata = get_patches_metadata()
        metadata["patches"] = patches
        meta_file.write_text(json.dumps(metadata, indent=2))
    return True


def create_diff_patch_from_worktree(
    worktree_dir: Path, files: list[str], metadata_input: dict[str, Any]
) -> dict[str, Any]:
    repository = git.Repo(worktree_dir, search_parent_directories=True)
    uni_diff_text = repository.git.diff(None, "HEAD", *files, ignore_blank_lines=True, ignore_space_at_eol=True)

    if not uni_diff_text:
        logger.warning("No changes found in worktree.")
        return {}

    if not uni_diff_text.endswith("\n"):
        uni_diff_text += "\n"

    project_patches_dir = get_patches_dir_for_project()
    project_patches_dir.mkdir(parents=True, exist_ok=True)

    patch_path = project_patches_dir / f"{worktree_dir.name}.{metadata_input['fto_name']}.patch"
    with patch_path.open("w", encoding="utf8") as f:
        f.write(uni_diff_text)

    final_metadata = {}
    if metadata_input:
        metadata_input["patch_path"] = str(patch_path)
        final_metadata = save_patches_metadata(metadata_input)

    return final_metadata
=======
        return last_commit.author.name
>>>>>>> 0de7ebd7
<|MERGE_RESOLUTION|>--- conflicted
+++ resolved
@@ -191,150 +191,4 @@
         logger.exception("Failed to get last commit author.")
         return None
     else:
-<<<<<<< HEAD
-        return last_commit.author.name
-
-
-worktree_dirs = codeflash_cache_dir / "worktrees"
-patches_dir = codeflash_cache_dir / "patches"
-
-
-@lru_cache(maxsize=1)
-def get_git_project_id() -> str:
-    """Return the first commit sha of the repo."""
-    repo: Repo = git.Repo(search_parent_directories=True)
-    root_commits = list(repo.iter_commits(rev="HEAD", max_parents=0))
-    return root_commits[0].hexsha
-
-
-def create_worktree_snapshot_commit(worktree_dir: Path, commit_message: str) -> None:
-    repository = git.Repo(worktree_dir, search_parent_directories=True)
-    repository.git.add(".")
-    repository.git.commit("-m", commit_message, "--no-verify")
-
-
-def create_detached_worktree(module_root: Path) -> Optional[Path]:
-    if not check_running_in_git_repo(module_root):
-        logger.warning("Module is not in a git repository. Skipping worktree creation.")
-        return None
-    git_root = git_root_dir()
-    current_time_str = time.strftime("%Y%m%d-%H%M%S")
-    worktree_dir = worktree_dirs / f"{git_root.name}-{current_time_str}"
-
-    repository = git.Repo(git_root, search_parent_directories=True)
-
-    repository.git.worktree("add", "-d", str(worktree_dir))
-
-    # Get uncommitted diff from the original repo
-    repository.git.add("-N", ".")  # add the index for untracked files to be included in the diff
-    exclude_binary_files = [":!*.pyc", ":!*.pyo", ":!*.pyd", ":!*.so", ":!*.dll", ":!*.whl", ":!*.egg", ":!*.egg-info", ":!*.pyz", ":!*.pkl", ":!*.pickle", ":!*.joblib", ":!*.npy", ":!*.npz", ":!*.h5", ":!*.hdf5", ":!*.pth", ":!*.pt", ":!*.pb", ":!*.onnx", ":!*.db", ":!*.sqlite", ":!*.sqlite3", ":!*.feather", ":!*.parquet", ":!*.jpg", ":!*.jpeg", ":!*.png", ":!*.gif", ":!*.bmp", ":!*.tiff", ":!*.webp", ":!*.wav", ":!*.mp3", ":!*.ogg", ":!*.flac", ":!*.mp4", ":!*.avi", ":!*.mov", ":!*.mkv", ":!*.pdf", ":!*.doc", ":!*.docx", ":!*.xls", ":!*.xlsx", ":!*.ppt", ":!*.pptx", ":!*.zip", ":!*.rar", ":!*.tar", ":!*.tar.gz", ":!*.tgz", ":!*.bz2", ":!*.xz"]  # fmt: off
-    uni_diff_text = repository.git.diff(
-        None, "HEAD", "--", *exclude_binary_files, ignore_blank_lines=True, ignore_space_at_eol=True
-    )
-
-    if not uni_diff_text.strip():
-        logger.info("No uncommitted changes to copy to worktree.")
-        return worktree_dir
-
-    # Write the diff to a temporary file
-    with tempfile.NamedTemporaryFile(mode="w", suffix=".codeflash.patch", delete=False) as tmp_patch_file:
-        tmp_patch_file.write(uni_diff_text + "\n")  # the new line here is a must otherwise the last hunk won't be valid
-        tmp_patch_file.flush()
-
-        patch_path = Path(tmp_patch_file.name).resolve()
-
-        # Apply the patch inside the worktree
-        try:
-            subprocess.run(
-                ["git", "apply", "--ignore-space-change", "--ignore-whitespace", "--whitespace=nowarn", patch_path],
-                cwd=worktree_dir,
-                check=True,
-            )
-            create_worktree_snapshot_commit(worktree_dir, "Initial Snapshot")
-        except subprocess.CalledProcessError as e:
-            logger.error(f"Failed to apply patch to worktree: {e}")
-
-        return worktree_dir
-
-
-def remove_worktree(worktree_dir: Path) -> None:
-    try:
-        repository = git.Repo(worktree_dir, search_parent_directories=True)
-        repository.git.worktree("remove", "--force", worktree_dir)
-    except Exception:
-        logger.exception(f"Failed to remove worktree: {worktree_dir}")
-
-
-@lru_cache(maxsize=1)
-def get_patches_dir_for_project() -> Path:
-    project_id = get_git_project_id() or ""
-    return Path(patches_dir / project_id)
-
-
-def get_patches_metadata() -> dict[str, Any]:
-    project_patches_dir = get_patches_dir_for_project()
-    meta_file = project_patches_dir / "metadata.json"
-    if meta_file.exists():
-        with meta_file.open("r", encoding="utf-8") as f:
-            return json.load(f)
-    return {"id": get_git_project_id() or "", "patches": []}
-
-
-def save_patches_metadata(patch_metadata: dict) -> dict:
-    project_patches_dir = get_patches_dir_for_project()
-    meta_file = project_patches_dir / "metadata.json"
-    lock_file = project_patches_dir / "metadata.json.lock"
-
-    # we are not supporting multiple concurrent optimizations within the same process, but keep that in case we decide to do so in the future.
-    with FileLock(lock_file, timeout=10):
-        metadata = get_patches_metadata()
-
-        patch_metadata["id"] = time.strftime("%Y%m%d-%H%M%S")
-        metadata["patches"].append(patch_metadata)
-
-        meta_file.write_text(json.dumps(metadata, indent=2))
-
-    return patch_metadata
-
-
-def overwrite_patch_metadata(patches: list[dict]) -> bool:
-    project_patches_dir = get_patches_dir_for_project()
-    meta_file = project_patches_dir / "metadata.json"
-    lock_file = project_patches_dir / "metadata.json.lock"
-
-    with FileLock(lock_file, timeout=10):
-        metadata = get_patches_metadata()
-        metadata["patches"] = patches
-        meta_file.write_text(json.dumps(metadata, indent=2))
-    return True
-
-
-def create_diff_patch_from_worktree(
-    worktree_dir: Path, files: list[str], metadata_input: dict[str, Any]
-) -> dict[str, Any]:
-    repository = git.Repo(worktree_dir, search_parent_directories=True)
-    uni_diff_text = repository.git.diff(None, "HEAD", *files, ignore_blank_lines=True, ignore_space_at_eol=True)
-
-    if not uni_diff_text:
-        logger.warning("No changes found in worktree.")
-        return {}
-
-    if not uni_diff_text.endswith("\n"):
-        uni_diff_text += "\n"
-
-    project_patches_dir = get_patches_dir_for_project()
-    project_patches_dir.mkdir(parents=True, exist_ok=True)
-
-    patch_path = project_patches_dir / f"{worktree_dir.name}.{metadata_input['fto_name']}.patch"
-    with patch_path.open("w", encoding="utf8") as f:
-        f.write(uni_diff_text)
-
-    final_metadata = {}
-    if metadata_input:
-        metadata_input["patch_path"] = str(patch_path)
-        final_metadata = save_patches_metadata(metadata_input)
-
-    return final_metadata
-=======
-        return last_commit.author.name
->>>>>>> 0de7ebd7
+        return last_commit.author.name