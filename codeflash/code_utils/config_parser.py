from __future__ import annotations

from pathlib import Path
from typing import Any

import tomlkit

<<<<<<< HEAD
PYPROJECT_TOML_CACHE = {}
=======
ALL_CONFIG_FILES = {}  # map path to closest config file
>>>>>>> 7797c9fc


def find_pyproject_toml(config_file: Path | None = None) -> Path:
    # Find the pyproject.toml file on the root of the project

    if config_file is not None:
        config_file = Path(config_file)
        if config_file.suffix.lower() != ".toml":
            msg = f"Config file {config_file} is not a valid toml file. Please recheck the path to pyproject.toml"
            raise ValueError(msg)
        if not config_file.exists():
            msg = f"Config file {config_file} does not exist. Please recheck the path to pyproject.toml"
            raise ValueError(msg)
        return config_file
    dir_path = Path.cwd()
    cur_path = dir_path
    # see if it was encountered before in search
    if cur_path in PYPROJECT_TOML_CACHE:
        return PYPROJECT_TOML_CACHE[cur_path]
    # map current path to closest file
    while dir_path != dir_path.parent:
        config_file = dir_path / "pyproject.toml"
        if config_file.exists():
            PYPROJECT_TOML_CACHE[cur_path] = config_file
            return config_file
        # Search for pyproject.toml in the parent directories
        dir_path = dir_path.parent
    msg = f"Could not find pyproject.toml in the current directory {Path.cwd()} or any of the parent directories. Please create it by running `codeflash init`, or pass the path to pyproject.toml with the --config-file argument."

    raise ValueError(msg)


def get_all_closest_config_files() -> list[Path]:
    all_closest_config_files = []
    for file_type in ["pyproject.toml", "pytest.ini", ".pytest.ini", "tox.ini", "setup.cfg"]:
        closest_config_file = find_closest_config_file(file_type)
        if closest_config_file:
            all_closest_config_files.append(closest_config_file)
    return all_closest_config_files


def find_closest_config_file(file_type: str) -> Path | None:
    # Find the closest pyproject.toml, pytest.ini, tox.ini, or setup.cfg file on the root of the project
    dir_path = Path.cwd()
    cur_path = dir_path
    if cur_path in ALL_CONFIG_FILES and file_type in ALL_CONFIG_FILES[cur_path]:
        return ALL_CONFIG_FILES[cur_path][file_type]
    while dir_path != dir_path.parent:
        config_file = dir_path / file_type
        if config_file.exists():
            if cur_path not in ALL_CONFIG_FILES:
                ALL_CONFIG_FILES[cur_path] = {}
            ALL_CONFIG_FILES[cur_path][file_type] = config_file
            return config_file
        # Search for pyproject.toml in the parent directories
        dir_path = dir_path.parent
    return None


def find_conftest_files(test_paths: list[Path]) -> list[Path]:
    list_of_conftest_files = set()
    for test_path in test_paths:
        # Find the conftest file on the root of the project
        dir_path = Path.cwd()
        cur_path = test_path
        while cur_path != dir_path:
            config_file = cur_path / "conftest.py"
            if config_file.exists():
                list_of_conftest_files.add(config_file)
            # Search for conftest.py in the parent directories
            cur_path = cur_path.parent
    return list(list_of_conftest_files)


def parse_config_file(
    config_file_path: Path | None = None,
    override_formatter_check: bool = False,  # noqa: FBT001, FBT002
) -> tuple[dict[str, Any], Path]:
    config_file_path = find_pyproject_toml(config_file_path)
    try:
        with config_file_path.open("rb") as f:
            data = tomlkit.parse(f.read())
    except tomlkit.exceptions.ParseError as e:
        msg = f"Error while parsing the config file {config_file_path}. Please recheck the file for syntax errors. Error: {e}"
        raise ValueError(msg) from e

    try:
        tool = data["tool"]
        assert isinstance(tool, dict)
        config = tool["codeflash"]
    except tomlkit.exceptions.NonExistentKey as e:
        msg = f"Could not find the 'codeflash' block in the config file {config_file_path}. Please run 'codeflash init' to create the config file."
        raise ValueError(msg) from e
    assert isinstance(config, dict)

    # default values:
    path_keys = ["module-root", "tests-root", "benchmarks-root"]
    path_list_keys = ["ignore-paths"]
    str_keys = {"pytest-cmd": "pytest", "git-remote": "origin"}
    bool_keys = {
        "override-fixtures": False,
        "disable-telemetry": False,
        "disable-imports-sorting": False,
        "benchmark": False,
    }
    list_str_keys = {"formatter-cmds": ["black $file"]}

    for key, default_value in str_keys.items():
        if key in config:
            config[key] = str(config[key])
        else:
            config[key] = default_value
    for key, default_value in bool_keys.items():
        if key in config:
            config[key] = bool(config[key])
        else:
            config[key] = default_value
    for key in path_keys:
        if key in config:
            config[key] = str((Path(config_file_path).parent / Path(config[key])).resolve())
    for key, default_value in list_str_keys.items():
        if key in config:
            config[key] = [str(cmd) for cmd in config[key]]
        else:
            config[key] = default_value

    for key in path_list_keys:
        if key in config:
            config[key] = [str((Path(config_file_path).parent / path).resolve()) for path in config[key]]
        else:
            config[key] = []

    assert config["test-framework"] in {"pytest", "unittest"}, (
        "In pyproject.toml, Codeflash only supports the 'test-framework' as pytest and unittest."
    )
    # see if this is happening during GitHub actions setup
    if len(config["formatter-cmds"]) > 0 and not override_formatter_check:
        assert config["formatter-cmds"][0] != "your-formatter $file", (
            "The formatter command is not set correctly in pyproject.toml. Please set the "
            "formatter command in the 'formatter-cmds' key. More info - https://docs.codeflash.ai/configuration"
        )
    for key in list(config.keys()):
        if "-" in key:
            config[key.replace("-", "_")] = config[key]
            del config[key]

    return config, config_file_path<|MERGE_RESOLUTION|>--- conflicted
+++ resolved
@@ -5,11 +5,8 @@
 
 import tomlkit
 
-<<<<<<< HEAD
 PYPROJECT_TOML_CACHE = {}
-=======
 ALL_CONFIG_FILES = {}  # map path to closest config file
->>>>>>> 7797c9fc
 
 
 def find_pyproject_toml(config_file: Path | None = None) -> Path:
