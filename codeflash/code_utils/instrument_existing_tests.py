from __future__ import annotations

import ast
from codeflash.cli_cmds.console import logger
from typing import Iterable

import isort

from codeflash.code_utils.code_utils import get_run_tmp_file, module_name_from_file_path
from codeflash.discovery.discover_unit_tests import CodePosition
from codeflash.discovery.functions_to_optimize import FunctionParent, FunctionToOptimize


def node_in_call_position(node: ast.stmt, call_positions: list[CodePosition]) -> bool:
    if isinstance(node, ast.Call) and hasattr(node, "lineno") and hasattr(node, "col_offset"):
        for pos in call_positions:
            if node.lineno <= pos.line_no <= node.end_lineno:
                if pos.line_no == node.lineno and node.col_offset <= pos.col_no:
                    return True
                if pos.line_no == node.end_lineno and node.end_col_offset >= pos.col_no:
                    return True
                if node.lineno < pos.line_no < node.end_lineno:
                    return True
    return False


def is_argument_name(name: str, arguments_node: ast.arguments) -> bool:
    return any(
        element.arg == name
        for attribute_name in dir(arguments_node)
        if isinstance(attribute := getattr(arguments_node, attribute_name), list)
        for element in attribute
        if isinstance(element, ast.arg)
    )


class InjectPerfOnly(ast.NodeTransformer):
    def __init__(
        self,
        function: FunctionToOptimize,
        module_path: str,
        test_framework: str,
        call_positions: list[CodePosition],
    ) -> None:
        self.function_object = function
        self.class_name = None
        self.only_function_name = function.function_name
        self.module_path = module_path
        self.test_framework = test_framework
        self.call_positions = call_positions
        if len(function.parents) == 1 and function.parents[0].type == "ClassDef":
            self.class_name = function.top_level_parent_name

    def find_and_update_line_node(
        self,
        test_node: ast.stmt,
        node_name: str,
        index: str,
        test_class_name: str | None = None,
    ) -> Iterable[ast.stmt] | None:
        call_node = None
        for node in ast.walk(test_node):
            if node_in_call_position(node, self.call_positions):
                call_node = node
                if hasattr(node.func, "id"):
                    function_name = node.func.id
                    node.func = ast.Name(id="codeflash_wrap", ctx=ast.Load())
                    node.args = [
                        ast.Name(id=function_name, ctx=ast.Load()),
                        ast.Constant(value=self.module_path),
                        ast.Constant(value=test_class_name or None),
                        ast.Constant(value=node_name),
                        ast.Constant(value=self.function_object.qualified_name),
                        ast.Constant(value=index),
                        ast.Name(id="codeflash_loop_index", ctx=ast.Load()),
                        ast.Name(id="codeflash_cur", ctx=ast.Load()),
                        ast.Name(id="codeflash_con", ctx=ast.Load()),
                        *call_node.args,
                        *call_node.keywords,
                    ]
                    node.keywords = []
                    break
                if hasattr(node.func, "attr"):
                    function_to_test = node.func.attr
                    if function_to_test == self.function_object.function_name:
                        function_name = ast.unparse(node.func)
                        node.func = ast.Name(id="codeflash_wrap", ctx=ast.Load())
                        node.args = [
                            ast.Name(id=function_name, ctx=ast.Load()),
                            ast.Constant(value=self.module_path),
                            ast.Constant(value=test_class_name or None),
                            ast.Constant(value=node_name),
                            ast.Constant(value=self.function_object.qualified_name),
                            ast.Constant(value=index),
                            ast.Name(id="codeflash_loop_index", ctx=ast.Load()),
                            ast.Name(id="codeflash_cur", ctx=ast.Load()),
                            ast.Name(id="codeflash_con", ctx=ast.Load()),
                            *call_node.args,
                            *call_node.keywords,
                        ]
                        node.keywords = []
                        break

        if call_node is None:
            return None
        return [test_node]

    def visit_ClassDef(self, node: ast.ClassDef) -> ast.ClassDef:
        # TODO: Ensure that this class inherits from unittest.TestCase. Don't modify non unittest.TestCase classes.
        for inner_node in ast.walk(node):
            if isinstance(inner_node, ast.FunctionDef):
                self.visit_FunctionDef(inner_node, node.name)

        return node

    def visit_FunctionDef(self, node: ast.FunctionDef, test_class_name: str | None = None) -> ast.FunctionDef:
        if node.name.startswith("test_"):
            did_update = False
            if self.test_framework == "unittest":
                node.decorator_list.append(
                    ast.Call(
                        func=ast.Name(id="timeout_decorator.timeout", ctx=ast.Load()),
                        args=[ast.Constant(value=15)],
                        keywords=[],
                    ),
                )
            i = len(node.body) - 1
            while i >= 0:
                line_node = node.body[i]
                # TODO: Validate if the functional call actually did not raise any exceptions

                if isinstance(line_node, (ast.With, ast.For, ast.While, ast.If)):
                    j = len(line_node.body) - 1
                    while j >= 0:
                        compound_line_node: ast.stmt = line_node.body[j]
                        internal_node: ast.AST
                        for internal_node in ast.walk(compound_line_node):
                            if isinstance(
                                internal_node,
                                (ast.stmt, ast.Assign),
                            ):
                                updated_node = self.find_and_update_line_node(
                                    internal_node,
                                    node.name,
                                    str(i) + "_" + str(j),
                                    test_class_name,
                                )
                                if updated_node is not None:
                                    line_node.body[j : j + 1] = updated_node
                                    did_update = True
                                    break
                        j -= 1
                else:
                    updated_node = self.find_and_update_line_node(
                        line_node,
                        node.name,
                        str(i),
                        test_class_name,
                    )
                    if updated_node is not None:
                        node.body[i : i + 1] = updated_node
                        did_update = True
                i -= 1
            if did_update:
                node.body = (
                    [
                        ast.Assign(
                            targets=[ast.Name(id="codeflash_iteration", ctx=ast.Store())],
                            value=ast.Subscript(
                                value=ast.Attribute(
                                    value=ast.Name(id="os", ctx=ast.Load()),
                                    attr="environ",
                                    ctx=ast.Load(),
                                ),
                                slice=ast.Constant(value="CODEFLASH_TEST_ITERATION"),
                                ctx=ast.Load(),
                            ),
                            lineno=node.lineno + 1,
                            col_offset=node.col_offset,
                        ),
                        ast.Assign(
                            targets=[ast.Name(id="codeflash_loop_index", ctx=ast.Store())],
                            value=ast.Call(
                                func=ast.Name(id="int", ctx=ast.Load()),
                                args=[
                                    ast.Subscript(
                                        value=ast.Attribute(
                                            value=ast.Name(id="os", ctx=ast.Load()),
                                            attr="environ",
                                            ctx=ast.Load(),
                                        ),
                                        slice=ast.Constant(value="CODEFLASH_LOOP_INDEX"),
                                        ctx=ast.Load(),
                                    ),
                                ],
                                keywords=[],
                            ),
                            lineno=node.lineno + 2,
                            col_offset=node.col_offset,
                        ),
                        ast.Assign(
                            targets=[ast.Name(id="codeflash_con", ctx=ast.Store())],
                            value=ast.Call(
                                func=ast.Attribute(
                                    value=ast.Name(id="sqlite3", ctx=ast.Load()),
                                    attr="connect",
                                    ctx=ast.Load(),
                                ),
                                args=[
                                    ast.JoinedStr(
                                        values=[
                                            ast.Constant(
                                                value=f"{get_run_tmp_file('test_return_values_')}",
                                            ),
                                            ast.FormattedValue(
                                                value=ast.Name(
                                                    id="codeflash_iteration",
                                                    ctx=ast.Load(),
                                                ),
                                                conversion=-1,
                                            ),
                                            ast.Constant(value=".sqlite"),
                                        ],
                                    ),
                                ],
                                keywords=[],
                            ),
                            lineno=node.lineno + 3,
                            col_offset=node.col_offset,
                        ),
                        ast.Assign(
                            targets=[ast.Name(id="codeflash_cur", ctx=ast.Store())],
                            value=ast.Call(
                                func=ast.Attribute(
                                    value=ast.Name(id="codeflash_con", ctx=ast.Load()),
                                    attr="cursor",
                                    ctx=ast.Load(),
                                ),
                                args=[],
                                keywords=[],
                            ),
                            lineno=node.lineno + 4,
                            col_offset=node.col_offset,
                        ),
                        ast.Expr(
                            value=ast.Call(
                                func=ast.Attribute(
                                    value=ast.Name(id="codeflash_cur", ctx=ast.Load()),
                                    attr="execute",
                                    ctx=ast.Load(),
                                ),
                                args=[
                                    ast.Constant(
                                        value="CREATE TABLE IF NOT EXISTS test_results (test_module_path TEXT,"
                                        " test_class_name TEXT, test_function_name TEXT, function_getting_tested TEXT,"
                                        " loop_index INTEGER, iteration_id TEXT, runtime INTEGER, return_value BLOB)",
                                    ),
                                ],
                                keywords=[],
                            ),
                            lineno=node.lineno + 5,
                            col_offset=node.col_offset,
                        ),
                    ]
                    + node.body
                    + [
                        ast.Expr(
                            value=ast.Call(
                                func=ast.Attribute(
                                    value=ast.Name(id="codeflash_con", ctx=ast.Load()),
                                    attr="close",
                                    ctx=ast.Load(),
                                ),
                                args=[],
                                keywords=[],
                            ),
                        ),
                    ]
                )
        return node


class FunctionImportedAsVisitor(ast.NodeVisitor):
    """Checks if a function has been imported as an alias. We only care about the alias then.

    from numpy import array as np_array
    np_array is what we want
    """

    def __init__(self, function: FunctionToOptimize) -> None:
        assert len(function.parents) <= 1, "Only support functions with one or less parent"
        self.imported_as = function
        self.function = function
        if function.parents:
            self.to_match = function.parents[0].name
        else:
            self.to_match = function.function_name

    # TODO: Validate if the function imported is actually from the right module
    def visit_ImportFrom(self, node: ast.ImportFrom) -> None:
        for alias in node.names:
            if alias.name == self.to_match and hasattr(alias, "asname") and alias.asname is not None:
                if self.function.parents:
                    self.imported_as = FunctionToOptimize(
                        function_name=self.function.function_name,
                        parents=[FunctionParent(alias.asname, "ClassDef")],
                        file_path=self.function.file_path,
                        starting_line=self.function.starting_line,
                        ending_line=self.function.ending_line,
                    )
                else:
                    self.imported_as = FunctionToOptimize(
                        function_name=alias.asname,
                        parents=[],
                        file_path=self.function.file_path,
                        starting_line=self.function.starting_line,
                        ending_line=self.function.ending_line,
                    )


def inject_profiling_into_existing_test(
    test_path: str,
    call_positions: list[CodePosition],
    function_to_optimize: FunctionToOptimize,
    root_path: str,
    test_framework: str,
) -> tuple[bool, str | None]:
    with open(test_path, encoding="utf8") as f:
        test_code = f.read()
    try:
        tree = ast.parse(test_code)
    except SyntaxError:
<<<<<<< HEAD
        logging.exception("Syntax error in code in file - %s", test_path)
=======
        logger.exception(f"Syntax error in code in file - {test_path}")
>>>>>>> 982db7dd
        return False, None
    # TODO: Pass the full name of function here, otherwise we can run into namespace clashes
    module_path = module_name_from_file_path(test_path, root_path)
    import_visitor = FunctionImportedAsVisitor(function_to_optimize)
    import_visitor.visit(tree)
    func = import_visitor.imported_as

    tree = InjectPerfOnly(func, module_path, test_framework, call_positions).visit(tree)
    new_imports = [
        ast.Import(names=[ast.alias(name="time")]),
        ast.Import(names=[ast.alias(name="gc")]),
        ast.Import(names=[ast.alias(name="os")]),
        ast.Import(names=[ast.alias(name="sqlite3")]),
        ast.Import(names=[ast.alias(name="dill", asname="pickle")]),
    ]
    if test_framework == "unittest":
        new_imports.append(ast.Import(names=[ast.alias(name="timeout_decorator")]))
    tree.body = [*new_imports, create_wrapper_function(), *tree.body]
    return True, isort.code(ast.unparse(tree), float_to_top=True)


def create_wrapper_function() -> ast.FunctionDef:
    lineno = 1
    return ast.FunctionDef(
        name="codeflash_wrap",
        args=ast.arguments(
            args=[
                ast.arg(arg="wrapped", annotation=None),
                ast.arg(arg="test_module_name", annotation=None),
                ast.arg(arg="test_class_name", annotation=None),
                ast.arg(arg="test_name", annotation=None),
                ast.arg(arg="function_name", annotation=None),
                ast.arg(arg="line_id", annotation=None),
                ast.arg(arg="loop_index", annotation=None),
                ast.arg(arg="codeflash_cur", annotation=None),
                ast.arg(arg="codeflash_con", annotation=None),
            ],
            vararg=ast.arg(arg="args"),
            kwarg=ast.arg(arg="kwargs"),
            posonlyargs=[],
            kwonlyargs=[],
            kw_defaults=[],
            defaults=[],
        ),
        body=[
            ast.Assign(
                targets=[ast.Name(id="test_id", ctx=ast.Store())],
                value=ast.JoinedStr(
                    values=[
                        ast.FormattedValue(
                            value=ast.Name(id="test_module_name", ctx=ast.Load()),
                            conversion=-1,
                        ),
                        ast.Constant(value=":"),
                        ast.FormattedValue(
                            value=ast.Name(id="test_class_name", ctx=ast.Load()),
                            conversion=-1,
                        ),
                        ast.Constant(value=":"),
                        ast.FormattedValue(
                            value=ast.Name(id="test_name", ctx=ast.Load()),
                            conversion=-1,
                        ),
                        ast.Constant(value=":"),
                        ast.FormattedValue(
                            value=ast.Name(id="line_id", ctx=ast.Load()),
                            conversion=-1,
                        ),
                        ast.Constant(value=":"),
                        ast.FormattedValue(
                            value=ast.Name(id="loop_index", ctx=ast.Load()),
                            conversion=-1,
                        ),
                    ],
                ),
                lineno=lineno + 1,
            ),
            ast.If(
                test=ast.UnaryOp(
                    op=ast.Not(),
                    operand=ast.Call(
                        func=ast.Name(id="hasattr", ctx=ast.Load()),
                        args=[
                            ast.Name(id="codeflash_wrap", ctx=ast.Load()),
                            ast.Constant(value="index"),
                        ],
                        keywords=[],
                    ),
                ),
                body=[
                    ast.Assign(
                        targets=[
                            ast.Attribute(
                                value=ast.Name(id="codeflash_wrap", ctx=ast.Load()),
                                attr="index",
                                ctx=ast.Store(),
                            ),
                        ],
                        value=ast.Dict(keys=[], values=[]),
                        lineno=lineno + 3,
                    ),
                ],
                orelse=[],
                lineno=lineno + 2,
            ),
            ast.If(
                test=ast.Compare(
                    left=ast.Name(id="test_id", ctx=ast.Load()),
                    ops=[ast.In()],
                    comparators=[
                        ast.Attribute(
                            value=ast.Name(id="codeflash_wrap", ctx=ast.Load()),
                            attr="index",
                            ctx=ast.Load(),
                        ),
                    ],
                ),
                body=[
                    ast.AugAssign(
                        target=ast.Subscript(
                            value=ast.Attribute(
                                value=ast.Name(id="codeflash_wrap", ctx=ast.Load()),
                                attr="index",
                                ctx=ast.Load(),
                            ),
                            slice=ast.Name(id="test_id", ctx=ast.Load()),
                            ctx=ast.Store(),
                        ),
                        op=ast.Add(),
                        value=ast.Constant(value=1),
                        lineno=lineno + 5,
                    ),
                ],
                orelse=[
                    ast.Assign(
                        targets=[
                            ast.Subscript(
                                value=ast.Attribute(
                                    value=ast.Name(id="codeflash_wrap", ctx=ast.Load()),
                                    attr="index",
                                    ctx=ast.Load(),
                                ),
                                slice=ast.Name(id="test_id", ctx=ast.Load()),
                                ctx=ast.Store(),
                            ),
                        ],
                        value=ast.Constant(value=0),
                        lineno=lineno + 6,
                    ),
                ],
                lineno=lineno + 4,
            ),
            ast.Assign(
                targets=[
                    ast.Name(id="codeflash_test_index", ctx=ast.Store()),
                ],
                value=ast.Subscript(
                    value=ast.Attribute(
                        value=ast.Name(id="codeflash_wrap", ctx=ast.Load()),
                        attr="index",
                        ctx=ast.Load(),
                    ),
                    slice=ast.Name(id="test_id", ctx=ast.Load()),
                    ctx=ast.Load(),
                ),
                lineno=lineno + 7,
            ),
            ast.Assign(
                targets=[ast.Name(id="invocation_id", ctx=ast.Store())],
                value=ast.JoinedStr(
                    values=[
                        ast.FormattedValue(
                            value=ast.Name(id="line_id", ctx=ast.Load()),
                            conversion=-1,
                        ),
                        ast.Constant(value="_"),
                        ast.FormattedValue(
                            value=ast.Name(id="codeflash_test_index", ctx=ast.Load()),
                            conversion=-1,
                        ),
                    ],
                ),
                lineno=lineno + 8,
            ),
            ast.Expr(
                value=ast.Call(
                    func=ast.Name(id="print", ctx=ast.Load()),
                    args=[
                        ast.JoinedStr(
                            values=[
                                ast.Constant(value="!######"),
                                ast.FormattedValue(
                                    value=ast.Name(id="test_module_name", ctx=ast.Load()),
                                    conversion=-1,
                                ),
                                ast.Constant(value=":"),
                                ast.FormattedValue(
                                    value=ast.IfExp(
                                        test=ast.Name(id="test_class_name", ctx=ast.Load()),
                                        body=ast.BinOp(
                                            left=ast.Name(id="test_class_name", ctx=ast.Load()),
                                            op=ast.Add(),
                                            right=ast.Constant(value="."),
                                        ),
                                        orelse=ast.Constant(value=""),
                                    ),
                                    conversion=-1,
                                ),
                                ast.FormattedValue(
                                    value=ast.Name(id="test_name", ctx=ast.Load()),
                                    conversion=-1,
                                ),
                                ast.Constant(value=":"),
                                ast.FormattedValue(
                                    value=ast.Name(id="function_name", ctx=ast.Load()),
                                    conversion=-1,
                                ),
                                ast.Constant(value=":"),
                                ast.FormattedValue(
                                    value=ast.Name(id="loop_index", ctx=ast.Load()),
                                    conversion=-1,
                                ),
                                ast.Constant(value=":"),
                                ast.FormattedValue(
                                    value=ast.Name(id="invocation_id", ctx=ast.Load()),
                                    conversion=-1,
                                ),
                                ast.Constant(value="######!"),
                            ],
                        ),
                    ],
                    keywords=[],
                ),
            ),
            ast.Expr(
                value=ast.Call(
                    func=ast.Attribute(
                        value=ast.Name(id="gc", ctx=ast.Load()),
                        attr="disable",
                        ctx=ast.Load(),
                    ),
                    args=[],
                    keywords=[],
                ),
                lineno=lineno + 9,
            ),
            ast.Assign(
                targets=[ast.Name(id="counter", ctx=ast.Store())],
                value=ast.Call(
                    func=ast.Attribute(
                        value=ast.Name(id="time", ctx=ast.Load()),
                        attr="perf_counter_ns",
                        ctx=ast.Load(),
                    ),
                    args=[],
                    keywords=[],
                ),
                lineno=lineno + 10,
            ),
            ast.Assign(
                targets=[ast.Name(id="return_value", ctx=ast.Store())],
                value=ast.Call(
                    func=ast.Name(id="wrapped", ctx=ast.Load()),
                    args=[ast.Starred(value=ast.Name(id="args", ctx=ast.Load()), ctx=ast.Load())],
                    keywords=[ast.keyword(arg=None, value=ast.Name(id="kwargs", ctx=ast.Load()))],
                ),
                lineno=lineno + 11,
            ),
            ast.Assign(
                targets=[ast.Name(id="codeflash_duration", ctx=ast.Store())],
                value=ast.BinOp(
                    left=ast.Call(
                        func=ast.Attribute(
                            value=ast.Name(id="time", ctx=ast.Load()),
                            attr="perf_counter_ns",
                            ctx=ast.Load(),
                        ),
                        args=[],
                        keywords=[],
                    ),
                    op=ast.Sub(),
                    right=ast.Name(id="counter", ctx=ast.Load()),
                ),
                lineno=lineno + 12,
            ),
            ast.Expr(
                value=ast.Call(
                    func=ast.Attribute(
                        value=ast.Name(id="gc", ctx=ast.Load()),
                        attr="enable",
                        ctx=ast.Load(),
                    ),
                    args=[],
                    keywords=[],
                ),
                lineno=lineno + 13,
            ),
            ast.Expr(
                value=ast.Call(
                    func=ast.Attribute(
                        value=ast.Name(id="codeflash_cur", ctx=ast.Load()),
                        attr="execute",
                        ctx=ast.Load(),
                    ),
                    args=[
                        ast.Constant(value="INSERT INTO test_results VALUES (?, ?, ?, ?, ?, ?, ?, ?)"),
                        ast.Tuple(
                            elts=[
                                ast.Name(id="test_module_name", ctx=ast.Load()),
                                ast.Name(id="test_class_name", ctx=ast.Load()),
                                ast.Name(id="test_name", ctx=ast.Load()),
                                ast.Name(id="function_name", ctx=ast.Load()),
                                ast.Name(id="loop_index", ctx=ast.Load()),
                                ast.Name(id="invocation_id", ctx=ast.Load()),
                                ast.Name(id="codeflash_duration", ctx=ast.Load()),
                                ast.Call(
                                    func=ast.Attribute(
                                        value=ast.Name(id="pickle", ctx=ast.Load()),
                                        attr="dumps",
                                        ctx=ast.Load(),
                                    ),
                                    args=[ast.Name(id="return_value", ctx=ast.Load())],
                                    keywords=[],
                                ),
                            ],
                            ctx=ast.Load(),
                        ),
                    ],
                    keywords=[],
                ),
                lineno=lineno + 14,
            ),
            ast.Expr(
                value=ast.Call(
                    func=ast.Attribute(
                        value=ast.Name(id="codeflash_con", ctx=ast.Load()),
                        attr="commit",
                        ctx=ast.Load(),
                    ),
                    args=[],
                    keywords=[],
                ),
                lineno=lineno + 15,
            ),
            ast.Return(value=ast.Name(id="return_value", ctx=ast.Load()), lineno=lineno + 16),
        ],
        lineno=lineno,
        decorator_list=[],
        returns=None,
        type_params=[],
    )<|MERGE_RESOLUTION|>--- conflicted
+++ resolved
@@ -1,11 +1,11 @@
 from __future__ import annotations
 
 import ast
+from typing import Iterable
+
+import isort
+
 from codeflash.cli_cmds.console import logger
-from typing import Iterable
-
-import isort
-
 from codeflash.code_utils.code_utils import get_run_tmp_file, module_name_from_file_path
 from codeflash.discovery.discover_unit_tests import CodePosition
 from codeflash.discovery.functions_to_optimize import FunctionParent, FunctionToOptimize
@@ -330,11 +330,7 @@
     try:
         tree = ast.parse(test_code)
     except SyntaxError:
-<<<<<<< HEAD
-        logging.exception("Syntax error in code in file - %s", test_path)
-=======
         logger.exception(f"Syntax error in code in file - {test_path}")
->>>>>>> 982db7dd
         return False, None
     # TODO: Pass the full name of function here, otherwise we can run into namespace clashes
     module_path = module_name_from_file_path(test_path, root_path)
