--- conflicted
+++ resolved
@@ -2,975 +2,13 @@
 solved problem, please reach out to us at careers@codeflash.ai. We're hiring!
 """
 
-<<<<<<< HEAD
-from __future__ import annotations
-
-import concurrent.futures
-import logging
-import os
-import pathlib
-import uuid
-from argparse import SUPPRESS, ArgumentParser, Namespace
-from collections import defaultdict
-from typing import IO, Dict, Tuple, Union
-=======
 import logging
 import sys
->>>>>>> c9194ccd
 
 from codeflash.cli_cmds.cli import parse_args
 from codeflash.cli_cmds.cmd_init import CODEFLASH_LOGO
-<<<<<<< HEAD
-from codeflash.code_utils import env_utils
-from codeflash.code_utils.code_extractor import extract_code
-from codeflash.code_utils.code_replacer import replace_function_definitions_in_module
-from codeflash.code_utils.code_utils import (
-    get_all_function_names,
-    get_run_tmp_file,
-    module_name_from_file_path,
-)
-from codeflash.code_utils.config_consts import (
-    INDIVIDUAL_TEST_TIMEOUT,
-    MAX_CUMULATIVE_TEST_RUNTIME_NANOSECONDS,
-    MAX_FUNCTION_TEST_SECONDS,
-    MAX_TEST_FUNCTION_RUNS,
-    MAX_TEST_RUN_ITERATIONS,
-    N_CANDIDATES,
-)
-from codeflash.code_utils.formatter import format_code, sort_imports
-from codeflash.code_utils.instrument_existing_tests import (
-    inject_profiling_into_existing_test,
-)
-from codeflash.code_utils.time_utils import humanize_runtime
-from codeflash.discovery.discover_unit_tests import TestsInFile, discover_unit_tests
-from codeflash.discovery.functions_to_optimize import (
-    FunctionParent,
-    FunctionToOptimize,
-    get_functions_to_optimize_by_file,
-)
-from codeflash.optimization.function_context import (
-    Source,
-    get_constrained_function_context_and_dependent_functions,
-)
-from codeflash.result.create_pr import check_create_pr
-from codeflash.result.explanation import Explanation
-from codeflash.telemetry import posthog
-from codeflash.telemetry.posthog import ph
-from codeflash.telemetry.sentry import init_sentry
-from codeflash.verification.equivalence import compare_results
-from codeflash.verification.parse_test_output import parse_test_results
-from codeflash.verification.test_results import (
-    TestResults,
-    TestType,
-)
-from codeflash.verification.test_runner import run_tests
-from codeflash.verification.verification_utils import (
-    TestConfig,
-    get_test_file_path,
-)
-from codeflash.verification.verifier import generate_tests
-
-
-def parse_args() -> Namespace:
-    parser = ArgumentParser()
-    parser.add_argument("command", nargs="?", help="The command to run (e.g., 'init')")
-    parser.add_argument("--file", help="Try to optimize only this file")
-    parser.add_argument(
-        "--function",
-        help="Try to optimize only this function within the given file path",
-    )
-    parser.add_argument(
-        "--all",
-        help="Try to optimize all functions. Can take a really long time. Can pass an optional starting directory to"
-        " optimize code from. If no args specified (just --all), will optimize all code in the project.",
-        nargs="?",
-        const="",
-        default=SUPPRESS,
-    )
-    parser.add_argument(
-        "--module-root",
-        type=str,
-        help="Path to the project's Python module that you want to optimize."
-        " This is the top-level root directory where all the Python source code is located.",
-    )
-    parser.add_argument(
-        "--tests-root",
-        type=str,
-        help="Path to the test directory of the project, where all the tests are located.",
-    )
-    parser.add_argument("--test-framework", choices=["pytest", "unittest"], default="pytest")
-    parser.add_argument(
-        "--config-file",
-        type=str,
-        help="Path to the pyproject.toml with codeflash configs.",
-    )
-    parser.add_argument(
-        "--pytest-cmd",
-        type=str,
-        help="Command that codeflash will use to run pytest. If not specified, codeflash will use 'pytest'",
-    )
-    parser.add_argument(
-        "--use-cached-tests",
-        action="store_true",
-        help="Use cached tests from a specified file for debugging.",
-    )
-    parser.add_argument("-v", "--verbose", action="store_true", help="Print verbose debug logs")
-    parser.add_argument("--version", action="store_true", help="Print the version of codeflash")
-    args: Namespace = parser.parse_args()
-    return process_cmd_args(args)
-
-
-class Optimizer:
-    def __init__(self, args: Namespace):
-        self.args = args
-        init_sentry(not args.disable_telemetry)
-        posthog.initialize_posthog(not args.disable_telemetry)
-
-        self.test_cfg = TestConfig(
-            tests_root=args.tests_root,
-            project_root_path=args.project_root,
-            test_framework=args.test_framework,
-            pytest_cmd=args.pytest_cmd,
-        )
-
-    def run(self) -> None:
-        ph("cli-optimize-run-start")
-        logging.info(CODEFLASH_LOGO)
-        logging.info("Running optimizer.")
-        if not env_utils.ensure_codeflash_api_key():
-            return
-        if not env_utils.ensure_git_repo(module_root=self.args.module_root):
-            logging.error("No git repository detected and user aborted run. Exiting...")
-            exit(1)
-
-        file_to_funcs_to_optimize: dict[str, list[FunctionToOptimize]]
-        num_optimizable_functions: int
-        (
-            file_to_funcs_to_optimize,
-            num_optimizable_functions,
-        ) = get_functions_to_optimize_by_file(
-            optimize_all=self.args.all,
-            file=self.args.file,
-            function=self.args.function,
-            test_cfg=self.test_cfg,
-            ignore_paths=self.args.ignore_paths,
-            project_root=self.args.project_root,
-            module_root=self.args.module_root,
-        )
-
-        test_files_created: set[str] = set()
-        instrumented_unittests_created: set[str] = set()
-        optimizations_found: int = 0
-
-        function_iterator_count: int = 0
-        try:
-            ph("cli-optimize-functions-to-optimize", {"num_functions": num_optimizable_functions})
-            if num_optimizable_functions == 0:
-                logging.info("No functions found to optimize. Exiting...")
-                return
-            logging.info(f"Discovering existing unit tests in {self.test_cfg.tests_root} ...")
-            function_to_tests: dict[str, list[TestsInFile]] = discover_unit_tests(self.test_cfg)
-            num_discovered_tests: int = sum([len(value) for value in function_to_tests.values()])
-            logging.info(
-                f"Discovered {num_discovered_tests} existing unit tests in {self.test_cfg.tests_root}",
-            )
-            ph("cli-optimize-discovered-tests", {"num_tests": num_discovered_tests})
-            path: str
-            for path in file_to_funcs_to_optimize:
-                logging.info(f"Examining file {path} ...")
-                # TODO: Sequence the functions one goes through intelligently. If we are optimizing f(g(x)),
-                #  then we might want to first optimize f rather than g because optimizing f would already
-                #  optimize g as it is a dependency
-                f: IO[str]
-                with open(path, encoding="utf8") as f:
-                    original_code: str = f.read()
-                should_sort_imports = True
-                if (
-                    sort_imports(self.args.imports_sort_cmd, should_sort_imports, path)
-                    != original_code
-                ):
-                    should_sort_imports = False
-
-                function_to_optimize: FunctionToOptimize
-                for function_to_optimize in file_to_funcs_to_optimize[path]:
-                    function_trace_id: str = str(uuid.uuid4())
-                    ph("cli-optimize-function-start", {"function_trace_id": function_trace_id})
-                    function_name: str = (
-                        function_to_optimize.function_name
-                        if function_to_optimize.parents == []
-                        else ".".join(
-                            [
-                                function_to_optimize.parents[0].name,
-                                function_to_optimize.function_name,
-                            ],
-                        )
-                    )
-                    function_iterator_count += 1
-                    logging.info(
-                        f"Optimizing function {function_iterator_count} of {num_optimizable_functions} - {function_name}",
-                    )
-                    winning_test_results = None
-                    # remove leftovers from previous run
-                    pathlib.Path(get_run_tmp_file("test_return_values_0.bin")).unlink(
-                        missing_ok=True,
-                    )
-                    pathlib.Path(get_run_tmp_file("test_return_values_0.sqlite")).unlink(
-                        missing_ok=True,
-                    )
-                    code_to_optimize, contextual_dunder_methods = extract_code(
-                        [function_to_optimize],
-                    )
-                    if code_to_optimize is None:
-                        logging.error("Could not find function to optimize.")
-                        continue
-
-                    success, preexisting_functions = get_all_function_names(code_to_optimize)
-                    if not success:
-                        logging.error("Error in parsing the code, skipping optimization.")
-                        continue
-
-                    dependent_code, dependent_functions = (
-                        get_constrained_function_context_and_dependent_functions(
-                            function_to_optimize,
-                            self.args.project_root,
-                            code_to_optimize,
-                        )
-                    )
-                    if function_to_optimize.parents:
-                        function_class = function_to_optimize.parents[0].name
-                        dependent_methods = [
-                            df
-                            for df in dependent_functions
-                            if df[2].count(".") > 0 and df[2].split(".")[0] == function_class
-                        ]
-                        optimizable_methods = [function_to_optimize] + [
-                            FunctionToOptimize(
-                                df[2].split(".")[0],
-                                "",
-                                [FunctionParent(df[2].split(".")[0], "ClassDef")],
-                                None,
-                                None,
-                            )
-                            for df in dependent_methods
-                        ]
-                        if len(optimizable_methods) > 1:
-                            code_to_optimize, contextual_dunder_methods = extract_code(
-                                optimizable_methods,
-                            )
-                            if code_to_optimize is None:
-                                logging.error("Could not find function to optimize.")
-                                continue
-                    code_to_optimize_with_dependents = dependent_code + "\n" + code_to_optimize
-                preexisting_functions.extend(
-                    [fn[0].full_name.split(".")[-1] for fn in dependent_functions],
-                )
-                dependent_functions_by_module_abspath = defaultdict(set)
-                for _, module_abspath, qualified_name in dependent_functions:
-                    dependent_functions_by_module_abspath[module_abspath].add(qualified_name)
-                original_dependent_code = {}
-                for module_abspath in dependent_functions_by_module_abspath.keys():
-                    with open(module_abspath, encoding="utf8") as f:
-                        dependent_code = f.read()
-                        original_dependent_code[module_abspath] = dependent_code
-                logging.info(f"Code to be optimized:\n{code_to_optimize_with_dependents}")
-                module_path = module_name_from_file_path(path, self.args.project_root)
-
-                instrumented_unittests_created_for_function = self.prepare_existing_tests(
-                    function_name=function_name,
-                    module_path=module_path,
-                    function_to_tests=function_to_tests,
-                )
-                instrumented_unittests_created.update(
-                    instrumented_unittests_created_for_function,
-                )
-
-                (
-                    success,
-                    generated_original_test_source,
-                    instrumented_test_source,
-                    optimizations,
-                ) = self.generate_tests_and_optimizations(
-                    code_to_optimize_with_dependents,
-                    function_to_optimize,
-                    dependent_functions,
-                    module_path,
-                    function_trace_id,
-                )
-                if not success:
-                    continue
-
-                generated_tests_path = get_test_file_path(
-                    self.args.tests_root,
-                    function_to_optimize.function_name,
-                    0,
-                )
-                with open(generated_tests_path, "w", encoding="utf8") as file:
-                    file.write(instrumented_test_source)
-
-                test_files_created.add(generated_tests_path)
-                (
-                    success,
-                    original_gen_results,
-                    overall_original_test_results,
-                    original_runtime,
-                ) = self.establish_original_code_baseline(
-                    function_name,
-                    instrumented_unittests_created_for_function,
-                    generated_tests_path,
-                )
-                if not success:
-                    continue
-                best_runtime = original_runtime  # The fastest code runtime until now
-                logging.info("Optimizing code ...")
-                # TODO: Postprocess the optimized function to include the original docstring and such
-
-                best_optimization = []
-                speedup_ratios: Dict[str, float | None] = dict()
-                optimized_runtimes = dict()
-                is_correct = dict()
-
-                for i, optimization in enumerate(optimizations.optimizations):
-                    j = i + 1
-                    if optimization.source_code is None:
-                        continue
-                    # remove left overs from previous run
-                    pathlib.Path(get_run_tmp_file(f"test_return_values_{j}.bin")).unlink(
-                        missing_ok=True,
-                    )
-                    pathlib.Path(get_run_tmp_file(f"test_return_values_{j}.sqlite")).unlink(
-                        missing_ok=True,
-                    )
-                    logging.info("Optimized candidate:")
-                    logging.info(optimization.source_code)
-                    try:
-                        replace_function_definitions_in_module(
-                            [function_name],
-                            optimization.source_code,
-                            path,
-                            preexisting_functions,
-                            contextual_dunder_methods,
-                        )
-                        for (
-                            module_abspath,
-                            qualified_names,
-                        ) in dependent_functions_by_module_abspath.items():
-                            replace_function_definitions_in_module(
-                                list(qualified_names),
-                                optimization.source_code,
-                                module_abspath,
-                                [],
-                                contextual_dunder_methods,
-                            )
-                    except (
-                        ValueError,
-                        SyntaxError,
-                        cst.ParserSyntaxError,
-                        AttributeError,
-                    ) as e:
-                        logging.exception(e)
-                        with open(path, "w", encoding="utf8") as f:
-                            f.write(original_code)
-                        for module_abspath in dependent_functions_by_module_abspath.keys():
-                            with open(module_abspath, "w", encoding="utf8") as f:
-                                f.write(original_dependent_code[module_abspath])
-                        continue
-
-                    (
-                        success,
-                        times_run,
-                        best_test_runtime,
-                        best_test_results,
-                    ) = self.run_optimized_candidate(
-                        optimization_index=j,
-                        instrumented_unittests_created_for_function=instrumented_unittests_created_for_function,
-                        overall_original_test_results=overall_original_test_results,
-                        original_gen_results=original_gen_results,
-                        generated_tests_path=generated_tests_path,
-                        best_runtime_until_now=best_runtime,
-                    )
-                    optimized_runtimes[optimization.optimization_id] = best_test_runtime
-                    speedup_ratios[optimization.optimization_id] = None
-                    is_correct[optimization.optimization_id] = success
-
-                    if success:
-                        speedup_ratios[optimization.optimization_id] = (
-                            original_runtime - best_test_runtime
-                        ) / best_test_runtime
-
-                        logging.info(
-                            f"Candidate runtime measured over {times_run} run{'s' if times_run > 1 else ''}: "
-                            f"{humanize_runtime(best_test_runtime)}, speedup ratio = "
-                            f"{((original_runtime - best_test_runtime) / best_test_runtime):.3f}",
-                        )
-                        if (
-                            ((original_runtime - best_test_runtime) / best_test_runtime)
-                            > self.args.minimum_performance_gain
-                        ) and best_test_runtime < best_runtime:
-                            logging.info(
-                                "This candidate is better than the previous best candidate.",
-                            )
-
-                            logging.info(
-                                f"Original runtime: {humanize_runtime(original_runtime)} Best test runtime: "
-                                f"{humanize_runtime(best_test_runtime)}, ratio = "
-                                f"{((original_runtime - best_test_runtime) / best_test_runtime)}",
-                            )
-                            best_optimization = [
-                                optimization.source_code,
-                                optimization.explanation,
-                                dependent_functions,
-                            ]
-                            best_runtime = best_test_runtime
-                            winning_test_results = best_test_results
-                    with open(path, "w", encoding="utf8") as f:
-                        f.write(original_code)
-                    for module_abspath in dependent_functions_by_module_abspath.keys():
-                        with open(module_abspath, "w", encoding="utf8") as f:
-                            f.write(original_dependent_code[module_abspath])
-                    logging.info("----------------")
-                logging.info(f"Best optimization: {best_optimization[0:2]}")
-
-                log_results(
-                    function_trace_id=function_trace_id,
-                    speedup_ratio=speedup_ratios,
-                    original_runtime=original_runtime,
-                    optimized_runtime=optimized_runtimes,
-                    is_correct=is_correct,
-                )
-                ph("cli-optimize-function-finished", {"function_trace_id": function_trace_id})
-
-                if best_optimization:
-                    optimizations_found += 1
-                    logging.info(f"Best candidate:\n{best_optimization[0]}")
-
-                    optimized_code = best_optimization[0]
-                    replace_function_definitions_in_module(
-                        [function_name],
-                        optimized_code,
-                        path,
-                        preexisting_functions,
-                        contextual_dunder_methods,
-                    )
-                    for (
-                        module_abspath,
-                        qualified_names,
-                    ) in dependent_functions_by_module_abspath.items():
-                        replace_function_definitions_in_module(
-                            list(qualified_names),
-                            optimized_code,
-                            module_abspath,
-                            [],
-                            contextual_dunder_methods,
-                        )
-                    explanation_final = Explanation(
-                        raw_explanation_message=best_optimization[1],
-                        winning_test_results=winning_test_results,
-                        original_runtime_ns=original_runtime,
-                        best_runtime_ns=best_runtime,
-                        function_name=function_name,
-                        path=path,
-                    )
-                    logging.info(f"Explanation: \n{explanation_final.to_console_string()}")
-
-                    new_code = format_code(
-                        self.args.formatter_cmd,
-                        self.args.imports_sort_cmd,
-                        should_sort_imports,
-                        path,
-                    )
-                    new_dependent_code: dict[str, str] = {
-                        module_abspath: format_code(
-                            self.args.formatter_cmd,
-                            self.args.imports_sort_cmd,
-                            should_sort_imports,
-                            module_abspath,
-                        )
-                        for module_abspath in dependent_functions_by_module_abspath.keys()
-                    }
-                    logging.info(
-                        f"Optimization was validated for correctness by running the following tests - "
-                        f"\n{generated_original_test_source}",
-                    )
-
-                    logging.info(f"⚡️ Optimization successful! 📄 {function_name} in {path}")
-                    logging.info(f"📈 {explanation_final.perf_improvement_line}")
-
-                    ph(
-                        "cli-optimize-success",
-                        {
-                            "function_trace_id": function_trace_id,
-                            "speedup_x": explanation_final.speedup_x,
-                            "speedup_pct": explanation_final.speedup_pct,
-                            "best_runtime": explanation_final.best_runtime_ns,
-                            "original_runtime": explanation_final.original_runtime_ns,
-                            "winning_test_results": {
-                                tt.to_name(): v
-                                for tt, v in explanation_final.winning_test_results.get_test_pass_fail_report_by_type().items()
-                            },
-                        },
-                    )
-                    test_files = function_to_tests.get(module_path + "." + function_name)
-                    existing_tests = ""
-                    if test_files:
-                        for test_file in test_files:
-                            with open(test_file.test_file, encoding="utf8") as f:
-                                new_test = "".join(f.readlines())
-                                if new_test not in existing_tests:
-                                    existing_tests += new_test
-
-                    check_create_pr(
-                        optimize_all=self.args.all,
-                        path=path,
-                        original_code=original_dependent_code | {path: original_code},
-                        new_code=new_dependent_code | {path: new_code},
-                        explanation=explanation_final,
-                        existing_tests_source=existing_tests,
-                        generated_original_test_source=generated_original_test_source,
-                    )
-                    if self.args.all or env_utils.get_pr_number():
-                        # Reverting to original code, because optimizing functions in a sequence can lead to
-                        #  a) Error propagation, where error in one function can cause the next optimization to fail
-                        #  b) Performance estimates become unstable, as the runtime of an optimization might be
-                        #     dependent on the runtime of the previous optimization
-                        with open(path, "w", encoding="utf8") as f:
-                            f.write(original_code)
-                        for module_abspath in dependent_functions_by_module_abspath.keys():
-                            with open(module_abspath, "w", encoding="utf8") as f:
-                                f.write(original_dependent_code[module_abspath])
-                # Delete all the generated tests to not cause any clutter.
-                pathlib.Path(generated_tests_path).unlink(missing_ok=True)
-                for test_paths in instrumented_unittests_created_for_function:
-                    pathlib.Path(test_paths).unlink(missing_ok=True)
-            ph("cli-optimize-run-finished", {"optimizations_found": optimizations_found})
-            if optimizations_found == 0:
-                logging.info("❌ No optimizations found.")
-            elif self.args.all:
-                logging.info("✨ All functions have been optimized! ✨")
-        finally:
-            # TODO: Also revert the file/function being optimized if the process did not succeed
-            for test_file in instrumented_unittests_created:
-                pathlib.Path(test_file).unlink(missing_ok=True)
-            for test_file in test_files_created:
-                pathlib.Path(test_file).unlink(missing_ok=True)
-            if hasattr(get_run_tmp_file, "tmpdir"):
-                get_run_tmp_file.tmpdir.cleanup()
-
-    def prepare_existing_tests(
-        self,
-        function_name: str,
-        module_path: str,
-        function_to_tests: dict[str, list[TestsInFile]],
-    ):
-        relevant_test_files_count = 0
-        unique_original_test_files = set()
-        unique_instrumented_test_files = set()
-
-        full_module_function_path = module_path + "." + function_name
-        if full_module_function_path not in function_to_tests:
-            logging.info(
-                "Did not find any pre-existing tests for '%s', will only use generated tests.",
-                full_module_function_path,
-            )
-        else:
-            for tests_in_file in function_to_tests.get(full_module_function_path):
-                if tests_in_file.test_file in unique_original_test_files:
-                    continue
-                relevant_test_files_count += 1
-                success, injected_test = inject_profiling_into_existing_test(
-                    tests_in_file.test_file,
-                    function_name,
-                    self.args.project_root,
-                )
-                if not success:
-                    continue
-                new_test_path = (
-                    os.path.splitext(tests_in_file.test_file)[0]
-                    + "__perfinstrumented"
-                    + os.path.splitext(tests_in_file.test_file)[1]
-                )
-                with open(new_test_path, "w", encoding="utf8") as f:
-                    f.write(injected_test)
-                unique_instrumented_test_files.add(new_test_path)
-                unique_original_test_files.add(tests_in_file.test_file)
-            logging.info(
-                f"Discovered {relevant_test_files_count} existing unit test file"
-                f"{'s' if relevant_test_files_count != 1 else ''} for {full_module_function_path}",
-            )
-        return unique_instrumented_test_files
-
-    def generate_tests_and_optimizations(
-        self,
-        code_to_optimize_with_dependents: str,
-        function_to_optimize: FunctionToOptimize,
-        dependent_functions: list[Tuple[Source, str, str]],
-        module_path: str,
-        function_trace_id: str,
-    ):
-        generated_original_test_source = None
-        instrumented_test_source = None
-        success = True
-        with concurrent.futures.ThreadPoolExecutor(max_workers=2) as executor:
-            future_tests = executor.submit(
-                self.generate_and_instrument_tests,
-                code_to_optimize_with_dependents,
-                function_to_optimize,
-                [definition[0].full_name for definition in dependent_functions],
-                module_path,
-                function_trace_id,
-            )
-            future_optimization = executor.submit(
-                optimize_python_code,
-                code_to_optimize_with_dependents,
-                function_trace_id,
-                N_CANDIDATES,
-            )
-
-            future_tests_result = future_tests.result()
-            optimizations = future_optimization.result()
-        if (
-            future_tests_result
-            and isinstance(future_tests_result, tuple)
-            and len(future_tests_result) == 2
-        ):
-            (
-                generated_original_test_source,
-                instrumented_test_source,
-            ) = future_tests_result
-
-        else:
-            logging.error("/!\\ NO TESTS GENERATED for %s", function_to_optimize.function_name)
-            success = False
-        if len(optimizations.optimizations) == 0:
-            logging.error(
-                "/!\\ NO OPTIMIZATIONS GENERATED for %s",
-                function_to_optimize.function_name,
-            )
-            success = False
-        return (
-            success,
-            generated_original_test_source,
-            instrumented_test_source,
-            optimizations,
-        )
-
-    def establish_original_code_baseline(
-        self,
-        function_name: str,
-        instrumented_unittests_created_for_function: set[str],
-        generated_tests_path: str,
-    ):
-        original_runtime = None
-        best_runtime = None
-        original_gen_results = None
-        overall_original_test_results = None
-        times_run = 0
-        success = True
-        # Keep the runtime in some acceptable range
-        generated_tests_elapsed_time = 0.0
-
-        # For the original function - run the tests and get the runtime
-        # TODO: Compare the function return values over the multiple runs and check if they are any different,
-        #  if they are different, then we can't optimize this function because it is a non-deterministic function
-        test_env = os.environ.copy()
-        test_env["CODEFLASH_TEST_ITERATION"] = str(0)
-        if "PYTHONPATH" not in test_env:
-            test_env["PYTHONPATH"] = self.args.project_root
-        else:
-            test_env["PYTHONPATH"] += os.pathsep + self.args.project_root
-        cumulative_test_runtime = 0
-        cumulative_test_runs = 0
-        first_run = True
-        do_break = False
-        while (
-            cumulative_test_runtime < MAX_CUMULATIVE_TEST_RUNTIME_NANOSECONDS
-            and cumulative_test_runs < MAX_TEST_FUNCTION_RUNS
-        ):
-            for i in range(MAX_TEST_RUN_ITERATIONS):
-                if generated_tests_elapsed_time > MAX_FUNCTION_TEST_SECONDS:
-                    do_break = True
-                    break
-                instrumented_existing_test_timing = []
-                original_test_results_iter = TestResults()
-                for test_file in instrumented_unittests_created_for_function:
-                    unittest_results = self.run_and_parse_tests(
-                        test_env,
-                        test_file,
-                        TestType.EXISTING_UNIT_TEST,
-                        0,
-                    )
-
-                    timing = unittest_results.total_passed_runtime()
-                    original_test_results_iter.merge(unittest_results)
-                    instrumented_existing_test_timing.append(timing)
-                if i == 0 and first_run:
-                    logging.info(
-                        f"original code, existing unit test results -> {original_test_results_iter.get_test_pass_fail_report()}",
-                    )
-
-                original_gen_results = self.run_and_parse_tests(
-                    test_env,
-                    generated_tests_path,
-                    TestType.GENERATED_REGRESSION,
-                    0,
-                )
-
-                # TODO: Implement the logic to disregard the timing info of the tests that errored out. That is remove test cases that failed to run.
-
-                if not original_gen_results and len(instrumented_existing_test_timing) == 0:
-                    logging.warning(
-                        f"Couldn't run any tests for original function {function_name}. SKIPPING OPTIMIZING THIS FUNCTION.",
-                    )
-                    success = False
-                    do_break = True
-                    break
-                # TODO: Doing a simple sum of test runtime, Improve it by looking at test by test runtime, or a better scheme
-                # TODO: If the runtime is None, that happens in the case where an exception is expected and is successfully
-                #  caught by the test framework. This makes the test pass, but we can't find runtime because the exception caused
-                #  the execution to not reach the runtime measurement part. We are currently ignoring such tests, because the performance
-                #  for such a execution that raises an exception should not matter.
-                if i == 0 and first_run:
-                    logging.info(
-                        f"original generated tests results -> {original_gen_results.get_test_pass_fail_report()}",
-                    )
-
-                original_total_runtime_iter = original_gen_results.total_passed_runtime() + sum(
-                    instrumented_existing_test_timing,
-                )
-                if original_total_runtime_iter == 0:
-                    logging.warning(
-                        "The overall test runtime of the original function is 0, couldn't run tests.",
-                    )
-                    logging.warning(original_gen_results.test_results)
-                    do_break = True
-                    break
-                original_test_results_iter.merge(original_gen_results)
-                if i == 0 and first_run:
-                    logging.info(
-                        f"Original overall test results = {TestResults.report_to_string(original_test_results_iter.get_test_pass_fail_report_by_type())}",
-                    )
-                if original_runtime is None or original_total_runtime_iter < original_runtime:
-                    original_runtime = best_runtime = original_total_runtime_iter
-                    overall_original_test_results = original_test_results_iter
-                cumulative_test_runs += 1
-                cumulative_test_runtime += original_total_runtime_iter
-                times_run += 1
-            if first_run:
-                first_run = False
-            if do_break:
-                break
-
-        if times_run == 0:
-            logging.warning(
-                "Failed to run the tests for the original function, skipping optimization",
-            )
-            success = False
-        if success:
-            logging.info(
-                f"Original code runtime measured over {times_run} run{'s' if times_run > 1 else ''}: {humanize_runtime(original_runtime)}",
-            )
-        return success, original_gen_results, overall_original_test_results, best_runtime
-
-    def run_optimized_candidate(
-        self,
-        optimization_index: int,
-        instrumented_unittests_created_for_function: set[str],
-        overall_original_test_results: TestResults,
-        original_gen_results: TestResults,
-        generated_tests_path: str,
-        best_runtime_until_now: int,
-    ):
-        success = True
-        best_test_runtime = None
-        best_test_results = None
-        equal_results = True
-        generated_tests_elapsed_time = 0.0
-
-        times_run = 0
-        test_env = os.environ.copy()
-        test_env["CODEFLASH_TEST_ITERATION"] = str(optimization_index)
-        if "PYTHONPATH" not in test_env:
-            test_env["PYTHONPATH"] = self.args.project_root
-        else:
-            test_env["PYTHONPATH"] += os.pathsep + self.args.project_root
-        cumulative_test_runtime = 0
-        cumulative_test_runs = 0
-        first_run = True
-        do_break = False
-        while (
-            cumulative_test_runtime < MAX_CUMULATIVE_TEST_RUNTIME_NANOSECONDS
-            and cumulative_test_runs < MAX_TEST_FUNCTION_RUNS
-        ):
-            for test_index in range(MAX_TEST_RUN_ITERATIONS):
-                pathlib.Path(
-                    get_run_tmp_file(f"test_return_values_{optimization_index}.bin"),
-                ).unlink(missing_ok=True)
-                pathlib.Path(
-                    get_run_tmp_file(f"test_return_values_{optimization_index}.sqlite"),
-                ).unlink(missing_ok=True)
-                if generated_tests_elapsed_time > MAX_FUNCTION_TEST_SECONDS:
-                    do_break = True
-                    break
-
-                optimized_test_results_iter = TestResults()
-                instrumented_test_timing = []
-                for instrumented_test_file in instrumented_unittests_created_for_function:
-                    unittest_results_optimized = self.run_and_parse_tests(
-                        test_env,
-                        instrumented_test_file,
-                        TestType.EXISTING_UNIT_TEST,
-                        optimization_index,
-                    )
-                    timing = unittest_results_optimized.total_passed_runtime()
-                    optimized_test_results_iter.merge(unittest_results_optimized)
-                    instrumented_test_timing.append(timing)
-                if first_run and test_index == 0:
-                    equal_results = True
-                    logging.info(
-                        f"optimized existing unit tests result -> {optimized_test_results_iter.get_test_pass_fail_report()}",
-                    )
-                    for test_invocation in optimized_test_results_iter:
-                        if (
-                            overall_original_test_results.get_by_id(test_invocation.id) is None
-                            or test_invocation.did_pass
-                            != overall_original_test_results.get_by_id(test_invocation.id).did_pass
-                        ):
-                            logging.info("Results did not match.")
-                            logging.info(
-                                f"Test {test_invocation.id} failed on the optimized code. Skipping this optimization",
-                            )
-                            equal_results = False
-                            do_break = True
-                            break
-                    if not equal_results:
-                        do_break = True
-                        break
-
-                test_results = self.run_and_parse_tests(
-                    test_env,
-                    generated_tests_path,
-                    TestType.GENERATED_REGRESSION,
-                    optimization_index,
-                )
-
-                if first_run and test_index == 0:
-                    logging.info(
-                        f"generated test_results optimized -> {test_results.get_test_pass_fail_report()}",
-                    )
-                    if test_results:
-                        if compare_results(original_gen_results, test_results):
-                            equal_results = True
-                            logging.info("Results matched!")
-                        else:
-                            logging.info("Results did not match.")
-                            equal_results = False
-                if not equal_results:
-                    do_break = True
-                    break
-
-                test_runtime = test_results.total_passed_runtime() + sum(instrumented_test_timing)
-
-                if test_runtime == 0:
-                    logging.warning(
-                        "The overall test runtime of the optimized function is 0, couldn't run tests.",
-                    )
-                    do_break = True
-                    break
-                if best_test_runtime is None or test_runtime < best_test_runtime:
-                    optimized_test_results_iter.merge(test_results)
-                    best_test_runtime = test_runtime
-                    best_test_results = optimized_test_results_iter
-                cumulative_test_runs += 1
-                cumulative_test_runtime += test_runtime
-                times_run += 1
-            if first_run:
-                first_run = False
-            if best_test_runtime is not None and (best_test_runtime > 3 * best_runtime_until_now):
-                # If after 5 runs, the optimized candidate is taking 3 times longer than the best code until now,
-                # then it is not a good optimization. Early exit to save time.
-                success = True
-                do_break = True
-            if do_break:
-                break
-
-        pathlib.Path(get_run_tmp_file(f"test_return_values_{optimization_index}.bin")).unlink(
-            missing_ok=True,
-        )
-        pathlib.Path(get_run_tmp_file(f"test_return_values_{optimization_index}.sqlite")).unlink(
-            missing_ok=True,
-        )
-        if not (equal_results and times_run > 0):
-            success = False
-
-        return (
-            success,
-            times_run,
-            best_test_runtime,
-            best_test_results,
-        )
-
-    def run_and_parse_tests(
-        self,
-        test_env: dict[str, str],
-        test_file: str,
-        test_type: TestType,
-        optimization_iteration: int,
-    ) -> TestResults:
-        result_file_path, run_result = run_tests(
-            test_file,
-            test_framework=self.args.test_framework,
-            cwd=self.args.project_root,
-            pytest_timeout=INDIVIDUAL_TEST_TIMEOUT,
-            pytest_cmd=self.test_cfg.pytest_cmd,
-            verbose=True,
-            test_env=test_env,
-        )
-        if run_result.returncode != 0:
-            logging.debug(
-                f"Nonzero return code {run_result.returncode} when running tests in {test_file}.\n"
-                f"stdout: {run_result.stdout}\n"
-                f"stderr: {run_result.stderr}\n",
-            )
-        unittest_results = parse_test_results(
-            test_xml_path=result_file_path,
-            test_py_path=test_file,
-            test_config=self.test_cfg,
-            test_type=test_type,
-            run_result=run_result,
-            optimization_iteration=optimization_iteration,
-        )
-        return unittest_results
-
-    def generate_and_instrument_tests(
-        self,
-        source_code_being_tested: str,
-        function_to_optimize: FunctionToOptimize,
-        dependent_function_names: list[str],
-        module_path: str,
-        function_trace_id: str,
-    ) -> Union[Tuple[str, str], None]:
-        tests = generate_tests(
-            source_code_being_tested=source_code_being_tested,
-            function_to_optimize=function_to_optimize,
-            dependent_function_names=dependent_function_names,
-            module_path=module_path,
-            test_cfg=self.test_cfg,
-            test_timeout=INDIVIDUAL_TEST_TIMEOUT,
-            use_cached_tests=self.args.use_cached_tests,
-            function_trace_id=function_trace_id,
-        )
-        if tests is None:
-            logging.error(
-                f"Failed to generate and instrument tests for {function_to_optimize.function_name}",
-            )
-            return None
-
-        generated_original_test_source, instrumented_test_source = tests
-
-        return generated_original_test_source, instrumented_test_source
-=======
 from codeflash.cli_cmds.logging_config import LOGGING_FORMAT
 from codeflash.optimization import optimizer
->>>>>>> c9194ccd
 
 
 def main() -> None:
