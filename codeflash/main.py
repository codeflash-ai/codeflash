"""Thanks for being curious about how codeflash works! If you might want to work with us on finally making performance a
solved problem, please reach out to us at careers@codeflash.ai. We're hiring!
"""
<<<<<<< HEAD
=======
from collections import defaultdict
>>>>>>> a0ce85bf

import concurrent.futures
import libcst as cst
import logging
import os
import pathlib
from argparse import ArgumentParser, SUPPRESS, Namespace
from typing import Tuple, Union

from codeflash.api.aiservice import optimize_python_code
from codeflash.cli_cmds.cli import process_cmd_args
from codeflash.cli_cmds.cmd_init import CODEFLASH_LOGO
from codeflash.code_utils import env_utils
from codeflash.code_utils.code_extractor import get_code
from codeflash.code_utils.code_replacer import replace_function_definitions_in_module
from codeflash.code_utils.code_utils import (
    module_name_from_file_path,
    get_all_function_names,
    get_run_tmp_file,
)
from codeflash.code_utils.config_consts import (
    MAX_TEST_RUN_ITERATIONS,
    MAX_FUNCTION_TEST_SECONDS,
    INDIVIDUAL_TEST_TIMEOUT,
    N_CANDIDATES,
    MAX_TEST_FUNCTION_RUNS,
    MAX_CUMULATIVE_TEST_RUNTIME_NANOSECONDS,
)
from codeflash.code_utils.instrument_existing_tests import (
    inject_profiling_into_existing_test,
)
from codeflash.code_utils.linter import lint_code
from codeflash.code_utils.time_utils import humanize_runtime
from codeflash.discovery.discover_unit_tests import discover_unit_tests, TestsInFile
from codeflash.discovery.functions_to_optimize import (
    get_functions_to_optimize_by_file,
    FunctionToOptimize,
)
from codeflash.optimization.function_context import (
    get_constrained_function_context_and_dependent_functions,
    Source,
)
from codeflash.result.create_pr import check_create_pr
from codeflash.result.explanation import Explanation
from codeflash.verification.equivalence import compare_results
from codeflash.verification.parse_test_output import (
    TestType,
    parse_test_results,
)
from codeflash.verification.test_results import TestResults
from codeflash.verification.test_runner import run_tests
from codeflash.verification.verification_utils import (
    get_test_file_path,
    TestConfig,
)
from codeflash.verification.verifier import generate_tests


def parse_args() -> Namespace:
    parser = ArgumentParser()
    parser.add_argument("command", nargs="?", help="The command to run (e.g., 'init')")
    parser.add_argument("--file", help="Try to optimize only this file")
    parser.add_argument(
        "--function",
        help="Try to optimize only this function within the given file path",
    )
    parser.add_argument(
        "--all",
        help="Try to optimize all functions. Can take a really long time. Can pass an optional starting directory to"
        " optimize code from. If no args specified (just --all), will optimize all code in the project.",
        nargs="?",
        const="",
        default=SUPPRESS,
    )
    parser.add_argument(
        "--module-root",
        type=str,
        help="Path to the project's Python module that you want to optimize."
        " This is the top-level root directory where all the Python source code is located.",
    )
    parser.add_argument(
        "--tests-root",
        type=str,
        help="Path to the test directory of the project, where all the tests are located.",
    )
    parser.add_argument("--test-framework", choices=["pytest", "unittest"])
    parser.add_argument(
        "--config-file",
        type=str,
        help="Path to the pyproject.toml with codeflash configs.",
    )
    parser.add_argument(
        "--pytest-cmd",
        type=str,
        help="Command that codeflash will use to run pytest. If not specified, codeflash will use 'pytest'",
    )
    parser.add_argument(
        "--use-cached-tests",
        action="store_true",
        help="Use cached tests from a specified file for debugging.",
    )
    parser.add_argument("-v", "--verbose", action="store_true", help="Print verbose logs")
    parser.add_argument("--version", action="store_true", help="Print the version of codeflash")
    args: Namespace = parser.parse_args()
    return process_cmd_args(args)


class Optimizer:
    def __init__(self, args: Namespace):
        self.args = args
        self.test_cfg = TestConfig(
            tests_root=args.tests_root,
            project_root_path=args.project_root,
            test_framework=args.test_framework,
            pytest_cmd=args.pytest_cmd,
        )

    def run(self):
        logging.info(CODEFLASH_LOGO)
        logging.info("Running optimizer.")
        if not env_utils.ensure_codeflash_api_key():
            return

        (
            file_to_funcs_to_optimize,
            num_modified_functions,
        ) = get_functions_to_optimize_by_file(
            optimize_all=self.args.all,
            file=self.args.file,
            function=self.args.function,
            test_cfg=self.test_cfg,
            ignore_paths=self.args.ignore_paths,
        )

        test_files_created = set()
        instrumented_unittests_created = set()
        found_atleast_one_optimization = False

        function_iterator_count = 0
        try:
            if num_modified_functions == 0:
                logging.info("No functions found to optimize. Exiting...")
                return
            logging.info(f"Discovering existing unit tests in {self.test_cfg.tests_root} ...")
            function_to_tests: dict[str, list[TestsInFile]] = discover_unit_tests(self.test_cfg)
            logging.info(
                f"Discovered {sum([len(value) for value in function_to_tests.values()])} "
                f"existing unit tests in {self.test_cfg.tests_root}"
            )
            for path in file_to_funcs_to_optimize:
                logging.info(f"Examining file {path} ...")
                # TODO: Sequence the functions one goes through intelligently. If we are optimizing f(g(x)),
                #  then we might want to first optimize f rather than g because optimizing f would already
                #  optimize g as it is a dependency
                with open(path, "r") as f:
                    original_code = f.read()
                for function_to_optimize in file_to_funcs_to_optimize[path]:
                    function_name = (
                        function_to_optimize.function_name
                        if function_to_optimize.parents == []
                        else ".".join(
                            [
                                function_to_optimize.parents[0].name,
                                function_to_optimize.function_name,
                            ]
                        )
                    )
                    function_iterator_count += 1
                    logging.info(
                        f"Optimizing function {function_iterator_count} of {num_modified_functions} - {function_name}"
                    )
                    winning_test_results = None
                    # remove left overs from previous run
                    pathlib.Path(get_run_tmp_file("test_return_values_0.bin")).unlink(
                        missing_ok=True
                    )
                    pathlib.Path(get_run_tmp_file("test_return_values_0.sqlite")).unlink(
                        missing_ok=True
                    )
                    code_to_optimize = get_code(function_to_optimize)
                    if code_to_optimize is None:
                        logging.error("Could not find function to optimize")
                        continue

                    preexisting_functions = get_all_function_names(code_to_optimize)

                    (
                        code_to_optimize_with_dependents,
                        dependent_functions,
                    ) = get_constrained_function_context_and_dependent_functions(
                        function_to_optimize, self.args.project_root, code_to_optimize
                    )
                    preexisting_functions.extend(
                        [fn[0].full_name.split(".")[-1] for fn in dependent_functions]
                    )
                    dependent_functions_by_module_abspath = defaultdict(set)
                    print("DEPENDENT FUNCTIONS", dependent_functions)
                    for _, module_abspath, qualified_name in dependent_functions:
                        dependent_functions_by_module_abspath[module_abspath].add(qualified_name)
                    original_dependent_code = {}
                    for module_abspath in dependent_functions_by_module_abspath.keys():
                        with open(module_abspath, "r") as f:
                            dependent_code = f.read()
                            original_dependent_code[module_abspath] = dependent_code
                    logging.info(f"Code to be optimized:\n{code_to_optimize_with_dependents}")
                    module_path = module_name_from_file_path(path, self.args.project_root)

                    instrumented_unittests_created_for_function = self.prepare_existing_tests(
                        function_name=function_name,
                        module_path=module_path,
                        function_to_tests=function_to_tests,
                    )
                    instrumented_unittests_created.update(
                        instrumented_unittests_created_for_function
                    )

                    (
                        success,
                        generated_original_test_source,
                        instrumented_test_source,
                        optimizations,
                    ) = self.generate_tests_and_optimizations(
                        code_to_optimize_with_dependents,
                        function_to_optimize,
                        dependent_functions,
                        module_path,
                    )
                    if not success:
                        continue

                    generated_tests_path = get_test_file_path(
                        self.args.tests_root, function_to_optimize.function_name, 0
                    )
                    with open(generated_tests_path, "w") as file:
                        file.write(instrumented_test_source)

                    test_files_created.add(generated_tests_path)
                    (
                        success,
                        original_gen_results,
                        overall_original_test_results,
                        original_runtime,
                    ) = self.establish_original_code_baseline(
                        function_name,
                        instrumented_unittests_created_for_function,
                        generated_tests_path,
                    )
                    if not success:
                        continue
                    best_runtime = original_runtime  # The fastest code runtime until now
                    logging.info("OPTIMIZING CODE....")
                    # TODO: Postprocess the optimized function to include the original docstring and such

                    best_optimization = []
                    for i, (optimized_code, explanation) in enumerate(optimizations):
                        j = i + 1
                        if optimized_code is None:
                            continue
                        # remove left overs from previous run
                        pathlib.Path(get_run_tmp_file(f"test_return_values_{j}.bin")).unlink(
                            missing_ok=True
                        )
                        pathlib.Path(get_run_tmp_file(f"test_return_values_{j}.sqlite")).unlink(
                            missing_ok=True
                        )
                        logging.info("Optimized Candidate:")
                        logging.info(optimized_code)
                        try:
                            replace_function_definitions_in_module(
                                [function_name],
                                optimized_code,
                                path,
                                preexisting_functions,
                            )
                            for (
                                module_abspath,
                                qualified_names,
                            ) in dependent_functions_by_module_abspath.items():
                                replace_function_definitions_in_module(
                                    list(qualified_names),
                                    optimized_code,
                                    module_abspath,
                                    [],
                                )
                        except (
                            ValueError,
                            SyntaxError,
                            cst.ParserSyntaxError,
                            AttributeError,
                        ) as e:
                            logging.error(e)
                            with open(path, "w") as f:
                                f.write(original_code)
                            for module_abspath in dependent_functions_by_module_abspath.keys():
                                with open(module_abspath, "w") as f:
                                    f.write(original_dependent_code[module_abspath])
                            continue

                        (
                            success,
                            times_run,
                            best_test_runtime,
                            best_test_results,
                        ) = self.run_optimized_candidate(
                            optimization_index=j,
                            instrumented_unittests_created_for_function=instrumented_unittests_created_for_function,
                            overall_original_test_results=overall_original_test_results,
                            original_gen_results=original_gen_results,
                            generated_tests_path=generated_tests_path,
                            best_runtime_until_now=best_runtime,
                        )

                        if success:
                            logging.info(
                                f"NEW CODE RUNTIME MEASURED OVER {times_run} RUN{'S' if times_run > 1 else ''} = "
                                f"{humanize_runtime(best_test_runtime)}, SPEEDUP RATIO = "
                                f"{((original_runtime - best_test_runtime) / best_test_runtime):.3f}"
                            )
                            if (
                                ((original_runtime - best_test_runtime) / best_test_runtime)
                                > self.args.minimum_performance_gain
                            ) and best_test_runtime < best_runtime:
                                logging.info("THIS IS BETTER!")

                                logging.info(
                                    f"original_test_time={humanize_runtime(original_runtime)} new_test_time="
                                    f"{humanize_runtime(best_test_runtime)}, FASTER RATIO = "
                                    f"{((original_runtime - best_test_runtime) / best_test_runtime)}"
                                )
                                best_optimization = [
                                    optimized_code,
                                    explanation,
                                    dependent_functions,
                                ]
                                best_runtime = best_test_runtime
                                winning_test_results = best_test_results
                        with open(path, "w") as f:
                            f.write(original_code)
                        for module_abspath in dependent_functions_by_module_abspath.keys():
                            with open(module_abspath, "w") as f:
                                f.write(original_dependent_code[module_abspath])
                        logging.info("----------------")
                    logging.info(f"BEST OPTIMIZATION {best_optimization[0:2]}")
                    if best_optimization:
                        found_atleast_one_optimization = True
                        logging.info(f"BEST OPTIMIZED CODE\n{best_optimization[0]}")

                        optimized_code = best_optimization[0]
                        replace_function_definitions_in_module(
                            [function_name],
                            optimized_code,
                            path,
                            preexisting_functions,
                        )
                        for (
                            module_abspath,
                            qualified_names,
                        ) in dependent_functions_by_module_abspath.items():
                            replace_function_definitions_in_module(
                                list(qualified_names),
                                optimized_code,
                                module_abspath,
                                [],
                            )
                        explanation_final = Explanation(
                            raw_explanation_message=best_optimization[1],
                            winning_test_results=winning_test_results,
                            original_runtime_ns=original_runtime,
                            best_runtime_ns=best_runtime,
                            function_name=function_name,
                            path=path,
                        )
                        logging.info(f"EXPLANATION\n{explanation_final.to_console_string()}")

                        new_code = lint_code(path)
                        new_dependent_code: dict[str, str] = {
                            module_abspath: lint_code(module_abspath)
                            for module_abspath in dependent_functions_by_module_abspath.keys()
                        }
                        logging.info(
                            f"Optimization was validated for correctness by running the following tests - "
                            f"\n{generated_original_test_source}"
                        )

                        logging.info(f"⚡️ Optimization successful! 📄 {function_name} in {path}")
                        logging.info(f"📈 {explanation_final.perf_improvement_line}")

                        check_create_pr(
                            optimize_all=self.args.all,
                            path=path,
                            original_code=original_dependent_code | {path: original_code},
                            new_code=new_dependent_code | {path: new_code},
                            explanation=explanation_final,
                            generated_original_test_source=generated_original_test_source,
                        )
                        if self.args.all or env_utils.get_pr_number():
                            # Reverting to original code, because optimizing functions in a sequence can lead to
                            #  a. Error propagation, where error in one function can cause the next optimization to fail
                            #  b. Performance estimates become unstable, as the runtime of an optimization might be
                            #     dependent on the runtime of the previous optimization
                            with open(path, "w") as f:
                                f.write(original_code)
                            for module_abspath in dependent_functions_by_module_abspath.keys():
                                with open(module_abspath, "w") as f:
                                    f.write(original_dependent_code[module_abspath])
                    # Delete all the generated tests to not cause any clutter.
                    pathlib.Path(generated_tests_path).unlink(missing_ok=True)
                    for test_paths in instrumented_unittests_created_for_function:
                        pathlib.Path(test_paths).unlink(missing_ok=True)
            if not found_atleast_one_optimization:
                logging.info("❌ No optimizations found.")
            elif self.args.all:
                logging.info("✨ All functions have been optimized! ✨")

        finally:
            # TODO: Also revert the file/function being optimized if the process did not succeed
            for test_file in instrumented_unittests_created:
                pathlib.Path(test_file).unlink(missing_ok=True)
            for test_file in test_files_created:
                pathlib.Path(test_file).unlink(missing_ok=True)
            if hasattr(get_run_tmp_file, "tmpdir"):
                get_run_tmp_file.tmpdir.cleanup()

    def prepare_existing_tests(
        self,
        function_name: str,
        module_path: str,
        function_to_tests: dict[str, list[TestsInFile]],
    ):
        relevant_test_files_count = 0
        unique_original_test_files = set()
        unique_instrumented_test_files = set()

        full_module_function_path = module_path + "." + function_name
        if full_module_function_path not in function_to_tests:
            logging.warning(
                "Could not find any pre-existing tests for '%s', will only use generated tests.",
                full_module_function_path,
            )
        else:
            for tests_in_file in function_to_tests.get(full_module_function_path):
                if tests_in_file.test_file in unique_original_test_files:
                    continue
                relevant_test_files_count += 1
                injected_test = inject_profiling_into_existing_test(
                    tests_in_file.test_file,
                    function_name,
                    self.args.project_root,
                )
                new_test_path = (
                    os.path.splitext(tests_in_file.test_file)[0]
                    + "__perfinstrumented"
                    + os.path.splitext(tests_in_file.test_file)[1]
                )
                with open(new_test_path, "w") as f:
                    f.write(injected_test)
                unique_instrumented_test_files.add(new_test_path)
                unique_original_test_files.add(tests_in_file.test_file)
            logging.info(
                f"Discovered {relevant_test_files_count} existing unit test file"
                f"{'s' if relevant_test_files_count != 1 else ''} for {full_module_function_path}"
            )
        return unique_instrumented_test_files

    def generate_tests_and_optimizations(
        self,
        code_to_optimize_with_dependents: str,
        function_to_optimize: FunctionToOptimize,
        dependent_functions: list[Tuple[Source, str, str]],
        module_path: str,
    ):
        generated_original_test_source = None
        instrumented_test_source = None
        success = True
        with concurrent.futures.ThreadPoolExecutor(max_workers=2) as executor:
            future_tests = executor.submit(
                self.generate_and_instrument_tests,
                code_to_optimize_with_dependents,
                function_to_optimize,
                [definition[0].full_name for definition in dependent_functions],
                module_path,
            )
            future_optimization = executor.submit(
                optimize_python_code,
                code_to_optimize_with_dependents,
                N_CANDIDATES,
            )

            future_tests_result = future_tests.result()
            optimizations = future_optimization.result()
        if (
            future_tests_result
            and isinstance(future_tests_result, tuple)
            and len(future_tests_result) == 2
        ):
            (
                generated_original_test_source,
                instrumented_test_source,
            ) = future_tests_result

        else:
            logging.error("/!\\ NO TESTS GENERATED for %s", function_to_optimize.function_name)
            success = False
        if len(optimizations) == 1 and optimizations[0][0] is None:
            logging.error(
                "/!\\ NO OPTIMIZATIONS GENERATED for %s",
                function_to_optimize.function_name,
            )
            success = False
        return (
            success,
            generated_original_test_source,
            instrumented_test_source,
            optimizations,
        )

    def establish_original_code_baseline(
        self,
        function_name: str,
        instrumented_unittests_created_for_function: set[str],
        generated_tests_path: str,
    ):
        original_runtime = None
        best_runtime = None
        original_gen_results = None
        overall_original_test_results = None
        times_run = 0
        success = True
        # Keep the runtime in some acceptable range
        generated_tests_elapsed_time = 0.0

        # For the original function - run the tests and get the runtime
        # TODO: Compare the function return values over the multiple runs and check if they are any different,
        #  if they are different, then we can't optimize this function because it is a non-deterministic function
        test_env = os.environ.copy()
        test_env["CODEFLASH_TEST_ITERATION"] = str(0)
        cumulative_test_runtime = 0
        cumulative_test_runs = 0
        first_run = True
        do_break = False
        while (
            cumulative_test_runtime < MAX_CUMULATIVE_TEST_RUNTIME_NANOSECONDS
            and cumulative_test_runs < MAX_TEST_FUNCTION_RUNS
        ):
            for i in range(MAX_TEST_RUN_ITERATIONS):
                if generated_tests_elapsed_time > MAX_FUNCTION_TEST_SECONDS:
                    do_break = True
                    break
                instrumented_existing_test_timing = []
                original_test_results_iter = TestResults()
                for test_file in instrumented_unittests_created_for_function:
                    unittest_results = self.run_and_parse_tests(
                        test_env, test_file, TestType.EXISTING_UNIT_TEST, 0
                    )

                    timing = unittest_results.total_passed_runtime()
                    original_test_results_iter.merge(unittest_results)
                    instrumented_existing_test_timing.append(timing)
                if i == 0 and first_run:
                    logging.info(
                        f"original code, existing unit test results -> {original_test_results_iter.get_test_pass_fail_report()}"
                    )

                original_gen_results = self.run_and_parse_tests(
                    test_env, generated_tests_path, TestType.GENERATED_REGRESSION, 0
                )

                # TODO: Implement the logic to disregard the timing info of the tests that ERRORed out. That is remove test cases that failed to run.

                if not original_gen_results and len(instrumented_existing_test_timing) == 0:
                    logging.warning(
                        f"Couldn't run any tests for original function {function_name}. SKIPPING OPTIMIZING THIS FUNCTION."
                    )
                    success = False
                    do_break = True
                    break
                # TODO: Doing a simple sum of test runtime, Improve it by looking at test by test runtime, or a better scheme
                # TODO: If the runtime is None, that happens in the case where an exception is expected and is successfully
                #  caught by the test framework. This makes the test pass, but we can't find runtime because the exception caused
                #  the execution to not reach the runtime measurement part. We are currently ignoring such tests, because the performance
                #  for such a execution that raises an exception should not matter.
                if i == 0 and first_run:
                    logging.info(
                        f"original generated tests results -> {original_gen_results.get_test_pass_fail_report()}"
                    )

                original_total_runtime_iter = original_gen_results.total_passed_runtime() + sum(
                    instrumented_existing_test_timing
                )
                if original_total_runtime_iter == 0:
                    logging.warning(
                        "The overall test runtime of the original function is 0, couldn't run tests."
                    )
                    logging.warning(original_gen_results.test_results)
                    do_break = True
                    break
                original_test_results_iter.merge(original_gen_results)
                if i == 0 and first_run:
                    logging.info(
                        f"Original overall test results = {TestResults.report_to_string(original_test_results_iter.get_test_pass_fail_report_by_type())}"
                    )
                if original_runtime is None or original_total_runtime_iter < original_runtime:
                    original_runtime = best_runtime = original_total_runtime_iter
                    overall_original_test_results = original_test_results_iter
                cumulative_test_runs += 1
                cumulative_test_runtime += original_total_runtime_iter
                times_run += 1
            if first_run:
                first_run = False
            if do_break:
                break

        if times_run == 0:
            logging.warning(
                "Failed to run the tests for the original function, skipping optimization"
            )
            success = False
        if success:
            logging.info(
                f"ORIGINAL CODE RUNTIME MEASURED OVER {times_run} RUN{'S' if times_run > 1 else ''} = {humanize_runtime(original_runtime)}"
            )
        return success, original_gen_results, overall_original_test_results, best_runtime

    def run_optimized_candidate(
        self,
        optimization_index: int,
        instrumented_unittests_created_for_function: set[str],
        overall_original_test_results: TestResults,
        original_gen_results: TestResults,
        generated_tests_path: str,
        best_runtime_until_now: int,
    ):
        success = True
        best_test_runtime = None
        best_test_results = None
        equal_results = True
        generated_tests_elapsed_time = 0.0

        times_run = 0
        test_env = os.environ.copy()
        test_env["CODEFLASH_TEST_ITERATION"] = str(optimization_index)
        cumulative_test_runtime = 0
        cumulative_test_runs = 0
        first_run = True
        do_break = False
        while (
            cumulative_test_runtime < MAX_CUMULATIVE_TEST_RUNTIME_NANOSECONDS
            and cumulative_test_runs < MAX_TEST_FUNCTION_RUNS
        ):
            for test_index in range(MAX_TEST_RUN_ITERATIONS):
                pathlib.Path(
                    get_run_tmp_file(f"test_return_values_{optimization_index}.bin")
                ).unlink(missing_ok=True)
                pathlib.Path(
                    get_run_tmp_file(f"test_return_values_{optimization_index}.sqlite")
                ).unlink(missing_ok=True)
                if generated_tests_elapsed_time > MAX_FUNCTION_TEST_SECONDS:
                    do_break = True
                    break

                optimized_test_results_iter = TestResults()
                instrumented_test_timing = []
                for instrumented_test_file in instrumented_unittests_created_for_function:
                    unittest_results_optimized = self.run_and_parse_tests(
                        test_env,
                        instrumented_test_file,
                        TestType.EXISTING_UNIT_TEST,
                        optimization_index,
                    )
                    timing = unittest_results_optimized.total_passed_runtime()
                    optimized_test_results_iter.merge(unittest_results_optimized)
                    instrumented_test_timing.append(timing)
                if first_run and test_index == 0:
                    equal_results = True
                    logging.info(
                        f"optimized existing unit tests result -> {optimized_test_results_iter.get_test_pass_fail_report()}"
                    )
                    for test_invocation in optimized_test_results_iter:
                        if (
                            overall_original_test_results.get_by_id(test_invocation.id) is None
                            or test_invocation.did_pass
                            != overall_original_test_results.get_by_id(test_invocation.id).did_pass
                        ):
                            logging.info("RESULTS DID NOT MATCH")
                            logging.info(
                                f"Test {test_invocation.id} failed on the optimized code. Skipping this optimization"
                            )
                            equal_results = False
                            do_break = True
                            break
                    if not equal_results:
                        do_break = True
                        break

                test_results = self.run_and_parse_tests(
                    test_env,
                    generated_tests_path,
                    TestType.GENERATED_REGRESSION,
                    optimization_index,
                )

                if first_run and test_index == 0:
                    logging.info(
                        f"generated test_results optimized -> {test_results.get_test_pass_fail_report()}"
                    )
                    if test_results:
                        if compare_results(original_gen_results, test_results):
                            equal_results = True
                            logging.info("RESULTS MATCHED!")
                        else:
                            logging.info("RESULTS DID NOT MATCH")
                            equal_results = False
                if not equal_results:
                    do_break = True
                    break

                test_runtime = test_results.total_passed_runtime() + sum(instrumented_test_timing)

                if test_runtime == 0:
                    logging.warning(
                        "The overall test runtime of the optimized function is 0, couldn't run tests."
                    )
                    do_break = True
                    break
                if best_test_runtime is None or test_runtime < best_test_runtime:
                    optimized_test_results_iter.merge(test_results)
                    best_test_runtime = test_runtime
                    best_test_results = optimized_test_results_iter
                cumulative_test_runs += 1
                cumulative_test_runtime += test_runtime
                times_run += 1
            if first_run:
                first_run = False
            if best_test_runtime is not None and (best_test_runtime > 3 * best_runtime_until_now):
                # If after 5 runs, the optimized candidate is taking 3 times longer than the best code until now,
                # then it is not a good optimization. Early exit to save time.
                success = True
                do_break = True
            if do_break:
                break

        pathlib.Path(get_run_tmp_file(f"test_return_values_{optimization_index}.bin")).unlink(
            missing_ok=True
        )
        pathlib.Path(get_run_tmp_file(f"test_return_values_{optimization_index}.sqlite")).unlink(
            missing_ok=True
        )
        if not (equal_results and times_run > 0):
            success = False

        return (
            success,
            times_run,
            best_test_runtime,
            best_test_results,
        )

    def run_and_parse_tests(
        self,
        test_env: dict[str, str],
        test_file: str,
        test_type: TestType,
        optimization_iteration: int,
    ) -> TestResults:
        result_file_path, run_result = run_tests(
            test_file,
            test_framework=self.args.test_framework,
            cwd=self.args.project_root,
            pytest_timeout=INDIVIDUAL_TEST_TIMEOUT,
            pytest_cmd=self.test_cfg.pytest_cmd,
            verbose=True,
            test_env=test_env,
        )
        unittest_results = parse_test_results(
            test_xml_path=result_file_path,
            test_py_path=test_file,
            test_config=self.test_cfg,
            test_type=test_type,
            run_result=run_result,
            optimization_iteration=optimization_iteration,
        )
        return unittest_results

    def generate_and_instrument_tests(
        self,
        source_code_being_tested: str,
        function_to_optimize: FunctionToOptimize,
        dependent_function_names: list[str],
        module_path: str,
    ) -> Union[Tuple[str, str], None]:
        tests = generate_tests(
            source_code_being_tested=source_code_being_tested,
            function_to_optimize=function_to_optimize,
            dependent_function_names=dependent_function_names,
            module_path=module_path,
            test_cfg=self.test_cfg,
            test_timeout=INDIVIDUAL_TEST_TIMEOUT,
            use_cached_tests=self.args.use_cached_tests,
        )
        if tests is None:
            logging.error(
                f"Failed to generate and instrument tests for {function_to_optimize.function_name}"
            )
            return None

        generated_original_test_source, instrumented_test_source = tests

        return generated_original_test_source, instrumented_test_source


def main():
    """Entry point for the codeflash command-line interface."""
    Optimizer(parse_args()).run()


if __name__ == "__main__":
    main()<|MERGE_RESOLUTION|>--- conflicted
+++ resolved
@@ -1,10 +1,7 @@
 """Thanks for being curious about how codeflash works! If you might want to work with us on finally making performance a
 solved problem, please reach out to us at careers@codeflash.ai. We're hiring!
 """
-<<<<<<< HEAD
-=======
 from collections import defaultdict
->>>>>>> a0ce85bf
 
 import concurrent.futures
 import libcst as cst
