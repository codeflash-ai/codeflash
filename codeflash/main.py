--- conflicted
+++ resolved
@@ -595,11 +595,10 @@
                                 ),
                                 generated_tests=generated_test_source,
                             )
-<<<<<<< HEAD
                         elif self.args.all:
                             logging.info("Creating a new PR with the optimized code...")
                             owner, repo = get_repo_owner_and_name()
-                            cfapi.create_new_pr(
+                            response = cfapi.create_new_pr(
                                 owner=owner,
                                 repo=repo,
                                 file_changes={
@@ -616,19 +615,16 @@
                                     speedup=speedup,
                                     winning_test_results=winning_test_results,
                                 ),
-                                generated_tests=generated_tests,
-                            )
-
-=======
-
-                            if response.ok:
-                                logging.info("OK")
-                            else:
-                                logging.error(
-                                    f"Optimization was successful, but I failed to suggest changes to PR #{pr}."
-                                    f" Response from server was: {response.text}"
-                                )
->>>>>>> 265be9bb
+                                generated_tests=generated_test_source,
+                            )
+                        if response.ok:
+                            logging.info("OK")
+                        else:
+                            logging.error(
+                                f"Optimization was successful, but I failed to suggest changes to PR #{pr}."
+                                f" Response from server was: {response.text}"
+                            )
+
                     else:
                         # Delete it here to not cause a lot of clutter if we are optimizing with --all option
                         if os.path.exists(generated_tests_path):
