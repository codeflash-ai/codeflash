--- conflicted
+++ resolved
@@ -12,11 +12,8 @@
 
 import libcst as cst
 
-<<<<<<< HEAD
 from codeflash.analytics import posthog
 from codeflash.analytics.posthog import ph
-=======
->>>>>>> 991f7100
 from codeflash.analytics.sentry import init_sentry
 from codeflash.api.aiservice import optimize_python_code
 from codeflash.cli_cmds.cli import process_cmd_args
@@ -128,12 +125,8 @@
             pytest_cmd=args.pytest_cmd,
         )
 
-<<<<<<< HEAD
-    def run(self):
+    def run(self) -> None:
         ph("cli-optimize-run-start", {"args": self.args})
-=======
-    def run(self) -> None:
->>>>>>> 991f7100
         logging.info(CODEFLASH_LOGO)
         logging.info("Running optimizer.")
         if not env_utils.ensure_codeflash_api_key():
