import requests
<<<<<<< HEAD
from typing import Optional, Dict, Any
=======
from requests import Response
>>>>>>> 265be9bb

from codeflash.code_utils.env_utils import get_codeflash_api_key
from codeflash.github.PrComment import PrComment

CFAPI_BASE_URL = "https://app.codeflash.ai"
# CFAPI_BASE_URL = "http://localhost:3001"

CFAPI_HEADERS = {"Authorization": f"Bearer {get_codeflash_api_key()}"}


def make_cfapi_request(
    endpoint: str, method: str, payload: Optional[Dict[str, Any]] = None
) -> requests.Response:
    """
    Make an HTTP request using the specified method, URL, headers, and JSON payload.
    :param endpoint: The URL to send the request to.
    :param method: The HTTP method to use ('GET', 'POST', etc.).
    :param payload: Optional JSON payload to include in the request body.
    :return: The response object.
    """
    url = f"{CFAPI_BASE_URL}/cfapi{endpoint}"
    if method.upper() == "POST":
        response = requests.post(url, json=payload, headers=CFAPI_HEADERS)
    else:
        response = requests.get(url, headers=CFAPI_HEADERS)
    return response


def suggest_changes(
    owner: str,
    repo: str,
    pr_number: int,
    file_changes: dict[str, dict[str, str]],
    pr_comment: PrComment,
    generated_tests: str,
) -> Response:
    payload = {
        "owner": owner,
        "repo": repo,
        "pullNumber": pr_number,
        "diffContents": file_changes,
        "prCommentFields": pr_comment.to_json(),
        "generatedTests": generated_tests,
    }
    response = make_cfapi_request(endpoint="/suggest-pr-changes", method="POST", payload=payload)
<<<<<<< HEAD
    return response.ok


def create_new_pr(
    owner: str,
    repo: str,
    file_changes: dict[str, dict[str, str]],
    pr_comment: PrComment,
    generated_tests: str,
) -> bool:
    payload = {
        "owner": owner,
        "repo": repo,
        "diffContents": file_changes,
        "prCommentFields": pr_comment.to_json(),
        "generatedTests": generated_tests,
    }
    response = make_cfapi_request(endpoint="/open-new-pr", method="POST", payload=payload)
    return response.ok
=======
    return response
>>>>>>> 265be9bb
<|MERGE_RESOLUTION|>--- conflicted
+++ resolved
@@ -1,9 +1,7 @@
+from typing import Optional, Dict, Any
+
 import requests
-<<<<<<< HEAD
-from typing import Optional, Dict, Any
-=======
 from requests import Response
->>>>>>> 265be9bb
 
 from codeflash.code_utils.env_utils import get_codeflash_api_key
 from codeflash.github.PrComment import PrComment
@@ -49,8 +47,7 @@
         "generatedTests": generated_tests,
     }
     response = make_cfapi_request(endpoint="/suggest-pr-changes", method="POST", payload=payload)
-<<<<<<< HEAD
-    return response.ok
+    return response
 
 
 def create_new_pr(
@@ -68,7 +65,4 @@
         "generatedTests": generated_tests,
     }
     response = make_cfapi_request(endpoint="/open-new-pr", method="POST", payload=payload)
-    return response.ok
-=======
-    return response
->>>>>>> 265be9bb
+    return response.ok