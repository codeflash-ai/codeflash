--- conflicted
+++ resolved
@@ -207,11 +207,7 @@
 
         if response.status_code == 200:
             response_json = response.json()
-<<<<<<< HEAD
-            logger.info(f"Generated tests for function {function_to_optimize.function_name}")
-=======
             logging.debug(f"Generated tests for function {function_to_optimize.function_name}")
->>>>>>> 4fd03621
             return response_json["generated_tests"], response_json["instrumented_tests"]
         try:
             error = response.json()["error"]
