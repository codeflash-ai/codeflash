--- conflicted
+++ resolved
@@ -1,13 +1,9 @@
 import logging
-<<<<<<< HEAD
 from typing import Any, Dict, List, Tuple, Optional
 
 import requests
 from pydantic import RootModel
-=======
-import requests
 from typing import Any, Dict, List, Tuple, Optional, Union
->>>>>>> fdb844f9
 
 from codeflash.code_utils.env_utils import get_codeflash_api_key
 from codeflash.discovery.functions_to_optimize import FunctionToOptimize
