from __future__ import annotations

import json
import os
import platform
import time
from pathlib import Path
from typing import TYPE_CHECKING, Any, cast

import requests
from pydantic.json import pydantic_encoder

from codeflash.cli_cmds.console import console, logger
from codeflash.code_utils.code_replacer import is_zero_diff
from codeflash.code_utils.code_utils import unified_diff_strings
from codeflash.code_utils.config_consts import N_CANDIDATES_EFFECTIVE, N_CANDIDATES_LP_EFFECTIVE
from codeflash.code_utils.env_utils import get_codeflash_api_key
from codeflash.code_utils.git_utils import get_last_commit_author_if_pr_exists, get_repo_owner_and_name
from codeflash.code_utils.time_utils import humanize_runtime
from codeflash.lsp.helpers import is_LSP_enabled
from codeflash.models.ExperimentMetadata import ExperimentMetadata
from codeflash.models.models import AIServiceRefinerRequest, CodeStringsMarkdown, OptimizedCandidate
from codeflash.telemetry.posthog_cf import ph
from codeflash.version import __version__ as codeflash_version

if TYPE_CHECKING:
    from codeflash.discovery.functions_to_optimize import FunctionToOptimize
    from codeflash.models.ExperimentMetadata import ExperimentMetadata
    from codeflash.models.models import AIServiceRefinerRequest
    from codeflash.result.explanation import Explanation


class AiServiceClient:
    def __init__(self) -> None:
        self.base_url = self.get_aiservice_base_url()
        self.headers = {"Authorization": f"Bearer {get_codeflash_api_key()}", "Connection": "close"}

    def get_aiservice_base_url(self) -> str:
        if os.environ.get("CODEFLASH_AIS_SERVER", default="prod").lower() == "local":
            logger.info("Using local AI Service at http://localhost:8000")
            console.rule()
            return "http://localhost:8000"
        return "https://app.codeflash.ai"

    def make_ai_service_request(
        self,
        endpoint: str,
        method: str = "POST",
        payload: dict[str, Any] | list[dict[str, Any]] | None = None,
        timeout: float | None = None,
    ) -> requests.Response:
        """Make an API request to the given endpoint on the AI service.

        Args:
        ----
            endpoint: The endpoint to call, e.g., "/optimize"
            method: The HTTP method to use ('GET' or 'POST')
            payload: Optional JSON payload to include in the POST request body
            timeout: The timeout for the request in seconds

        Returns:
        -------
            The response object from the API

        Raises:
        ------
            requests.exceptions.RequestException: If the request fails

        """
        """Make an API request to the given endpoint on the AI service.

        :param endpoint: The endpoint to call, e.g., "/optimize".
        :param method: The HTTP method to use ('GET' or 'POST').
        :param payload: Optional JSON payload to include in the POST request body.
        :param timeout: The timeout for the request.
        :return: The response object from the API.
        """
        url = f"{self.base_url}/ai{endpoint}"
        if method.upper() == "POST":
            json_payload = json.dumps(payload, indent=None, default=pydantic_encoder)
            headers = {**self.headers, "Content-Type": "application/json"}
            response = requests.post(url, data=json_payload, headers=headers, timeout=timeout)
        else:
            response = requests.get(url, headers=self.headers, timeout=timeout)
        # response.raise_for_status()  # Will raise an HTTPError if the HTTP request returned an unsuccessful status code
        return response

    def _get_valid_candidates(self, optimizations_json: list[dict[str, Any]]) -> list[OptimizedCandidate]:
        candidates: list[OptimizedCandidate] = []
        for opt in optimizations_json:
            code = CodeStringsMarkdown.parse_markdown_code(opt["source_code"])
            if not code.code_strings:
                continue
            candidates.append(
                OptimizedCandidate(
                    source_code=code, explanation=opt["explanation"], optimization_id=opt["optimization_id"]
                )
            )
        return candidates

    def optimize_python_code(  # noqa: D417
        self,
        source_code: str,
        dependency_code: str,
        trace_id: str,
        num_candidates: int = 10,
        experiment_metadata: ExperimentMetadata | None = None,
        *,
        is_async: bool = False,
    ) -> list[OptimizedCandidate]:
        """Optimize the given python code for performance by making a request to the Django endpoint.

        Parameters
        ----------
        - source_code (str): The python code to optimize.
        - dependency_code (str): The dependency code used as read-only context for the optimization
        - trace_id (str): Trace id of optimization run
        - num_candidates (int): Number of optimization variants to generate. Default is 10.
        - experiment_metadata (Optional[ExperimentalMetadata, None]): Any available experiment metadata for this optimization

        Returns
        -------
        - List[OptimizationCandidate]: A list of Optimization Candidates.

        """
        start_time = time.perf_counter()
        git_repo_owner, git_repo_name = safe_get_repo_owner_and_name()

        payload = {
            "source_code": source_code,
            "dependency_code": dependency_code,
            "num_variants": num_candidates,
            "trace_id": trace_id,
            "python_version": platform.python_version(),
            "experiment_metadata": experiment_metadata,
            "codeflash_version": codeflash_version,
            "current_username": get_last_commit_author_if_pr_exists(None),
            "repo_owner": git_repo_owner,
            "repo_name": git_repo_name,
            "n_candidates": N_CANDIDATES_EFFECTIVE,
            "is_async": is_async,
        }

        logger.info("!lsp|Generating optimized candidates…")
        console.rule()
        try:
            response = self.make_ai_service_request("/optimize", payload=payload, timeout=60)
        except requests.exceptions.RequestException as e:
            logger.exception(f"Error generating optimized candidates: {e}")
            ph("cli-optimize-error-caught", {"error": str(e)})
            return []

        if response.status_code == 200:
            optimizations_json = response.json()["optimizations"]
            logger.info(f"!lsp|Generated {len(optimizations_json)} candidate optimizations.")
            console.rule()
            end_time = time.perf_counter()
            logger.debug(f"!lsp|Generating possible optimizations took {end_time - start_time:.2f} seconds.")
            return self._get_valid_candidates(optimizations_json)
        try:
            error = response.json()["error"]
        except Exception:
            error = response.text
        logger.error(f"Error generating optimized candidates: {response.status_code} - {error}")
        ph("cli-optimize-error-response", {"response_status_code": response.status_code, "error": error})
        console.rule()
        return []

    def optimize_python_code_line_profiler(  # noqa: D417
        self,
        source_code: str,
        dependency_code: str,
        trace_id: str,
        line_profiler_results: str,
        num_candidates: int = 10,
        experiment_metadata: ExperimentMetadata | None = None,
    ) -> list[OptimizedCandidate]:
        """Optimize the given python code for performance by making a request to the Django endpoint.

        Parameters
        ----------
        - source_code (str): The python code to optimize.
        - dependency_code (str): The dependency code used as read-only context for the optimization
        - trace_id (str): Trace id of optimization run
        - num_candidates (int): Number of optimization variants to generate. Default is 10.
        - experiment_metadata (Optional[ExperimentalMetadata, None]): Any available experiment metadata for this optimization

        Returns
        -------
        - List[OptimizationCandidate]: A list of Optimization Candidates.

        """
        payload = {
            "source_code": source_code,
            "dependency_code": dependency_code,
            "num_variants": num_candidates,
            "line_profiler_results": line_profiler_results,
            "trace_id": trace_id,
            "python_version": platform.python_version(),
            "experiment_metadata": experiment_metadata,
            "codeflash_version": codeflash_version,
            "lsp_mode": is_LSP_enabled(),
            "n_candidates_lp": N_CANDIDATES_LP_EFFECTIVE,
        }

        console.rule()
        if line_profiler_results == "":
            logger.info("No LineProfiler results were provided, Skipping optimization.")
            console.rule()
            return []
        try:
            response = self.make_ai_service_request("/optimize-line-profiler", payload=payload, timeout=60)
        except requests.exceptions.RequestException as e:
            logger.exception(f"Error generating optimized candidates: {e}")
            ph("cli-optimize-error-caught", {"error": str(e)})
            return []

        if response.status_code == 200:
            optimizations_json = response.json()["optimizations"]
            logger.info(
                f"!lsp|Generated {len(optimizations_json)} candidate optimizations using line profiler information."
            )
            console.rule()
            return self._get_valid_candidates(optimizations_json)
        try:
            error = response.json()["error"]
        except Exception:
            error = response.text
        logger.error(f"Error generating optimized candidates: {response.status_code} - {error}")
        ph("cli-optimize-error-response", {"response_status_code": response.status_code, "error": error})
        console.rule()
        return []

    def optimize_python_code_refinement(self, request: list[AIServiceRefinerRequest]) -> list[OptimizedCandidate]:
        """Optimize the given python code for performance by making a request to the Django endpoint.

        Args:
        request: A list of optimization candidate details for refinement

        Returns:
        -------
        - List[OptimizationCandidate]: A list of Optimization Candidates.

        """
        payload = [
            {
                "optimization_id": opt.optimization_id,
                "original_source_code": opt.original_source_code,
                "read_only_dependency_code": opt.read_only_dependency_code,
                "original_line_profiler_results": opt.original_line_profiler_results,
                "original_code_runtime": opt.original_code_runtime,
                "optimized_source_code": opt.optimized_source_code,
                "optimized_explanation": opt.optimized_explanation,
                "optimized_line_profiler_results": opt.optimized_line_profiler_results,
                "optimized_code_runtime": opt.optimized_code_runtime,
                "speedup": opt.speedup,
                "trace_id": opt.trace_id,
            }
            for opt in request
        ]
        logger.debug(f"Refining {len(request)} optimizations…")
        console.rule()
        try:
            response = self.make_ai_service_request("/refinement", payload=payload, timeout=120)
        except requests.exceptions.RequestException as e:
            logger.exception(f"Error generating optimization refinements: {e}")
            ph("cli-optimize-error-caught", {"error": str(e)})
            return []

        if response.status_code == 200:
            refined_optimizations = response.json()["refinements"]
            logger.debug(f"Generated {len(refined_optimizations)} candidate refinements.")
            console.rule()

            refinements = self._get_valid_candidates(refined_optimizations)
            return [
                OptimizedCandidate(
                    source_code=c.source_code,
                    explanation=c.explanation,
                    optimization_id=c.optimization_id[:-4] + "refi",
                )
                for c in refinements
            ]

        try:
            error = response.json()["error"]
        except Exception:
            error = response.text
        logger.error(f"Error generating optimized candidates: {response.status_code} - {error}")
        ph("cli-optimize-error-response", {"response_status_code": response.status_code, "error": error})
        console.rule()
        return []

    def get_new_explanation(  # noqa: D417
        self,
        source_code: str,
        optimized_code: str,
        dependency_code: str,
        trace_id: str,
        original_line_profiler_results: str,
        optimized_line_profiler_results: str,
        original_code_runtime: str,
        optimized_code_runtime: str,
        speedup: str,
        annotated_tests: str,
        optimization_id: str,
        original_explanation: str,
        original_throughput: str | None = None,
        optimized_throughput: str | None = None,
        throughput_improvement: str | None = None,
        codeflash_version: str = codeflash_version,
    ) -> str:
        """Optimize the given python code for performance by making a request to the Django endpoint.

        Parameters
        ----------
        - source_code (str): The python code to optimize.
        - optimized_code (str): The python code generated by the AI service.
        - dependency_code (str): The dependency code used as read-only context for the optimization
        - original_line_profiler_results: str - line profiler results for the baseline code
        - optimized_line_profiler_results: str - line profiler results for the optimized code
        - original_code_runtime: str - runtime for the baseline code
        - optimized_code_runtime: str - runtime for the optimized code
        - speedup: str - speedup of the optimized code
        - annotated_tests: str - test functions annotated with runtime
        - optimization_id: str - unique id of opt candidate
        - original_explanation: str - original_explanation generated for the opt candidate
        - original_throughput: str | None - throughput for the baseline code (operations per second)
        - optimized_throughput: str | None - throughput for the optimized code (operations per second)
        - throughput_improvement: str | None - throughput improvement percentage
        - current codeflash version

        Returns
        -------
        - List[OptimizationCandidate]: A list of Optimization Candidates.

        """
        payload = {
            "trace_id": trace_id,
            "source_code": source_code,
            "optimized_code": optimized_code,
            "original_line_profiler_results": original_line_profiler_results,
            "optimized_line_profiler_results": optimized_line_profiler_results,
            "original_code_runtime": original_code_runtime,
            "optimized_code_runtime": optimized_code_runtime,
            "speedup": speedup,
            "annotated_tests": annotated_tests,
            "optimization_id": optimization_id,
            "original_explanation": original_explanation,
            "dependency_code": dependency_code,
            "original_throughput": original_throughput,
            "optimized_throughput": optimized_throughput,
            "throughput_improvement": throughput_improvement,
            "codeflash_version": codeflash_version,
        }
        logger.info("loading|Generating explanation")
        console.rule()
        try:
            response = self.make_ai_service_request("/explain", payload=payload, timeout=60)
        except requests.exceptions.RequestException as e:
            logger.exception(f"Error generating explanations: {e}")
            ph("cli-optimize-error-caught", {"error": str(e)})
            return ""

        if response.status_code == 200:
            explanation: str = response.json()["explanation"]
            console.rule()
            return explanation
        try:
            error = response.json()["error"]
        except Exception:
            error = response.text
        logger.error(f"Error generating optimized candidates: {response.status_code} - {error}")
        ph("cli-optimize-error-response", {"response_status_code": response.status_code, "error": error})
        console.rule()
        return ""

    def generate_ranking(  # noqa: D417
        self, trace_id: str, diffs: list[str], optimization_ids: list[str], speedups: list[float]
    ) -> list[int] | None:
        """Optimize the given python code for performance by making a request to the Django endpoint.

        Parameters
        ----------
        - trace_id : unique uuid of function
        - diffs : list of unified diff strings of opt candidates
        - speedups : list of speedups of opt candidates

        Returns
        -------
        - List[int]: Ranking of opt candidates in decreasing order

        """
        payload = {
            "trace_id": trace_id,
            "diffs": diffs,
            "speedups": speedups,
            "optimization_ids": optimization_ids,
            "python_version": platform.python_version(),
        }
        logger.info("loading|Generating ranking")
        console.rule()
        try:
            response = self.make_ai_service_request("/rank", payload=payload, timeout=60)
        except requests.exceptions.RequestException as e:
            logger.exception(f"Error generating ranking: {e}")
            ph("cli-optimize-error-caught", {"error": str(e)})
            return None

        if response.status_code == 200:
            ranking: list[int] = response.json()["ranking"]
            console.rule()
            return ranking
        try:
            error = response.json()["error"]
        except Exception:
            error = response.text
        logger.error(f"Error generating ranking: {response.status_code} - {error}")
        ph("cli-optimize-error-response", {"response_status_code": response.status_code, "error": error})
        console.rule()
        return None

    def log_results(  # noqa: D417
        self,
        function_trace_id: str,
        speedup_ratio: dict[str, float | None] | None,
        original_runtime: float | None,
        optimized_runtime: dict[str, float | None] | None,
        is_correct: dict[str, bool] | None,
        optimized_line_profiler_results: dict[str, str] | None,
        metadata: dict[str, Any] | None,
        optimizations_post: dict[str, str] | None = None,
    ) -> None:
        """Log features to the database.

        Parameters
        ----------
        - function_trace_id (str): The UUID.
        - speedup_ratio (Optional[Dict[str, float]]): The speedup.
        - original_runtime (Optional[Dict[str, float]]): The original runtime.
        - optimized_runtime (Optional[Dict[str, float]]): The optimized runtime.
        - is_correct (Optional[Dict[str, bool]]): Whether the optimized code is correct.
        - optimized_line_profiler_results: line_profiler results for every candidate mapped to their optimization_id
        - metadata: contains the best optimization id
        - optimizations_post - dict mapping opt id to code str after postprocessing

        """
        payload = {
            "trace_id": function_trace_id,
            "speedup_ratio": speedup_ratio,
            "original_runtime": original_runtime,
            "optimized_runtime": optimized_runtime,
            "is_correct": is_correct,
            "codeflash_version": codeflash_version,
            "optimized_line_profiler_results": optimized_line_profiler_results,
            "metadata": metadata,
            "optimizations_post": optimizations_post,
        }
        try:
            self.make_ai_service_request("/log_features", payload=payload, timeout=5)
        except requests.exceptions.RequestException as e:
            logger.exception(f"Error logging features: {e}")

    def generate_regression_tests(  # noqa: D417
        self,
        source_code_being_tested: str,
        function_to_optimize: FunctionToOptimize,
        helper_function_names: list[str],
        module_path: Path,
        test_module_path: Path,
        test_framework: str,
        test_timeout: int,
        trace_id: str,
        test_index: int,
    ) -> tuple[str, str, str] | None:
        """Generate regression tests for the given function by making a request to the Django endpoint.

        Parameters
        ----------
        - source_code_being_tested (str): The source code of the function being tested.
        - function_to_optimize (FunctionToOptimize): The function to optimize.
        - helper_function_names (list[Source]): List of helper function names.
        - module_path (Path): The module path where the function is located.
        - test_module_path (Path): The module path for the test code.
        - test_framework (str): The test framework to use, e.g., "pytest".
        - test_timeout (int): The timeout for each test in seconds.
        - test_index (int): The index from 0-(n-1) if n tests are generated for a single trace_id

        Returns
        -------
        - Dict[str, str] | None: The generated regression tests and instrumented tests, or None if an error occurred.

        """
        assert test_framework in ["pytest", "unittest"], (
            f"Invalid test framework, got {test_framework} but expected 'pytest' or 'unittest'"
        )
        payload = {
            "source_code_being_tested": source_code_being_tested,
            "function_to_optimize": function_to_optimize,
            "helper_function_names": helper_function_names,
            "module_path": module_path,
            "test_module_path": test_module_path,
            "test_framework": test_framework,
            "test_timeout": test_timeout,
            "trace_id": trace_id,
            "test_index": test_index,
            "python_version": platform.python_version(),
            "codeflash_version": codeflash_version,
            "is_async": function_to_optimize.is_async,
        }
        try:
            response = self.make_ai_service_request("/testgen", payload=payload, timeout=90)
        except requests.exceptions.RequestException as e:
            logger.exception(f"Error generating tests: {e}")
            ph("cli-testgen-error-caught", {"error": str(e)})
            return None

        # the timeout should be the same as the timeout for the AI service backend

        if response.status_code == 200:
            response_json = response.json()
            logger.debug(f"Generated tests for function {function_to_optimize.function_name}")
            return (
                response_json["generated_tests"],
                response_json["instrumented_behavior_tests"],
                response_json["instrumented_perf_tests"],
            )
        try:
            error = response.json()["error"]
            logger.error(f"Error generating tests: {response.status_code} - {error}")
            ph("cli-testgen-error-response", {"response_status_code": response.status_code, "error": error})
            return None  # noqa: TRY300
        except Exception:
            logger.error(f"Error generating tests: {response.status_code} - {response.text}")
            ph("cli-testgen-error-response", {"response_status_code": response.status_code, "error": response.text})
            return None

    def get_optimization_review(
        self,
        original_code: dict[Path, str],
        new_code: dict[Path, str],
        explanation: Explanation,
        existing_tests_source: str,
        generated_original_test_source: str,
        function_trace_id: str,
        coverage_message: str,
        replay_tests: str,
        root_dir: Path,
        concolic_tests: str,  # noqa: ARG002
        calling_fn_details: str,
    ) -> str:
        """Compute the optimization review of current Pull Request.

        Args:
        original_code: dict -> data structure mapping file paths to function definition for original code
        new_code: dict -> data structure mapping file paths to function definition for optimized code
        explanation: Explanation -> data structure containing runtime information
        existing_tests_source: str -> existing tests table
        generated_original_test_source: str -> annotated generated tests
        function_trace_id: str -> traceid of function
        coverage_message: str -> coverage information
        replay_tests: str -> replay test table
        root_dir: Path -> path of git directory
        concolic_tests: str -> concolic_tests (not used)
        calling_fn_details: str -> filenames and definitions of functions which call the function_to_optimize

        Returns:
        -------
        - 'high', 'medium' or 'low' optimization review

        """
        diff_str = "\n".join(
            [
                unified_diff_strings(
                    code1=original_code[p],
                    code2=new_code[p],
                    fromfile=Path(p).relative_to(root_dir).as_posix(),
                    tofile=Path(p).relative_to(root_dir).as_posix(),
                )
                for p in original_code
                if not is_zero_diff(original_code[p], new_code[p])
            ]
        )
        code_diff = f"```diff\n{diff_str}\n```"
        logger.info("!lsp|Computing Optimization Review…")
        payload = {
            "code_diff": code_diff,
            "explanation": explanation.raw_explanation_message,
            "existing_tests": existing_tests_source,
            "generated_tests": generated_original_test_source,
            "trace_id": function_trace_id,
            "coverage_message": coverage_message,
            "replay_tests": replay_tests,
            "speedup": f"{(100 * float(explanation.speedup)):.2f}%",
            "loop_count": explanation.winning_benchmarking_test_results.number_of_loops(),
            "benchmark_details": explanation.benchmark_details if explanation.benchmark_details else None,
            "optimized_runtime": humanize_runtime(explanation.best_runtime_ns),
            "original_runtime": humanize_runtime(explanation.original_runtime_ns),
<<<<<<< HEAD
            "codeflash_version": codeflash_version,
=======
            "calling_fn_details": calling_fn_details,
>>>>>>> 05981502
        }
        console.rule()
        try:
            response = self.make_ai_service_request("/optimization_review", payload=payload, timeout=120)
        except requests.exceptions.RequestException as e:
            logger.exception(f"Error generating optimization refinements: {e}")
            ph("cli-optimize-error-caught", {"error": str(e)})
            return ""

        if response.status_code == 200:
            return cast("str", response.json()["review"])
        try:
            error = cast("str", response.json()["error"])
        except Exception:
            error = response.text
        logger.error(f"Error generating optimization review: {response.status_code} - {error}")
        ph("cli-optimize-error-response", {"response_status_code": response.status_code, "error": error})
        console.rule()
        return ""


class LocalAiServiceClient(AiServiceClient):
    """Client for interacting with the local AI service."""

    def get_aiservice_base_url(self) -> str:
        """Get the base URL for the local AI service."""
        return "http://localhost:8000"


def safe_get_repo_owner_and_name() -> tuple[str | None, str | None]:
    try:
        git_repo_owner, git_repo_name = get_repo_owner_and_name()
    except Exception as e:
        logger.warning(f"Could not determine repo owner and name: {e}")
        git_repo_owner, git_repo_name = None, None
    return git_repo_owner, git_repo_name<|MERGE_RESOLUTION|>--- conflicted
+++ resolved
@@ -596,11 +596,8 @@
             "benchmark_details": explanation.benchmark_details if explanation.benchmark_details else None,
             "optimized_runtime": humanize_runtime(explanation.best_runtime_ns),
             "original_runtime": humanize_runtime(explanation.original_runtime_ns),
-<<<<<<< HEAD
             "codeflash_version": codeflash_version,
-=======
             "calling_fn_details": calling_fn_details,
->>>>>>> 05981502
         }
         console.rule()
         try:
