from __future__ import annotations

import json
import os
import platform
import time
from pathlib import Path
from typing import TYPE_CHECKING, Any, cast

import requests
from pydantic.json import pydantic_encoder

from codeflash.cli_cmds.console import console, logger
from codeflash.code_utils.code_replacer import is_zero_diff
from codeflash.code_utils.code_utils import unified_diff_strings
from codeflash.code_utils.config_consts import N_CANDIDATES_EFFECTIVE, N_CANDIDATES_LP_EFFECTIVE
from codeflash.code_utils.env_utils import get_codeflash_api_key
from codeflash.code_utils.git_utils import get_last_commit_author_if_pr_exists, get_repo_owner_and_name
from codeflash.code_utils.time_utils import humanize_runtime
from codeflash.lsp.helpers import is_LSP_enabled
from codeflash.models.ExperimentMetadata import ExperimentMetadata
from codeflash.models.models import AIServiceRefinerRequest, CodeStringsMarkdown, OptimizedCandidate
from codeflash.telemetry.posthog_cf import ph
from codeflash.version import __version__ as codeflash_version

if TYPE_CHECKING:
    from codeflash.discovery.functions_to_optimize import FunctionToOptimize
    from codeflash.models.ExperimentMetadata import ExperimentMetadata
    from codeflash.models.models import AIServiceRefinerRequest
    from codeflash.result.explanation import Explanation


class AiServiceClient:
    def __init__(self) -> None:
        self.base_url = self.get_aiservice_base_url()
        self.headers = {"Authorization": f"Bearer {get_codeflash_api_key()}", "Connection": "close"}

    def get_aiservice_base_url(self) -> str:
        if os.environ.get("CODEFLASH_AIS_SERVER", default="prod").lower() == "local":
            logger.info("Using local AI Service at http://localhost:8000")
            console.rule()
            return "http://localhost:8000"
        return "https://app.codeflash.ai"

    def make_ai_service_request(
        self,
        endpoint: str,
        method: str = "POST",
        payload: dict[str, Any] | list[dict[str, Any]] | None = None,
        timeout: float | None = None,
    ) -> requests.Response:
        """Make an API request to the given endpoint on the AI service.

        Args:
        ----
            endpoint: The endpoint to call, e.g., "/optimize"
            method: The HTTP method to use ('GET' or 'POST')
            payload: Optional JSON payload to include in the POST request body
            timeout: The timeout for the request in seconds

        Returns:
        -------
            The response object from the API

        Raises:
        ------
            requests.exceptions.RequestException: If the request fails

        """
        """Make an API request to the given endpoint on the AI service.

        :param endpoint: The endpoint to call, e.g., "/optimize".
        :param method: The HTTP method to use ('GET' or 'POST').
        :param payload: Optional JSON payload to include in the POST request body.
        :param timeout: The timeout for the request.
        :return: The response object from the API.
        """
        url = f"{self.base_url}/ai{endpoint}"
        if method.upper() == "POST":
            json_payload = json.dumps(payload, indent=None, default=pydantic_encoder)
            headers = {**self.headers, "Content-Type": "application/json"}
            response = requests.post(url, data=json_payload, headers=headers, timeout=timeout)
        else:
            response = requests.get(url, headers=self.headers, timeout=timeout)
        # response.raise_for_status()  # Will raise an HTTPError if the HTTP request returned an unsuccessful status code
        return response

    def _get_valid_candidates(self, optimizations_json: list[dict[str, Any]]) -> list[OptimizedCandidate]:
        candidates: list[OptimizedCandidate] = []
        for opt in optimizations_json:
            code = CodeStringsMarkdown.parse_markdown_code(opt["source_code"])
            if not code.code_strings:
                continue
            candidates.append(
                OptimizedCandidate(
                    source_code=code, explanation=opt["explanation"], optimization_id=opt["optimization_id"]
                )
            )
        return candidates

    def optimize_python_code(  # noqa: D417
        self,
        source_code: str,
        dependency_code: str,
        trace_id: str,
        num_candidates: int = 10,
        experiment_metadata: ExperimentMetadata | None = None,
        *,
        is_async: bool = False,
    ) -> list[OptimizedCandidate]:
        """Optimize the given python code for performance by making a request to the Django endpoint.

        Parameters
        ----------
        - source_code (str): The python code to optimize.
        - dependency_code (str): The dependency code used as read-only context for the optimization
        - trace_id (str): Trace id of optimization run
        - num_candidates (int): Number of optimization variants to generate. Default is 10.
        - experiment_metadata (Optional[ExperimentalMetadata, None]): Any available experiment metadata for this optimization

        Returns
        -------
        - List[OptimizationCandidate]: A list of Optimization Candidates.

        """
        start_time = time.perf_counter()
        git_repo_owner, git_repo_name = safe_get_repo_owner_and_name()

        payload = {
            "source_code": source_code,
            "dependency_code": dependency_code,
            "num_variants": num_candidates,
            "trace_id": trace_id,
            "python_version": platform.python_version(),
            "experiment_metadata": experiment_metadata,
            "codeflash_version": codeflash_version,
            "current_username": get_last_commit_author_if_pr_exists(None),
            "repo_owner": git_repo_owner,
            "repo_name": git_repo_name,
            "n_candidates": N_CANDIDATES_EFFECTIVE,
            "is_async": is_async,
        }

        logger.info("!lsp|Generating optimized candidates…")
        console.rule()
        try:
            response = self.make_ai_service_request("/optimize", payload=payload, timeout=60)
        except requests.exceptions.RequestException as e:
            logger.exception(f"Error generating optimized candidates: {e}")
            ph("cli-optimize-error-caught", {"error": str(e)})
            return []

        if response.status_code == 200:
            optimizations_json = response.json()["optimizations"]
            logger.info(f"!lsp|Generated {len(optimizations_json)} candidate optimizations.")
            console.rule()
            end_time = time.perf_counter()
            logger.debug(f"!lsp|Generating possible optimizations took {end_time - start_time:.2f} seconds.")
            return self._get_valid_candidates(optimizations_json)
        try:
            error = response.json()["error"]
        except Exception:
            error = response.text
        logger.error(f"Error generating optimized candidates: {response.status_code} - {error}")
        ph("cli-optimize-error-response", {"response_status_code": response.status_code, "error": error})
        console.rule()
        return []

    def optimize_python_code_line_profiler(  # noqa: D417
        self,
        source_code: str,
        dependency_code: str,
        trace_id: str,
        line_profiler_results: str,
        num_candidates: int = 10,
        experiment_metadata: ExperimentMetadata | None = None,
    ) -> list[OptimizedCandidate]:
        """Optimize the given python code for performance by making a request to the Django endpoint.

        Parameters
        ----------
        - source_code (str): The python code to optimize.
        - dependency_code (str): The dependency code used as read-only context for the optimization
        - trace_id (str): Trace id of optimization run
        - num_candidates (int): Number of optimization variants to generate. Default is 10.
        - experiment_metadata (Optional[ExperimentalMetadata, None]): Any available experiment metadata for this optimization

        Returns
        -------
        - List[OptimizationCandidate]: A list of Optimization Candidates.

        """
        payload = {
            "source_code": source_code,
            "dependency_code": dependency_code,
            "num_variants": num_candidates,
            "line_profiler_results": line_profiler_results,
            "trace_id": trace_id,
            "python_version": platform.python_version(),
            "experiment_metadata": experiment_metadata,
            "codeflash_version": codeflash_version,
            "lsp_mode": is_LSP_enabled(),
            "n_candidates_lp": N_CANDIDATES_LP_EFFECTIVE,
        }

        console.rule()
        if line_profiler_results == "":
            logger.info("No LineProfiler results were provided, Skipping optimization.")
            console.rule()
            return []
        try:
            response = self.make_ai_service_request("/optimize-line-profiler", payload=payload, timeout=60)
        except requests.exceptions.RequestException as e:
            logger.exception(f"Error generating optimized candidates: {e}")
            ph("cli-optimize-error-caught", {"error": str(e)})
            return []

        if response.status_code == 200:
            optimizations_json = response.json()["optimizations"]
            logger.info(
                f"!lsp|Generated {len(optimizations_json)} candidate optimizations using line profiler information."
            )
            console.rule()
            return self._get_valid_candidates(optimizations_json)
        try:
            error = response.json()["error"]
        except Exception:
            error = response.text
        logger.error(f"Error generating optimized candidates: {response.status_code} - {error}")
        ph("cli-optimize-error-response", {"response_status_code": response.status_code, "error": error})
        console.rule()
        return []

    def optimize_python_code_refinement(self, request: list[AIServiceRefinerRequest]) -> list[OptimizedCandidate]:
        """Optimize the given python code for performance by making a request to the Django endpoint.

        Args:
        request: A list of optimization candidate details for refinement

        Returns:
        -------
        - List[OptimizationCandidate]: A list of Optimization Candidates.

        """
        payload = [
            {
                "optimization_id": opt.optimization_id,
                "original_source_code": opt.original_source_code,
                "read_only_dependency_code": opt.read_only_dependency_code,
                "original_line_profiler_results": opt.original_line_profiler_results,
                "original_code_runtime": opt.original_code_runtime,
                "optimized_source_code": opt.optimized_source_code,
                "optimized_explanation": opt.optimized_explanation,
                "optimized_line_profiler_results": opt.optimized_line_profiler_results,
                "optimized_code_runtime": opt.optimized_code_runtime,
                "speedup": opt.speedup,
                "trace_id": opt.trace_id,
                "function_references": opt.function_references,
                "python_version": platform.python_version(),
            }
            for opt in request
        ]
        logger.debug(f"Refining {len(request)} optimizations…")
        console.rule()
        try:
            response = self.make_ai_service_request("/refinement", payload=payload, timeout=120)
        except requests.exceptions.RequestException as e:
            logger.exception(f"Error generating optimization refinements: {e}")
            ph("cli-optimize-error-caught", {"error": str(e)})
            return []

        if response.status_code == 200:
            refined_optimizations = response.json()["refinements"]
            logger.debug(f"Generated {len(refined_optimizations)} candidate refinements.")
            console.rule()

            refinements = self._get_valid_candidates(refined_optimizations)
            return [
                OptimizedCandidate(
                    source_code=c.source_code,
                    explanation=c.explanation,
                    optimization_id=c.optimization_id[:-4] + "refi",
                )
                for c in refinements
            ]

        try:
            error = response.json()["error"]
        except Exception:
            error = response.text
        logger.error(f"Error generating optimized candidates: {response.status_code} - {error}")
        ph("cli-optimize-error-response", {"response_status_code": response.status_code, "error": error})
        console.rule()
        return []

    def get_new_explanation(  # noqa: D417
        self,
        source_code: str,
        optimized_code: str,
        dependency_code: str,
        trace_id: str,
        original_line_profiler_results: str,
        optimized_line_profiler_results: str,
        original_code_runtime: str,
        optimized_code_runtime: str,
        speedup: str,
        annotated_tests: str,
        optimization_id: str,
        original_explanation: str,
        original_throughput: str | None = None,
        optimized_throughput: str | None = None,
        throughput_improvement: str | None = None,
<<<<<<< HEAD
        codeflash_version: str = codeflash_version,
=======
        function_references: str | None = None,
>>>>>>> 653fa9df
    ) -> str:
        """Optimize the given python code for performance by making a request to the Django endpoint.

        Parameters
        ----------
        - source_code (str): The python code to optimize.
        - optimized_code (str): The python code generated by the AI service.
        - dependency_code (str): The dependency code used as read-only context for the optimization
        - original_line_profiler_results: str - line profiler results for the baseline code
        - optimized_line_profiler_results: str - line profiler results for the optimized code
        - original_code_runtime: str - runtime for the baseline code
        - optimized_code_runtime: str - runtime for the optimized code
        - speedup: str - speedup of the optimized code
        - annotated_tests: str - test functions annotated with runtime
        - optimization_id: str - unique id of opt candidate
        - original_explanation: str - original_explanation generated for the opt candidate
        - original_throughput: str | None - throughput for the baseline code (operations per second)
        - optimized_throughput: str | None - throughput for the optimized code (operations per second)
        - throughput_improvement: str | None - throughput improvement percentage
<<<<<<< HEAD
        - current codeflash version
=======
        - function_references: str | None - where the function is called in the codebase
>>>>>>> 653fa9df

        Returns
        -------
        - List[OptimizationCandidate]: A list of Optimization Candidates.

        """
        payload = {
            "trace_id": trace_id,
            "source_code": source_code,
            "optimized_code": optimized_code,
            "original_line_profiler_results": original_line_profiler_results,
            "optimized_line_profiler_results": optimized_line_profiler_results,
            "original_code_runtime": original_code_runtime,
            "optimized_code_runtime": optimized_code_runtime,
            "speedup": speedup,
            "annotated_tests": annotated_tests,
            "optimization_id": optimization_id,
            "original_explanation": original_explanation,
            "dependency_code": dependency_code,
            "original_throughput": original_throughput,
            "optimized_throughput": optimized_throughput,
            "throughput_improvement": throughput_improvement,
<<<<<<< HEAD
            "codeflash_version": codeflash_version,
=======
            "function_references": function_references,
>>>>>>> 653fa9df
        }
        logger.info("loading|Generating explanation")
        console.rule()
        try:
            response = self.make_ai_service_request("/explain", payload=payload, timeout=60)
        except requests.exceptions.RequestException as e:
            logger.exception(f"Error generating explanations: {e}")
            ph("cli-optimize-error-caught", {"error": str(e)})
            return ""

        if response.status_code == 200:
            explanation: str = response.json()["explanation"]
            console.rule()
            return explanation
        try:
            error = response.json()["error"]
        except Exception:
            error = response.text
        logger.error(f"Error generating optimized candidates: {response.status_code} - {error}")
        ph("cli-optimize-error-response", {"response_status_code": response.status_code, "error": error})
        console.rule()
        return ""

    def generate_ranking(  # noqa: D417
        self,
        trace_id: str,
        diffs: list[str],
        optimization_ids: list[str],
        speedups: list[float],
        function_references: str | None = None,
    ) -> list[int] | None:
        """Optimize the given python code for performance by making a request to the Django endpoint.

        Parameters
        ----------
        - trace_id : unique uuid of function
        - diffs : list of unified diff strings of opt candidates
        - speedups : list of speedups of opt candidates
        - function_references : where the function is called in the codebase

        Returns
        -------
        - List[int]: Ranking of opt candidates in decreasing order

        """
        payload = {
            "trace_id": trace_id,
            "diffs": diffs,
            "speedups": speedups,
            "optimization_ids": optimization_ids,
            "python_version": platform.python_version(),
            "function_references": function_references,
        }
        logger.info("loading|Generating ranking")
        console.rule()
        try:
            response = self.make_ai_service_request("/rank", payload=payload, timeout=60)
        except requests.exceptions.RequestException as e:
            logger.exception(f"Error generating ranking: {e}")
            ph("cli-optimize-error-caught", {"error": str(e)})
            return None

        if response.status_code == 200:
            ranking: list[int] = response.json()["ranking"]
            console.rule()
            return ranking
        try:
            error = response.json()["error"]
        except Exception:
            error = response.text
        logger.error(f"Error generating ranking: {response.status_code} - {error}")
        ph("cli-optimize-error-response", {"response_status_code": response.status_code, "error": error})
        console.rule()
        return None

    def log_results(  # noqa: D417
        self,
        function_trace_id: str,
        speedup_ratio: dict[str, float | None] | None,
        original_runtime: float | None,
        optimized_runtime: dict[str, float | None] | None,
        is_correct: dict[str, bool] | None,
        optimized_line_profiler_results: dict[str, str] | None,
        metadata: dict[str, Any] | None,
        optimizations_post: dict[str, str] | None = None,
    ) -> None:
        """Log features to the database.

        Parameters
        ----------
        - function_trace_id (str): The UUID.
        - speedup_ratio (Optional[Dict[str, float]]): The speedup.
        - original_runtime (Optional[Dict[str, float]]): The original runtime.
        - optimized_runtime (Optional[Dict[str, float]]): The optimized runtime.
        - is_correct (Optional[Dict[str, bool]]): Whether the optimized code is correct.
        - optimized_line_profiler_results: line_profiler results for every candidate mapped to their optimization_id
        - metadata: contains the best optimization id
        - optimizations_post - dict mapping opt id to code str after postprocessing

        """
        payload = {
            "trace_id": function_trace_id,
            "speedup_ratio": speedup_ratio,
            "original_runtime": original_runtime,
            "optimized_runtime": optimized_runtime,
            "is_correct": is_correct,
            "codeflash_version": codeflash_version,
            "optimized_line_profiler_results": optimized_line_profiler_results,
            "metadata": metadata,
            "optimizations_post": optimizations_post,
        }
        try:
            self.make_ai_service_request("/log_features", payload=payload, timeout=5)
        except requests.exceptions.RequestException as e:
            logger.exception(f"Error logging features: {e}")

    def generate_regression_tests(  # noqa: D417
        self,
        source_code_being_tested: str,
        function_to_optimize: FunctionToOptimize,
        helper_function_names: list[str],
        module_path: Path,
        test_module_path: Path,
        test_framework: str,
        test_timeout: int,
        trace_id: str,
        test_index: int,
    ) -> tuple[str, str, str] | None:
        """Generate regression tests for the given function by making a request to the Django endpoint.

        Parameters
        ----------
        - source_code_being_tested (str): The source code of the function being tested.
        - function_to_optimize (FunctionToOptimize): The function to optimize.
        - helper_function_names (list[Source]): List of helper function names.
        - module_path (Path): The module path where the function is located.
        - test_module_path (Path): The module path for the test code.
        - test_framework (str): The test framework to use, e.g., "pytest".
        - test_timeout (int): The timeout for each test in seconds.
        - test_index (int): The index from 0-(n-1) if n tests are generated for a single trace_id

        Returns
        -------
        - Dict[str, str] | None: The generated regression tests and instrumented tests, or None if an error occurred.

        """
        assert test_framework in ["pytest", "unittest"], (
            f"Invalid test framework, got {test_framework} but expected 'pytest' or 'unittest'"
        )
        payload = {
            "source_code_being_tested": source_code_being_tested,
            "function_to_optimize": function_to_optimize,
            "helper_function_names": helper_function_names,
            "module_path": module_path,
            "test_module_path": test_module_path,
            "test_framework": test_framework,
            "test_timeout": test_timeout,
            "trace_id": trace_id,
            "test_index": test_index,
            "python_version": platform.python_version(),
            "codeflash_version": codeflash_version,
            "is_async": function_to_optimize.is_async,
        }
        try:
            response = self.make_ai_service_request("/testgen", payload=payload, timeout=90)
        except requests.exceptions.RequestException as e:
            logger.exception(f"Error generating tests: {e}")
            ph("cli-testgen-error-caught", {"error": str(e)})
            return None

        # the timeout should be the same as the timeout for the AI service backend

        if response.status_code == 200:
            response_json = response.json()
            logger.debug(f"Generated tests for function {function_to_optimize.function_name}")
            return (
                response_json["generated_tests"],
                response_json["instrumented_behavior_tests"],
                response_json["instrumented_perf_tests"],
            )
        try:
            error = response.json()["error"]
            logger.error(f"Error generating tests: {response.status_code} - {error}")
            ph("cli-testgen-error-response", {"response_status_code": response.status_code, "error": error})
            return None  # noqa: TRY300
        except Exception:
            logger.error(f"Error generating tests: {response.status_code} - {response.text}")
            ph("cli-testgen-error-response", {"response_status_code": response.status_code, "error": response.text})
            return None

    def get_optimization_review(
        self,
        original_code: dict[Path, str],
        new_code: dict[Path, str],
        explanation: Explanation,
        existing_tests_source: str,
        generated_original_test_source: str,
        function_trace_id: str,
        coverage_message: str,
        replay_tests: str,
        root_dir: Path,
        concolic_tests: str,  # noqa: ARG002
        calling_fn_details: str,
    ) -> str:
        """Compute the optimization review of current Pull Request.

        Args:
        original_code: dict -> data structure mapping file paths to function definition for original code
        new_code: dict -> data structure mapping file paths to function definition for optimized code
        explanation: Explanation -> data structure containing runtime information
        existing_tests_source: str -> existing tests table
        generated_original_test_source: str -> annotated generated tests
        function_trace_id: str -> traceid of function
        coverage_message: str -> coverage information
        replay_tests: str -> replay test table
        root_dir: Path -> path of git directory
        concolic_tests: str -> concolic_tests (not used)
        calling_fn_details: str -> filenames and definitions of functions which call the function_to_optimize

        Returns:
        -------
        - 'high', 'medium' or 'low' optimization review

        """
        diff_str = "\n".join(
            [
                unified_diff_strings(
                    code1=original_code[p],
                    code2=new_code[p],
                    fromfile=Path(p).relative_to(root_dir).as_posix(),
                    tofile=Path(p).relative_to(root_dir).as_posix(),
                )
                for p in original_code
                if not is_zero_diff(original_code[p], new_code[p])
            ]
        )
        code_diff = f"```diff\n{diff_str}\n```"
        logger.info("!lsp|Computing Optimization Review…")
        payload = {
            "code_diff": code_diff,
            "explanation": explanation.raw_explanation_message,
            "existing_tests": existing_tests_source,
            "generated_tests": generated_original_test_source,
            "trace_id": function_trace_id,
            "coverage_message": coverage_message,
            "replay_tests": replay_tests,
            "speedup": f"{(100 * float(explanation.speedup)):.2f}%",
            "loop_count": explanation.winning_benchmarking_test_results.number_of_loops(),
            "benchmark_details": explanation.benchmark_details if explanation.benchmark_details else None,
            "optimized_runtime": humanize_runtime(explanation.best_runtime_ns),
            "original_runtime": humanize_runtime(explanation.original_runtime_ns),
            "codeflash_version": codeflash_version,
            "calling_fn_details": calling_fn_details,
            "python_version": platform.python_version(),
        }
        console.rule()
        try:
            response = self.make_ai_service_request("/optimization_review", payload=payload, timeout=120)
        except requests.exceptions.RequestException as e:
            logger.exception(f"Error generating optimization refinements: {e}")
            ph("cli-optimize-error-caught", {"error": str(e)})
            return ""

        if response.status_code == 200:
            return cast("str", response.json()["review"])
        try:
            error = cast("str", response.json()["error"])
        except Exception:
            error = response.text
        logger.error(f"Error generating optimization review: {response.status_code} - {error}")
        ph("cli-optimize-error-response", {"response_status_code": response.status_code, "error": error})
        console.rule()
        return ""


class LocalAiServiceClient(AiServiceClient):
    """Client for interacting with the local AI service."""

    def get_aiservice_base_url(self) -> str:
        """Get the base URL for the local AI service."""
        return "http://localhost:8000"


def safe_get_repo_owner_and_name() -> tuple[str | None, str | None]:
    try:
        git_repo_owner, git_repo_name = get_repo_owner_and_name()
    except Exception as e:
        logger.warning(f"Could not determine repo owner and name: {e}")
        git_repo_owner, git_repo_name = None, None
    return git_repo_owner, git_repo_name<|MERGE_RESOLUTION|>--- conflicted
+++ resolved
@@ -310,11 +310,8 @@
         original_throughput: str | None = None,
         optimized_throughput: str | None = None,
         throughput_improvement: str | None = None,
-<<<<<<< HEAD
+        function_references: str | None = None,
         codeflash_version: str = codeflash_version,
-=======
-        function_references: str | None = None,
->>>>>>> 653fa9df
     ) -> str:
         """Optimize the given python code for performance by making a request to the Django endpoint.
 
@@ -334,11 +331,8 @@
         - original_throughput: str | None - throughput for the baseline code (operations per second)
         - optimized_throughput: str | None - throughput for the optimized code (operations per second)
         - throughput_improvement: str | None - throughput improvement percentage
-<<<<<<< HEAD
         - current codeflash version
-=======
         - function_references: str | None - where the function is called in the codebase
->>>>>>> 653fa9df
 
         Returns
         -------
@@ -361,11 +355,8 @@
             "original_throughput": original_throughput,
             "optimized_throughput": optimized_throughput,
             "throughput_improvement": throughput_improvement,
-<<<<<<< HEAD
+            "function_references": function_references,
             "codeflash_version": codeflash_version,
-=======
-            "function_references": function_references,
->>>>>>> 653fa9df
         }
         logger.info("loading|Generating explanation")
         console.rule()
