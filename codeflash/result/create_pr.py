--- conflicted
+++ resolved
@@ -101,11 +101,7 @@
                 if greater:
                     rows.append(
                         [
-<<<<<<< HEAD
-                            f"`{filename.as_posix()}::{qualified_name}`",
-=======
-                            f"`{print_filename}::{qualified_name}`",
->>>>>>> ed6ffe41
+                            f"`{print_filename.as_posix()}::{qualified_name}`",
                             f"{print_original_runtime}",
                             f"{print_optimized_runtime}",
                             f"⚠️{perf_gain}%",
@@ -114,11 +110,7 @@
                 else:
                     rows.append(
                         [
-<<<<<<< HEAD
-                            f"`{filename.as_posix()}::{qualified_name}`",
-=======
-                            f"`{print_filename}::{qualified_name}`",
->>>>>>> ed6ffe41
+                            f"`{print_filename.as_posix()}::{qualified_name}`",
                             f"{print_original_runtime}",
                             f"{print_optimized_runtime}",
                             f"✅{perf_gain}%",
