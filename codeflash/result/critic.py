from __future__ import annotations

from typing import TYPE_CHECKING

from codeflash.cli_cmds.console import logger
from codeflash.code_utils import env_utils
from codeflash.code_utils.config_consts import (
    COVERAGE_THRESHOLD,
    MIN_IMPROVEMENT_THRESHOLD,
    MIN_TESTCASE_PASSED_THRESHOLD,
)
from codeflash.models.models import TestType

if TYPE_CHECKING:
    from codeflash.models.models import CoverageData, OptimizedCandidateResult


def performance_gain(*, original_runtime_ns: int, optimized_runtime_ns: int) -> float:
    """Calculate the performance gain of an optimized code over the original code.

    This value multiplied by 100 gives the percentage improvement in runtime.
    """
    if optimized_runtime_ns == 0:
        return 0.0
    return (original_runtime_ns - optimized_runtime_ns) / optimized_runtime_ns


def speedup_critic(
    candidate_result: OptimizedCandidateResult, original_code_runtime: int, best_runtime_until_now: int
) -> bool:
    """Take in a correct optimized Test Result and decide if the optimization should actually be surfaced to the user.

    Ensure that the optimization is actually faster than the original code, above the noise floor.
    The noise floor is a function of the original code runtime. Currently, the noise floor is 2xMIN_IMPROVEMENT_THRESHOLD
    when the original runtime is less than 10 microseconds, and becomes MIN_IMPROVEMENT_THRESHOLD for any higher runtime.
    The noise floor is doubled when benchmarking on a (noisy) GitHub Action virtual instance, also we want to be more confident there.
    """
    in_github_actions_mode = bool(env_utils.get_pr_number())
    noise_floor = 3 * MIN_IMPROVEMENT_THRESHOLD if original_code_runtime < 10000 else MIN_IMPROVEMENT_THRESHOLD
    if in_github_actions_mode:
        noise_floor = noise_floor * 2  # Increase the noise floor in GitHub Actions mode

    perf_gain = performance_gain(
        original_runtime_ns=original_code_runtime, optimized_runtime_ns=candidate_result.best_test_runtime
    )
    return bool(perf_gain > noise_floor and candidate_result.best_test_runtime < best_runtime_until_now)


def quantity_of_tests_critic(candidate_result: OptimizedCandidateResult) -> bool:
    test_results = candidate_result.behavior_test_results
    report = test_results.get_test_pass_fail_report_by_type()

    pass_count = 0
    for test_type in report:
        pass_count += report[test_type]["passed"]

    if pass_count >= MIN_TESTCASE_PASSED_THRESHOLD:
        return True
<<<<<<< HEAD
    # If only one test passed, check if it's a REPLAY_TEST
    #TODO fix it
=======
    # If one or more tests passed, check if least one of them was a successful REPLAY_TEST
>>>>>>> 6b1a24cf
    return bool(pass_count >= 1 and report[TestType.REPLAY_TEST]["passed"] >= 1)


def coverage_critic(original_code_coverage: CoverageData | None, test_framework: str) -> bool:
    """Check if the coverage meets the threshold."""
    if test_framework == "unittest":
        logger.debug("Coverage critic is not implemented for unittest yet.")
        return True
    if original_code_coverage:
        return original_code_coverage.coverage >= COVERAGE_THRESHOLD
    return False<|MERGE_RESOLUTION|>--- conflicted
+++ resolved
@@ -56,12 +56,7 @@
 
     if pass_count >= MIN_TESTCASE_PASSED_THRESHOLD:
         return True
-<<<<<<< HEAD
-    # If only one test passed, check if it's a REPLAY_TEST
-    #TODO fix it
-=======
     # If one or more tests passed, check if least one of them was a successful REPLAY_TEST
->>>>>>> 6b1a24cf
     return bool(pass_count >= 1 and report[TestType.REPLAY_TEST]["passed"] >= 1)
 
 
