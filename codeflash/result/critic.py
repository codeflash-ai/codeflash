--- conflicted
+++ resolved
@@ -38,31 +38,6 @@
 
 
 def quantity_of_tests_critic(candidate_result: OptimizedCandidateResult) -> bool:
-<<<<<<< HEAD
-    """Evaluate if the quantity of passed tests is sufficient to consider the optimization valid.
-
-    The criteria differ based on whether the code is running in GitHub Actions mode or not.
-    """
-    test_results = candidate_result.best_test_results.test_results
-    in_github_actions_mode = bool(env_utils.get_pr_number())
-
-    min_tests_github_actions = 4
-    min_tests_normal = 2
-
-    passed_test = None
-    count = 0
-
-    for test_result in test_results:
-        if test_result.did_pass:
-            count += 1
-            if count == 1:
-                passed_test = test_result
-            if in_github_actions_mode:
-                if count >= min_tests_github_actions:
-                    return True
-            elif count >= min_tests_normal:
-                return True
-=======
     test_results = candidate_result.best_test_results
     in_github_actions_mode = bool(env_utils.get_pr_number())
 
@@ -71,7 +46,6 @@
     pass_count = 0
     for test_type in report:
         pass_count += report[test_type]["passed"]
->>>>>>> b7ff58e4
 
     if in_github_actions_mode:
         if pass_count >= 4:
@@ -79,11 +53,7 @@
     elif pass_count >= 2:
         return True
     # If only one test passed, check if it's a REPLAY_TEST
-<<<<<<< HEAD
-    return count == 1 and passed_test is not None and passed_test.test_type.name == "REPLAY_TEST"
-=======
     if pass_count == 1 and report[TestType.REPLAY_TEST]["passed"] == 1:
         return True
 
-    return False
->>>>>>> b7ff58e4
+    return False