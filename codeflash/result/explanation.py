--- conflicted
+++ resolved
@@ -125,7 +125,6 @@
             console.print(table)
             benchmark_info = cast("StringIO", console.file).getvalue() + "\n"  # Cast for mypy
 
-<<<<<<< HEAD
         if is_using_throughput_metric:
             performance_description = (
                 f"Throughput improved from {self.original_async_throughput} to {self.best_async_throughput} operations/second "
@@ -133,12 +132,9 @@
             )
         else:
             performance_description = f"Runtime went down from {original_runtime_human} to {best_runtime_human} \n\n"
-        
-=======
+
         test_report = self.winning_behavior_test_results.get_test_pass_fail_report_by_type()
         test_report_str = TestResults.report_to_string(test_report)
-
->>>>>>> 2d886e87
         return (
             f"Optimized {self.function_name} in {self.file_path}\n"
             f"{self.perf_improvement_line}\n"
