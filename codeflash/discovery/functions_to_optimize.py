--- conflicted
+++ resolved
@@ -1,7 +1,6 @@
 from __future__ import annotations
 
 import ast
-from codeflash.cli_cmds.console import logger
 import os
 import random
 from _ast import AsyncFunctionDef, ClassDef, FunctionDef
@@ -17,6 +16,7 @@
 from pydantic.dataclasses import dataclass
 
 from codeflash.api.cfapi import get_blacklisted_functions
+from codeflash.cli_cmds.console import logger
 from codeflash.code_utils.code_utils import (
     is_class_defined_in_file,
     module_name_from_file_path,
@@ -222,11 +222,7 @@
         project_root,
         module_root,
     )
-<<<<<<< HEAD
-    logging.info(f"Found {functions_count} function{'s' if functions_count > 1 else ''} to optimize")
-=======
-    logger.info("Found %d functions to optimize", functions_count)
->>>>>>> 982db7dd
+    logger.info(f"Found {functions_count} function{'s' if functions_count > 1 else ''} to optimize")
     return filtered_modified_functions, functions_count
 
 
@@ -503,13 +499,8 @@
                 path = Path(function.file_path).name
                 if path in blocklist_funcs and function.function_name in blocklist_funcs[path]:
                     functions.remove(function)
-<<<<<<< HEAD
-                    logging.debug(
+                    logger.debug(
                         f"Skipping {function.function_name} in {path} as it has already been optimized",
-=======
-                    logger.debug(
-                        f"Skipping {function.function_name} in {path} as it has already been optimized"
->>>>>>> 982db7dd
                     )
                     continue
 
