from __future__ import annotations

import ast
import hashlib
import os
import random
import warnings
from _ast import AsyncFunctionDef, ClassDef, FunctionDef
from collections import defaultdict
from functools import cache
from pathlib import Path
from typing import TYPE_CHECKING, Any, Optional

import git
import libcst as cst
from pydantic.dataclasses import dataclass

from codeflash.api.cfapi import get_blocklisted_functions, is_function_being_optimized_again
from codeflash.cli_cmds.console import DEBUG_MODE, console, logger
from codeflash.code_utils.code_utils import (
    is_class_defined_in_file,
    module_name_from_file_path,
    path_belongs_to_site_packages,
)
from codeflash.code_utils.config_consts import REPEAT_OPTIMIZATION_PROBABILITY
from codeflash.code_utils.env_utils import get_pr_number
from codeflash.code_utils.git_utils import get_git_diff, get_repo_owner_and_name
from codeflash.code_utils.time_utils import humanize_runtime
from codeflash.discovery.discover_unit_tests import discover_unit_tests
from codeflash.models.models import FunctionParent
from codeflash.telemetry.posthog_cf import ph

if TYPE_CHECKING:
    from libcst import CSTNode
    from libcst.metadata import CodeRange

    from codeflash.verification.verification_utils import TestConfig


@dataclass(frozen=True)
class FunctionProperties:
    is_top_level: bool
    has_args: Optional[bool]
    is_staticmethod: Optional[bool]
    is_classmethod: Optional[bool]
    staticmethod_class_name: Optional[str]


class ReturnStatementVisitor(cst.CSTVisitor):
    def __init__(self) -> None:
        super().__init__()
        self.has_return_statement: bool = False

    def visit_Return(self, node: cst.Return) -> None:  # noqa: ARG002
        self.has_return_statement = True


class FunctionVisitor(cst.CSTVisitor):
    METADATA_DEPENDENCIES = (cst.metadata.PositionProvider, cst.metadata.ParentNodeProvider)

    def __init__(self, file_path: str) -> None:
        super().__init__()
        self.file_path: str = file_path
        self.functions: list[FunctionToOptimize] = []

    def visit_FunctionDef(self, node: cst.FunctionDef) -> None:
        return_visitor: ReturnStatementVisitor = ReturnStatementVisitor()
        node.visit(return_visitor)
        if return_visitor.has_return_statement:
            pos: CodeRange = self.get_metadata(cst.metadata.PositionProvider, node)
            parents: CSTNode | None = self.get_metadata(cst.metadata.ParentNodeProvider, node)
            ast_parents: list[FunctionParent] = []
            while parents is not None:
                if isinstance(parents, (cst.FunctionDef, cst.ClassDef)):
                    ast_parents.append(FunctionParent(parents.name.value, parents.__class__.__name__))
                parents = self.get_metadata(cst.metadata.ParentNodeProvider, parents, default=None)
            self.functions.append(
                FunctionToOptimize(
                    function_name=node.name.value,
                    file_path=self.file_path,
                    parents=list(reversed(ast_parents)),
                    starting_line=pos.start.line,
                    ending_line=pos.end.line,
                )
            )


class FunctionWithReturnStatement(ast.NodeVisitor):
    def __init__(self, file_path: Path) -> None:
        self.functions: list[FunctionToOptimize] = []
        self.ast_path: list[FunctionParent] = []
        self.file_path: Path = file_path

    def visit_FunctionDef(self, node: FunctionDef) -> None:
        # Check if the function has a return statement and add it to the list
        if function_has_return_statement(node) and not function_is_a_property(node):
            self.functions.append(
                FunctionToOptimize(function_name=node.name, file_path=self.file_path, parents=self.ast_path[:])
            )

    def generic_visit(self, node: ast.AST) -> None:
        if isinstance(node, (FunctionDef, AsyncFunctionDef, ClassDef)):
            self.ast_path.append(FunctionParent(node.name, node.__class__.__name__))
        super().generic_visit(node)
        if isinstance(node, (FunctionDef, AsyncFunctionDef, ClassDef)):
            self.ast_path.pop()


@dataclass(frozen=True, config={"arbitrary_types_allowed": True})
class FunctionToOptimize:
    """Represent a function that is a candidate for optimization.

    Attributes
    ----------
        function_name: The name of the function.
        file_path: The absolute file path where the function is located.
        parents: A list of parent scopes, which could be classes or functions.
        starting_line: The starting line number of the function in the file.
        ending_line: The ending line number of the function in the file.

    The qualified_name property provides the full name of the function, including
    any parent class or function names. The qualified_name_with_modules_from_root
    method extends this with the module name from the project root.

    """

    function_name: str
    file_path: Path
    parents: list[FunctionParent]  # list[ClassDef | FunctionDef | AsyncFunctionDef]
    starting_line: Optional[int] = None
    ending_line: Optional[int] = None

    @property
    def top_level_parent_name(self) -> str:
        return self.function_name if not self.parents else self.parents[0].name

    def __str__(self) -> str:
        return (
            f"{self.file_path}:{'.'.join([p.name for p in self.parents])}"
            f"{'.' if self.parents else ''}{self.function_name}"
        )

    @property
    def qualified_name(self) -> str:
        return self.function_name if self.parents == [] else f"{self.parents[0].name}.{self.function_name}"

    def qualified_name_with_modules_from_root(self, project_root_path: Path) -> str:
        return f"{module_name_from_file_path(self.file_path, project_root_path)}.{self.qualified_name}"

    def get_code_context_hash(self) -> str:
        """Generate a SHA-256 hash representing the code context of this function.

        This hash includes the function's code content, file path, and qualified name
        to uniquely identify the function for optimization tracking.
        """
        try:
            with open(self.file_path, encoding="utf-8") as f:
                file_content = f.read()

            # Extract the function's code content
            lines = file_content.splitlines()
            if self.starting_line is not None and self.ending_line is not None:
                # Use line numbers if available (1-indexed to 0-indexed)
                function_content = "\n".join(lines[self.starting_line - 1 : self.ending_line])
            else:
                # Fallback: use the entire file content if line numbers aren't available
                function_content = file_content

            # Create a context string that includes:
            # - File path (relative to make it portable)
            # - Qualified function name
            # - Function code content
            context_parts = [
                str(self.file_path.name),  # Just filename for portability
                self.qualified_name,
                function_content.strip(),
            ]

            context_string = "\n---\n".join(context_parts)

            # Generate SHA-256 hash
            return hashlib.sha256(context_string.encode("utf-8")).hexdigest()

        except OSError as e:
            logger.warning(f"Could not read file {self.file_path} for hashing: {e}")
            # Fallback hash using available metadata
            fallback_string = f"{self.file_path.name}:{self.qualified_name}"
            return hashlib.sha256(fallback_string.encode("utf-8")).hexdigest()


def get_functions_to_optimize(
    optimize_all: str | None,
    replay_test: str | None,
    file: Path | None,
    only_get_this_function: str | None,
    test_cfg: TestConfig,
    ignore_paths: list[Path],
    project_root: Path,
    module_root: Path,
    previous_checkpoint_functions: dict[str, dict[str, str]] | None = None,
) -> tuple[dict[Path, list[FunctionToOptimize]], int]:
    assert sum([bool(optimize_all), bool(replay_test), bool(file)]) <= 1, (
        "Only one of optimize_all, replay_test, or file should be provided"
    )
    functions: dict[str, list[FunctionToOptimize]]
    with warnings.catch_warnings():
        warnings.simplefilter(action="ignore", category=SyntaxWarning)
        if optimize_all:
            logger.info("Finding all functions in the module '%s'…", optimize_all)
            console.rule()
            functions = get_all_files_and_functions(Path(optimize_all))
        elif replay_test is not None:
            functions = get_all_replay_test_functions(
                replay_test=replay_test, test_cfg=test_cfg, project_root_path=project_root
            )
        elif file is not None:
            logger.info("Finding all functions in the file '%s'…", file)
            console.rule()
            functions = find_all_functions_in_file(file)
            if only_get_this_function is not None:
                split_function = only_get_this_function.split(".")
                if len(split_function) > 2:
                    msg = "Function name should be in the format 'function_name' or 'class_name.function_name'"
                    raise ValueError(msg)
                if len(split_function) == 2:
                    class_name, only_function_name = split_function
                else:
                    class_name = None
                    only_function_name = split_function[0]
                found_function = None
                for fn in functions.get(file, []):
                    if only_function_name == fn.function_name and (
                        class_name is None or class_name == fn.top_level_parent_name
                    ):
                        found_function = fn
                if found_function is None:
                    msg = f"Function {only_function_name} not found in file {file} or the function does not have a 'return' statement or is a property"
                    raise ValueError(msg)
                functions[file] = [found_function]
        else:
            logger.info("Finding all functions modified in the current git diff ...")
            ph("cli-optimizing-git-diff")
            functions = get_functions_within_git_diff()
        filtered_modified_functions, functions_count = filter_functions(
            functions, test_cfg.tests_root, ignore_paths, project_root, module_root, previous_checkpoint_functions
        )
        logger.info(f"Found {functions_count} function{'s' if functions_count > 1 else ''} to optimize")
        if optimize_all:
            three_min_in_ns = int(1.8e11)
            console.rule()
            logger.info(
                f"It might take about {humanize_runtime(functions_count * three_min_in_ns)} to fully optimize this project. Codeflash "
                f"will keep opening pull requests as it finds optimizations."
            )
        return filtered_modified_functions, functions_count


def get_functions_within_git_diff() -> dict[str, list[FunctionToOptimize]]:
    modified_lines: dict[str, list[int]] = get_git_diff(uncommitted_changes=False)
    modified_functions: dict[str, list[FunctionToOptimize]] = {}
    for path_str, lines_in_file in modified_lines.items():
        path = Path(path_str)
        if not path.exists():
            continue
        with path.open(encoding="utf8") as f:
            file_content = f.read()
            try:
                wrapper = cst.metadata.MetadataWrapper(cst.parse_module(file_content))
            except Exception as e:
                logger.exception(e)
                continue
            function_lines = FunctionVisitor(file_path=str(path))
            wrapper.visit(function_lines)
            modified_functions[str(path)] = [
                function_to_optimize
                for function_to_optimize in function_lines.functions
                if (start_line := function_to_optimize.starting_line) is not None
                and (end_line := function_to_optimize.ending_line) is not None
                and any(start_line <= line <= end_line for line in lines_in_file)
            ]
    return modified_functions


def get_all_files_and_functions(module_root_path: Path) -> dict[str, list[FunctionToOptimize]]:
    functions: dict[str, list[FunctionToOptimize]] = {}
    for file_path in module_root_path.rglob("*.py"):
        # Find all the functions in the file
        functions.update(find_all_functions_in_file(file_path).items())
    # Randomize the order of the files to optimize to avoid optimizing the same file in the same order every time.
    # Helpful if an optimize-all run is stuck and we restart it.
    files_list = list(functions.items())
    random.shuffle(files_list)
    return dict(files_list)


def find_all_functions_in_file(file_path: Path) -> dict[Path, list[FunctionToOptimize]]:
    functions: dict[Path, list[FunctionToOptimize]] = {}
    with file_path.open(encoding="utf8") as f:
        try:
            ast_module = ast.parse(f.read())
        except Exception as e:
            if DEBUG_MODE:
                logger.exception(e)
            return functions
        function_name_visitor = FunctionWithReturnStatement(file_path)
        function_name_visitor.visit(ast_module)
        functions[file_path] = function_name_visitor.functions
    return functions


def get_all_replay_test_functions(
    replay_test: Path, test_cfg: TestConfig, project_root_path: Path
) -> dict[Path, list[FunctionToOptimize]]:
    function_tests = discover_unit_tests(test_cfg, discover_only_these_tests=[replay_test])
    # Get the absolute file paths for each function, excluding class name if present
    filtered_valid_functions = defaultdict(list)
    file_to_functions_map = defaultdict(list)
    # below logic can be cleaned up with a better data structure to store the function paths
    for function in function_tests:
        parts = function.split(".")
        module_path_parts = parts[:-1]  # Exclude the function or method name
        function_name = parts[-1]
        # Check if the second-to-last part is a class name
        class_name = (
            module_path_parts[-1]
            if module_path_parts
            and is_class_defined_in_file(
                module_path_parts[-1], Path(project_root_path, *module_path_parts[:-1]).with_suffix(".py")
            )
            else None
        )
        if class_name:
            # If there is a class name, append it to the module path
            qualified_function_name = class_name + "." + function_name
            file_path_parts = module_path_parts[:-1]  # Exclude the class name
        else:
            qualified_function_name = function_name
            file_path_parts = module_path_parts
        file_path = Path(project_root_path, *file_path_parts).with_suffix(".py")
        if not file_path.exists():
            continue
        file_to_functions_map[file_path].append((qualified_function_name, function_name, class_name))
    for file_path, functions_in_file in file_to_functions_map.items():
        all_valid_functions: dict[Path, list[FunctionToOptimize]] = find_all_functions_in_file(file_path=file_path)
        filtered_list = []
        for func_data in functions_in_file:
            qualified_name_to_match, _, _ = func_data
            filtered_list.extend(
                [
                    valid_function
                    for valid_function in all_valid_functions[file_path]
                    if valid_function.qualified_name == qualified_name_to_match
                ]
            )
        if filtered_list:
            filtered_valid_functions[file_path] = filtered_list

    return filtered_valid_functions


def is_git_repo(file_path: str) -> bool:
    try:
        git.Repo(file_path, search_parent_directories=True)
        return True  # noqa: TRY300
    except git.InvalidGitRepositoryError:
        return False


@cache
def ignored_submodule_paths(module_root: str) -> list[str]:
    if is_git_repo(module_root):
        git_repo = git.Repo(module_root, search_parent_directories=True)
        return [Path(git_repo.working_tree_dir, submodule.path).resolve() for submodule in git_repo.submodules]
    return []


class TopLevelFunctionOrMethodVisitor(ast.NodeVisitor):
    def __init__(
        self, file_name: Path, function_or_method_name: str, class_name: str | None = None, line_no: int | None = None
    ) -> None:
        self.file_name = file_name
        self.class_name = class_name
        self.function_name = function_or_method_name
        self.is_top_level = False
        self.function_has_args = None
        self.line_no = line_no
        self.is_staticmethod = False
        self.is_classmethod = False

    def visit_FunctionDef(self, node: ast.FunctionDef) -> None:
        if self.class_name is None and node.name == self.function_name:
            self.is_top_level = True
            self.function_has_args = any(
                (
                    bool(node.args.args),
                    bool(node.args.kwonlyargs),
                    bool(node.args.kwarg),
                    bool(node.args.posonlyargs),
                    bool(node.args.vararg),
                )
            )

    def visit_ClassDef(self, node: ast.ClassDef) -> None:
        # iterate over the class methods
        if node.name == self.class_name:
            for body_node in node.body:
                if isinstance(body_node, ast.FunctionDef) and body_node.name == self.function_name:
                    self.is_top_level = True
                    if any(
                        isinstance(decorator, ast.Name) and decorator.id == "classmethod"
                        for decorator in body_node.decorator_list
                    ):
                        self.is_classmethod = True
                    elif any(
                        isinstance(decorator, ast.Name) and decorator.id == "staticmethod"
                        for decorator in body_node.decorator_list
                    ):
                        self.is_staticmethod = True
                    return
        elif self.line_no:
            # If we have line number info, check if class has a static method with the same line number
            # This way, if we don't have the class name, we can still find the static method
            for body_node in node.body:
                if (
                    isinstance(body_node, ast.FunctionDef)
                    and body_node.name == self.function_name
                    and body_node.lineno in {self.line_no, self.line_no + 1}
                    and any(
                        isinstance(decorator, ast.Name) and decorator.id == "staticmethod"
                        for decorator in body_node.decorator_list
                    )
                ):
                    self.is_staticmethod = True
                    self.is_top_level = True
                    self.class_name = node.name
                    return

        return


def inspect_top_level_functions_or_methods(
    file_name: Path, function_or_method_name: str, class_name: str | None = None, line_no: int | None = None
) -> FunctionProperties | None:
    with file_name.open(encoding="utf8") as file:
        try:
            ast_module = ast.parse(file.read())
        except Exception:
            return None
    visitor = TopLevelFunctionOrMethodVisitor(
        file_name=file_name, function_or_method_name=function_or_method_name, class_name=class_name, line_no=line_no
    )
    visitor.visit(ast_module)
    staticmethod_class_name = visitor.class_name if visitor.is_staticmethod else None
    return FunctionProperties(
        is_top_level=visitor.is_top_level,
        has_args=visitor.function_has_args,
        is_staticmethod=visitor.is_staticmethod,
        is_classmethod=visitor.is_classmethod,
        staticmethod_class_name=staticmethod_class_name,
    )


def check_optimization_status(functions_by_file: dict[Path, list[FunctionToOptimize]]) -> list[tuple[str, str]]:
    """Check which functions have already been optimized and filter them out.

    This function calls the optimization API to:
    1. Check which functions are already optimized
    2. Log new function hashes to the database
    3. Return only functions that need optimization

    Args:
        functions_by_file: Dictionary mapping file paths to lists of functions
        owner: Repository owner
        repo: Repository name
        pr_number: Pull request number

    Returns:
        Tuple of (filtered_functions_dict, remaining_count)

    """
    # Check optimization status if repository info is provided
    # already_optimized_count = 0
    try:
        repository = git.Repo(search_parent_directories=True)
        owner, repo = get_repo_owner_and_name(repository)
    except git.exc.InvalidGitRepositoryError:
        logger.warning("No git repository found")
        owner, repo = None, None
    pr_number = get_pr_number()

    if not owner or not repo or pr_number is None:
        return []

    code_contexts = {}
    path_to_function_map = {}

    for file_path, functions in functions_by_file.items():
        for func in functions:
            func_hash = func.get_code_context_hash()
            # Use a unique path identifier that includes function info
            path_key = f"{file_path}:{func.qualified_name}"
            code_contexts[path_key] = func_hash
            path_to_function_map[path_key] = (file_path, func)

    if not code_contexts:
        return {}, 0

    try:
        result = is_function_being_optimized_again(owner, repo, pr_number, code_contexts)
        already_optimized_paths: list[tuple[str, str]] = result.get("already_optimized_paths", [])
        return already_optimized_paths

    except Exception as e:
        logger.warning(f"Failed to check optimization status: {e}")
        # Return all functions if API call fails
        return []


def filter_functions(
    modified_functions: dict[Path, list[FunctionToOptimize]],
    tests_root: Path,
    ignore_paths: list[Path],
    project_root: Path,
    module_root: Path,
    previous_checkpoint_functions: dict[Path, dict[str, Any]] | None = None,
    disable_logs: bool = False,  # noqa: FBT001, FBT002
) -> tuple[dict[Path, list[FunctionToOptimize]], int]:
    filtered_modified_functions: dict[str, list[FunctionToOptimize]] = {}
    blocklist_funcs = get_blocklisted_functions()
    already_optimized_count = 0
    path_based_functions = {Path(k): v for k, v in modified_functions.items() if v}
    try:
        repository = git.Repo(Path.cwd(), search_parent_directories=True)
        owner, repo = get_repo_owner_and_name(repository)
    except git.exc.InvalidGitRepositoryError:
        logger.warning("No git repository found")
        owner, repo = None, None
    pr_number = get_pr_number()
    if owner and repo and pr_number is not None:
        path_based_functions, functions_count = check_optimization_status(path_based_functions, owner, repo, pr_number)
    logger.debug(f"Blocklisted functions: {blocklist_funcs}")
    # Remove any function that we don't want to optimize
    already_optimized_paths = check_optimization_status(modified_functions)

    # Ignore files with submodule path, cache the submodule paths
    submodule_paths = ignored_submodule_paths(module_root)

    functions_count: int = 0
    test_functions_removed_count: int = 0
    non_modules_removed_count: int = 0
    site_packages_removed_count: int = 0
    ignore_paths_removed_count: int = 0
    malformed_paths_count: int = 0
    already_optimized_count: int = 0
    submodule_ignored_paths_count: int = 0
    blocklist_funcs_removed_count: int = 0
    already_optimized_paths_removed_count: int = 0
    previous_checkpoint_functions_removed_count: int = 0
    tests_root_str = str(tests_root)
    module_root_str = str(module_root)

    # We desperately need Python 3.10+ only support to make this code readable with structural pattern matching
    for file_path_path, functions in modified_functions.items():
        _functions = functions
        file_path = str(file_path_path)
        if file_path.startswith(tests_root_str + os.sep):
            test_functions_removed_count += len(_functions)
            continue
        if file_path in ignore_paths or any(
            file_path.startswith(str(ignore_path) + os.sep) for ignore_path in ignore_paths
        ):
            ignore_paths_removed_count += 1
            continue
        if file_path in submodule_paths or any(
            file_path.startswith(str(submodule_path) + os.sep) for submodule_path in submodule_paths
        ):
            submodule_ignored_paths_count += 1
            continue
        if path_belongs_to_site_packages(Path(file_path)):
            site_packages_removed_count += len(_functions)
            continue
        if not file_path.startswith(module_root_str + os.sep):
            non_modules_removed_count += len(_functions)
            continue
        try:
            ast.parse(f"import {module_name_from_file_path(Path(file_path), project_root)}")
        except SyntaxError:
            malformed_paths_count += 1
            continue

        if blocklist_funcs:
            functions_tmp = []
            for function in _functions:
                if (
                    function.file_path.name in blocklist_funcs
                    and function.qualified_name in blocklist_funcs[function.file_path.name]
                ):
                    # This function is in blocklist, we can skip it
                    blocklist_funcs_removed_count += 1
                    continue
                # This function is NOT in blocklist. we can keep it
                functions_tmp.append(function)
            _functions = functions_tmp
        functions_tmp = []
        for function in _functions:
            if (
                function.file_path.name,
                function.qualified_name,
            ) in already_optimized_paths and random.random() > REPEAT_OPTIMIZATION_PROBABILITY:
                # This function is in blocklist, we can skip it with a probability
                already_optimized_paths_removed_count += 1
                continue
            functions_tmp.append(function)
        _functions = functions_tmp

        if previous_checkpoint_functions:
            functions_tmp = []
            for function in _functions:
                if function.qualified_name_with_modules_from_root(project_root) in previous_checkpoint_functions:
                    previous_checkpoint_functions_removed_count += 1
                    continue
                functions_tmp.append(function)
            _functions = functions_tmp

        filtered_modified_functions[file_path] = _functions
        functions_count += len(_functions)

<<<<<<< HEAD
    # Convert to Path keys for optimization check


    # Check optimization status if repository info is provided

        initial_count = sum(len(funcs) for funcs in filtered_modified_functions.values())
        already_optimized_count = initial_count - functions_count

=======
>>>>>>> 87fe0868
    if not disable_logs:
        log_info = {
            f"{test_functions_removed_count} test function{'s' if test_functions_removed_count != 1 else ''}": test_functions_removed_count,
            f"{site_packages_removed_count} site-package function{'s' if site_packages_removed_count != 1 else ''}": site_packages_removed_count,
            f"{malformed_paths_count} non-importable file path{'s' if malformed_paths_count != 1 else ''}": malformed_paths_count,
            f"{non_modules_removed_count} function{'s' if non_modules_removed_count != 1 else ''} outside module-root": non_modules_removed_count,
            f"{ignore_paths_removed_count} file{'s' if ignore_paths_removed_count != 1 else ''} from ignored paths": ignore_paths_removed_count,
            f"{submodule_ignored_paths_count} file{'s' if submodule_ignored_paths_count != 1 else ''} from ignored submodules": submodule_ignored_paths_count,
            f"{already_optimized_count} already optimized function{'s' if already_optimized_count != 1 else ''}": already_optimized_count,
            f"{blocklist_funcs_removed_count} function{'s' if blocklist_funcs_removed_count != 1 else ''} as previously optimized": blocklist_funcs_removed_count,
            f"{previous_checkpoint_functions_removed_count} function{'s' if previous_checkpoint_functions_removed_count != 1 else ''} skipped from checkpoint": previous_checkpoint_functions_removed_count,
        }
        log_string = "\n".join([k for k, v in log_info.items() if v > 0])
        if log_string:
            logger.info(f"Ignoring: {log_string}")
            console.rule()

    return {Path(k): v for k, v in filtered_modified_functions.items() if v}, functions_count


def filter_files_optimized(file_path: Path, tests_root: Path, ignore_paths: list[Path], module_root: Path) -> bool:
    """Optimized version of the filter_functions function above.

    Takes in file paths and returns the count of files that are to be optimized.
    """
    submodule_paths = None
    if file_path.is_relative_to(tests_root):
        return False
    if file_path in ignore_paths or any(file_path.is_relative_to(ignore_path) for ignore_path in ignore_paths):
        return False
    if path_belongs_to_site_packages(file_path):
        return False
    if not file_path.is_relative_to(module_root):
        return False
    if submodule_paths is None:
        submodule_paths = ignored_submodule_paths(module_root)
    return not (
        file_path in submodule_paths
        or any(file_path.is_relative_to(submodule_path) for submodule_path in submodule_paths)
    )


def function_has_return_statement(function_node: FunctionDef | AsyncFunctionDef) -> bool:
    return any(isinstance(node, ast.Return) for node in ast.walk(function_node))


def function_is_a_property(function_node: FunctionDef | AsyncFunctionDef) -> bool:
    return any(isinstance(node, ast.Name) and node.id == "property" for node in function_node.decorator_list)<|MERGE_RESOLUTION|>--- conflicted
+++ resolved
@@ -527,17 +527,6 @@
 ) -> tuple[dict[Path, list[FunctionToOptimize]], int]:
     filtered_modified_functions: dict[str, list[FunctionToOptimize]] = {}
     blocklist_funcs = get_blocklisted_functions()
-    already_optimized_count = 0
-    path_based_functions = {Path(k): v for k, v in modified_functions.items() if v}
-    try:
-        repository = git.Repo(Path.cwd(), search_parent_directories=True)
-        owner, repo = get_repo_owner_and_name(repository)
-    except git.exc.InvalidGitRepositoryError:
-        logger.warning("No git repository found")
-        owner, repo = None, None
-    pr_number = get_pr_number()
-    if owner and repo and pr_number is not None:
-        path_based_functions, functions_count = check_optimization_status(path_based_functions, owner, repo, pr_number)
     logger.debug(f"Blocklisted functions: {blocklist_funcs}")
     # Remove any function that we don't want to optimize
     already_optimized_paths = check_optimization_status(modified_functions)
@@ -625,17 +614,6 @@
         filtered_modified_functions[file_path] = _functions
         functions_count += len(_functions)
 
-<<<<<<< HEAD
-    # Convert to Path keys for optimization check
-
-
-    # Check optimization status if repository info is provided
-
-        initial_count = sum(len(funcs) for funcs in filtered_modified_functions.values())
-        already_optimized_count = initial_count - functions_count
-
-=======
->>>>>>> 87fe0868
     if not disable_logs:
         log_info = {
             f"{test_functions_removed_count} test function{'s' if test_functions_removed_count != 1 else ''}": test_functions_removed_count,
