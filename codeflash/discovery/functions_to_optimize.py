--- conflicted
+++ resolved
@@ -15,11 +15,7 @@
 from pydantic.dataclasses import dataclass
 
 from codeflash.api.cfapi import get_blocklisted_functions
-<<<<<<< HEAD
-from codeflash.cli_cmds.console import DEBUG_MODE, console, logger
-=======
 from codeflash.cli_cmds.console import console, logger
->>>>>>> de5c9a9a
 from codeflash.code_utils.code_utils import (
     is_class_defined_in_file,
     module_name_from_file_path,
@@ -205,44 +201,11 @@
         filtered_modified_functions, functions_count = filter_functions(
             functions, test_cfg.tests_root, ignore_paths, project_root, module_root
         )
-<<<<<<< HEAD
+        filtered_modified_functions, functions_count = filter_functions(
+            functions, test_cfg.tests_root, ignore_paths, project_root, module_root
+        )
         logger.info(f"Found {functions_count} function{'s' if functions_count > 1 else ''} to optimize")
         return filtered_modified_functions, functions_count
-=======
-    elif file is not None:
-        logger.info("Finding all functions in the file '%s'…", file)
-        console.rule()
-        functions = find_all_functions_in_file(file)
-        if only_get_this_function is not None:
-            split_function = only_get_this_function.split(".")
-            if len(split_function) > 2:
-                msg = "Function name should be in the format 'function_name' or 'class_name.function_name'"
-                raise ValueError(msg)
-            if len(split_function) == 2:
-                class_name, only_function_name = split_function
-            else:
-                class_name = None
-                only_function_name = split_function[0]
-            found_function = None
-            for fn in functions.get(file, []):
-                if only_function_name == fn.function_name and (
-                    class_name is None or class_name == fn.top_level_parent_name
-                ):
-                    found_function = fn
-            if found_function is None:
-                msg = f"Function {only_function_name} not found in file {file} or the function does not have a 'return' statement or is a property"
-                raise ValueError(msg)
-            functions[file] = [found_function]
-    else:
-        logger.info("Finding all functions modified in the current git diff ...")
-        ph("cli-optimizing-git-diff")
-        functions = get_functions_within_git_diff()
-    filtered_modified_functions, functions_count = filter_functions(
-        functions, test_cfg.tests_root, ignore_paths, project_root, module_root
-    )
-    logger.info(f"Found {functions_count} function{'s' if functions_count > 1 else ''} to optimize")
-    return filtered_modified_functions, functions_count
->>>>>>> de5c9a9a
 
 
 def get_functions_within_git_diff() -> dict[str, list[FunctionToOptimize]]:
