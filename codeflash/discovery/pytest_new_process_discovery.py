import sys
from typing import Any

# This script should not have any relation to the codeflash package, be careful with imports
cwd = sys.argv[1]
tests_root = sys.argv[2]
pickle_path = sys.argv[3]
collected_tests = []
pytest_rootdir = None
sys.path.insert(1, str(cwd))


class PytestCollectionPlugin:
    def pytest_collection_finish(self, session) -> None:
        global pytest_rootdir
        collected_tests.extend(session.items)
        pytest_rootdir = session.config.rootdir

    def pytest_collection_modifyitems(config, items):
        skip_benchmark = pytest.mark.skip(reason="Skipping benchmark tests")
        for item in items:
            if "benchmark" in item.fixturenames:
                item.add_marker(skip_benchmark)

def parse_pytest_collection_results(pytest_tests: list[Any]) -> list[dict[str, str]]:
    test_results = []
    for test in pytest_tests:
        test_class = None
        if test.cls:
            test_class = test.parent.name
        test_results.append({"test_file": str(test.path), "test_class": test_class, "test_function": test.name})
    return test_results


if __name__ == "__main__":
    from pathlib import Path

    import pytest

    try:
        exitcode = pytest.main(
<<<<<<< HEAD
            [tests_root, "-pno:logging", "--collect-only", "-m", "not skip", "--benchmark-skip"], plugins=[PytestCollectionPlugin()]
=======
            [tests_root, "-p no:logging", "--collect-only", "-m", "not skip",], plugins=[PytestCollectionPlugin()]
>>>>>>> c939dfe5
        )
    except Exception as e:  # noqa: BLE001
        print(f"Failed to collect tests: {e!s}")  # noqa: T201
        exitcode = -1
    tests = parse_pytest_collection_results(collected_tests)
    import pickle

    with Path(pickle_path).open("wb") as f:
        pickle.dump((exitcode, tests, pytest_rootdir), f, protocol=pickle.HIGHEST_PROTOCOL)<|MERGE_RESOLUTION|>--- conflicted
+++ resolved
@@ -39,11 +39,7 @@
 
     try:
         exitcode = pytest.main(
-<<<<<<< HEAD
-            [tests_root, "-pno:logging", "--collect-only", "-m", "not skip", "--benchmark-skip"], plugins=[PytestCollectionPlugin()]
-=======
             [tests_root, "-p no:logging", "--collect-only", "-m", "not skip",], plugins=[PytestCollectionPlugin()]
->>>>>>> c939dfe5
         )
     except Exception as e:  # noqa: BLE001
         print(f"Failed to collect tests: {e!s}")  # noqa: T201
