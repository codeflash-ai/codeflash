# ruff: noqa: SLF001
from __future__ import annotations

import hashlib
import os
import pickle
import re
import sqlite3
import subprocess
import unittest
from collections import defaultdict
from pathlib import Path
from typing import TYPE_CHECKING, Callable, Optional

import pytest
from pydantic.dataclasses import dataclass
from rich.panel import Panel
from rich.text import Text

from codeflash.cli_cmds.console import console, logger, test_files_progress_bar
from codeflash.code_utils.code_utils import (
<<<<<<< HEAD
    custom_addopts,
    get_run_tmp_file,
    module_name_from_file_path,
    rename_conftest,
=======
    ImportErrorPattern,
    custom_addopts,
    get_run_tmp_file,
    module_name_from_file_path,
>>>>>>> 47f6c02d
)
from codeflash.code_utils.compat import SAFE_SYS_EXECUTABLE, codeflash_cache_db
from codeflash.models.models import CodePosition, FunctionCalledInTest, TestsInFile, TestType

if TYPE_CHECKING:
    from codeflash.verification.verification_utils import TestConfig


@dataclass(frozen=True)
class TestFunction:
    function_name: str
    test_class: Optional[str]
    parameters: Optional[str]
    test_type: TestType


ERROR_PATTERN = re.compile(r"={3,}\s*ERRORS\s*={3,}\n([\s\S]*?)(?:={3,}|$)")
PYTEST_PARAMETERIZED_TEST_NAME_REGEX = re.compile(r"[\[\]]")
UNITTEST_PARAMETERIZED_TEST_NAME_REGEX = re.compile(r"^test_\w+_\d+(?:_\w+)*")
UNITTEST_STRIP_NUMBERED_SUFFIX_REGEX = re.compile(r"_\d+(?:_\w+)*$")
FUNCTION_NAME_REGEX = re.compile(r"([^.]+)\.([a-zA-Z0-9_]+)$")


class TestsCache:
    def __init__(self) -> None:
        self.connection = sqlite3.connect(codeflash_cache_db)
        self.cur = self.connection.cursor()

        self.cur.execute(
            """
            CREATE TABLE IF NOT EXISTS discovered_tests(
                file_path TEXT,
                file_hash TEXT,
                qualified_name_with_modules_from_root TEXT,
                function_name TEXT,
                test_class TEXT,
                test_function TEXT,
                test_type TEXT,
                line_number INTEGER,
                col_number INTEGER
            )
            """
        )
        self.cur.execute(
            """
            CREATE INDEX IF NOT EXISTS idx_discovered_tests_file_path_hash
            ON discovered_tests (file_path, file_hash)
            """
        )
        self._memory_cache = {}

    def insert_test(
        self,
        file_path: str,
        file_hash: str,
        qualified_name_with_modules_from_root: str,
        function_name: str,
        test_class: str,
        test_function: str,
        test_type: TestType,
        line_number: int,
        col_number: int,
    ) -> None:
        self.cur.execute("DELETE FROM discovered_tests WHERE file_path = ?", (file_path,))
        test_type_value = test_type.value if hasattr(test_type, "value") else test_type
        self.cur.execute(
            "INSERT INTO discovered_tests VALUES (?, ?, ?, ?, ?, ?, ?, ?, ?)",
            (
                file_path,
                file_hash,
                qualified_name_with_modules_from_root,
                function_name,
                test_class,
                test_function,
                test_type_value,
                line_number,
                col_number,
            ),
        )
        self.connection.commit()

    def get_tests_for_file(self, file_path: str, file_hash: str) -> list[FunctionCalledInTest]:
        cache_key = (file_path, file_hash)
        if cache_key in self._memory_cache:
            return self._memory_cache[cache_key]
        self.cur.execute("SELECT * FROM discovered_tests WHERE file_path = ? AND file_hash = ?", (file_path, file_hash))
        result = [
            FunctionCalledInTest(
                tests_in_file=TestsInFile(
                    test_file=Path(row[0]), test_class=row[4], test_function=row[5], test_type=TestType(int(row[6]))
                ),
                position=CodePosition(line_no=row[7], col_no=row[8]),
            )
            for row in self.cur.fetchall()
        ]
        self._memory_cache[cache_key] = result
        return result

    @staticmethod
    def compute_file_hash(path: str) -> str:
        h = hashlib.sha256(usedforsecurity=False)
        with Path(path).open("rb") as f:
            while True:
                chunk = f.read(8192)
                if not chunk:
                    break
                h.update(chunk)
        return h.hexdigest()

    def close(self) -> None:
        self.cur.close()
        self.connection.close()


def discover_unit_tests(
    cfg: TestConfig, discover_only_these_tests: list[Path] | None = None
) -> dict[str, list[FunctionCalledInTest]]:
    framework_strategies: dict[str, Callable] = {"pytest": discover_tests_pytest, "unittest": discover_tests_unittest}
    strategy = framework_strategies.get(cfg.test_framework, None)
    if not strategy:
        error_message = f"Unsupported test framework: {cfg.test_framework}"
        raise ValueError(error_message)

    return strategy(cfg, discover_only_these_tests)


def discover_tests_pytest(
    cfg: TestConfig, discover_only_these_tests: list[Path] | None = None
) -> dict[Path, list[FunctionCalledInTest]]:
    tests_root = cfg.tests_root
    project_root = cfg.project_root_path

    tmp_pickle_path = get_run_tmp_file("collected_tests.pkl")
    with custom_addopts(), rename_conftest():
        result = subprocess.run(
            [
                SAFE_SYS_EXECUTABLE,
                Path(__file__).parent / "pytest_new_process_discovery.py",
                str(project_root),
                str(tests_root),
                str(tmp_pickle_path),
            ],
            cwd=project_root,
            check=False,
            capture_output=True,
            text=True,
        )
    try:
        with tmp_pickle_path.open(mode="rb") as f:
            exitcode, tests, pytest_rootdir = pickle.load(f)
    except Exception as e:
        logger.exception(f"Failed to discover tests: {e}")
        exitcode = -1
    finally:
        tmp_pickle_path.unlink(missing_ok=True)
    if exitcode != 0:
        if exitcode == 2 and "ERROR collecting" in result.stdout:
            # Pattern matches "===== ERRORS =====" (any number of =) and captures everything after
            match = ERROR_PATTERN.search(result.stdout)
            error_section = match.group(1) if match else result.stdout

            logger.warning(
                f"Failed to collect tests. Pytest Exit code: {exitcode}={pytest.ExitCode(exitcode).name}\n {error_section}"
            )
            if "ModuleNotFoundError" in result.stdout:
                match = ImportErrorPattern.search(result.stdout).group()
                panel = Panel(Text.from_markup(f"⚠️  {match} ", style="bold red"), expand=False)
                console.print(panel)

        elif 0 <= exitcode <= 5:
            logger.warning(f"Failed to collect tests. Pytest Exit code: {exitcode}={pytest.ExitCode(exitcode).name}")
        else:
            logger.warning(f"Failed to collect tests. Pytest Exit code: {exitcode}")
        console.rule()
    else:
        logger.debug(f"Pytest collection exit code: {exitcode}")
    if pytest_rootdir is not None:
        cfg.tests_project_rootdir = Path(pytest_rootdir)
    file_to_test_map: dict[Path, list[FunctionCalledInTest]] = defaultdict(list)
    for test in tests:
        if "__replay_test" in test["test_file"]:
            test_type = TestType.REPLAY_TEST
        elif "test_concolic_coverage" in test["test_file"]:
            test_type = TestType.CONCOLIC_COVERAGE_TEST
        else:
            test_type = TestType.EXISTING_UNIT_TEST

        test_obj = TestsInFile(
            test_file=Path(test["test_file"]),
            test_class=test["test_class"],
            test_function=test["test_function"],
            test_type=test_type,
        )
        if discover_only_these_tests and test_obj.test_file not in discover_only_these_tests:
            continue
        file_to_test_map[test_obj.test_file].append(test_obj)
    # Within these test files, find the project functions they are referring to and return their names/locations
    return process_test_files(file_to_test_map, cfg)


def discover_tests_unittest(
    cfg: TestConfig, discover_only_these_tests: list[str] | None = None
) -> dict[Path, list[FunctionCalledInTest]]:
    tests_root: Path = cfg.tests_root
    loader: unittest.TestLoader = unittest.TestLoader()
    tests: unittest.TestSuite = loader.discover(str(tests_root))
    file_to_test_map: defaultdict[str, list[TestsInFile]] = defaultdict(list)

    def get_test_details(_test: unittest.TestCase) -> TestsInFile | None:
        _test_function, _test_module, _test_suite_name = (
            _test._testMethodName,
            _test.__class__.__module__,
            _test.__class__.__qualname__,
        )

        _test_module_path = Path(_test_module.replace(".", os.sep)).with_suffix(".py")
        _test_module_path = tests_root / _test_module_path
        if not _test_module_path.exists() or (
            discover_only_these_tests and str(_test_module_path) not in discover_only_these_tests
        ):
            return None
        if "__replay_test" in str(_test_module_path):
            test_type = TestType.REPLAY_TEST
        elif "test_concolic_coverage" in str(_test_module_path):
            test_type = TestType.CONCOLIC_COVERAGE_TEST
        else:
            test_type = TestType.EXISTING_UNIT_TEST
        return TestsInFile(
            test_file=str(_test_module_path),
            test_function=_test_function,
            test_type=test_type,
            test_class=_test_suite_name,
        )

    for _test_suite in tests._tests:
        for test_suite_2 in _test_suite._tests:
            if not hasattr(test_suite_2, "_tests"):
                logger.warning(f"Didn't find tests for {test_suite_2}")
                continue

            for test in test_suite_2._tests:
                # some test suites are nested, so we need to go deeper
                if not hasattr(test, "_testMethodName") and hasattr(test, "_tests"):
                    for test_2 in test._tests:
                        if not hasattr(test_2, "_testMethodName"):
                            logger.warning(f"Didn't find tests for {test_2}")  # it goes deeper?
                            continue
                        details = get_test_details(test_2)
                        if details is not None:
                            file_to_test_map[str(details.test_file)].append(details)
                else:
                    details = get_test_details(test)
                    if details is not None:
                        file_to_test_map[str(details.test_file)].append(details)
    return process_test_files(file_to_test_map, cfg)


def discover_parameters_unittest(function_name: str) -> tuple[bool, str, str | None]:
    function_name = function_name.split("_")
    if len(function_name) > 1 and function_name[-1].isdigit():
        return True, "_".join(function_name[:-1]), function_name[-1]

    return False, function_name, None


def process_test_files(
    file_to_test_map: dict[Path, list[TestsInFile]], cfg: TestConfig
) -> dict[str, list[FunctionCalledInTest]]:
    import jedi

    project_root_path = cfg.project_root_path
    test_framework = cfg.test_framework

    function_to_test_map = defaultdict(set)
    jedi_project = jedi.Project(path=project_root_path)
    goto_cache = {}
    tests_cache = TestsCache()

    with test_files_progress_bar(total=len(file_to_test_map), description="Processing test files") as (
        progress,
        task_id,
    ):
        for test_file, functions in file_to_test_map.items():
            file_hash = TestsCache.compute_file_hash(test_file)
            cached_tests = tests_cache.get_tests_for_file(str(test_file), file_hash)
            if cached_tests:
                self_cur = tests_cache.cur
                self_cur.execute(
                    "SELECT qualified_name_with_modules_from_root FROM discovered_tests WHERE file_path = ? AND file_hash = ?",
                    (str(test_file), file_hash),
                )
                qualified_names = [row[0] for row in self_cur.fetchall()]
                for cached, qualified_name in zip(cached_tests, qualified_names):
                    function_to_test_map[qualified_name].add(cached)
                progress.advance(task_id)
                continue

            try:
                script = jedi.Script(path=test_file, project=jedi_project)
                test_functions = set()

                all_names = script.get_names(all_scopes=True, references=True)
                all_defs = script.get_names(all_scopes=True, definitions=True)
                all_names_top = script.get_names(all_scopes=True)

                top_level_functions = {name.name: name for name in all_names_top if name.type == "function"}
                top_level_classes = {name.name: name for name in all_names_top if name.type == "class"}
            except Exception as e:
                logger.debug(f"Failed to get jedi script for {test_file}: {e}")
                progress.advance(task_id)
                continue

            if test_framework == "pytest":
                for function in functions:
                    if "[" in function.test_function:
                        function_name = PYTEST_PARAMETERIZED_TEST_NAME_REGEX.split(function.test_function)[0]
                        parameters = PYTEST_PARAMETERIZED_TEST_NAME_REGEX.split(function.test_function)[1]
                        if function_name in top_level_functions:
                            test_functions.add(
                                TestFunction(function_name, function.test_class, parameters, function.test_type)
                            )
                    elif function.test_function in top_level_functions:
                        test_functions.add(
                            TestFunction(function.test_function, function.test_class, None, function.test_type)
                        )
                    elif UNITTEST_PARAMETERIZED_TEST_NAME_REGEX.match(function.test_function):
                        base_name = UNITTEST_STRIP_NUMBERED_SUFFIX_REGEX.sub("", function.test_function)
                        if base_name in top_level_functions:
                            test_functions.add(
                                TestFunction(
                                    function_name=base_name,
                                    test_class=function.test_class,
                                    parameters=function.test_function,
                                    test_type=function.test_type,
                                )
                            )

            elif test_framework == "unittest":
                functions_to_search = [elem.test_function for elem in functions]
                test_suites = {elem.test_class for elem in functions}

                matching_names = test_suites & top_level_classes.keys()
                for matched_name in matching_names:
                    for def_name in all_defs:
                        if (
                            def_name.type == "function"
                            and def_name.full_name is not None
                            and f".{matched_name}." in def_name.full_name
                        ):
                            for function in functions_to_search:
                                (is_parameterized, new_function, parameters) = discover_parameters_unittest(function)

                                if is_parameterized and new_function == def_name.name:
                                    test_functions.add(
                                        TestFunction(
                                            function_name=def_name.name,
                                            test_class=matched_name,
                                            parameters=parameters,
                                            test_type=functions[0].test_type,
                                        )
                                    )
                                elif function == def_name.name:
                                    test_functions.add(
                                        TestFunction(
                                            function_name=def_name.name,
                                            test_class=matched_name,
                                            parameters=None,
                                            test_type=functions[0].test_type,
                                        )
                                    )

            test_functions_list = list(test_functions)
            test_functions_raw = [elem.function_name for elem in test_functions_list]

            test_functions_by_name = defaultdict(list)
            for i, func_name in enumerate(test_functions_raw):
                test_functions_by_name[func_name].append(i)

            for name in all_names:
                if name.full_name is None:
                    continue
                m = FUNCTION_NAME_REGEX.search(name.full_name)
                if not m:
                    continue

                scope = m.group(1)
                if scope not in test_functions_by_name:
                    continue

                cache_key = (name.full_name, name.module_name)
                try:
                    if cache_key in goto_cache:
                        definition = goto_cache[cache_key]
                    else:
                        definition = name.goto(follow_imports=True, follow_builtin_imports=False)
                        goto_cache[cache_key] = definition
                except Exception as e:
                    logger.debug(str(e))
                    continue

                if not definition or definition[0].type != "function":
                    continue

                definition_path = str(definition[0].module_path)
                if (
                    definition_path.startswith(str(project_root_path) + os.sep)
                    and definition[0].module_name != name.module_name
                    and definition[0].full_name is not None
                ):
                    for index in test_functions_by_name[scope]:
                        scope_test_function = test_functions_list[index].function_name
                        scope_test_class = test_functions_list[index].test_class
                        scope_parameters = test_functions_list[index].parameters
                        test_type = test_functions_list[index].test_type

                        if scope_parameters is not None:
                            if test_framework == "pytest":
                                scope_test_function += "[" + scope_parameters + "]"
                            if test_framework == "unittest":
                                scope_test_function += "_" + scope_parameters

                        full_name_without_module_prefix = definition[0].full_name.replace(
                            definition[0].module_name + ".", "", 1
                        )
                        qualified_name_with_modules_from_root = f"{module_name_from_file_path(definition[0].module_path, project_root_path)}.{full_name_without_module_prefix}"

                        tests_cache.insert_test(
                            file_path=str(test_file),
                            file_hash=file_hash,
                            qualified_name_with_modules_from_root=qualified_name_with_modules_from_root,
                            function_name=scope,
                            test_class=scope_test_class,
                            test_function=scope_test_function,
                            test_type=test_type,
                            line_number=name.line,
                            col_number=name.column,
                        )

                        function_to_test_map[qualified_name_with_modules_from_root].add(
                            FunctionCalledInTest(
                                tests_in_file=TestsInFile(
                                    test_file=test_file,
                                    test_class=scope_test_class,
                                    test_function=scope_test_function,
                                    test_type=test_type,
                                ),
                                position=CodePosition(line_no=name.line, col_no=name.column),
                            )
                        )

            progress.advance(task_id)

    tests_cache.close()
    return {function: list(tests) for function, tests in function_to_test_map.items()}<|MERGE_RESOLUTION|>--- conflicted
+++ resolved
@@ -19,17 +19,11 @@
 
 from codeflash.cli_cmds.console import console, logger, test_files_progress_bar
 from codeflash.code_utils.code_utils import (
-<<<<<<< HEAD
+    ImportErrorPattern,
     custom_addopts,
     get_run_tmp_file,
     module_name_from_file_path,
     rename_conftest,
-=======
-    ImportErrorPattern,
-    custom_addopts,
-    get_run_tmp_file,
-    module_name_from_file_path,
->>>>>>> 47f6c02d
 )
 from codeflash.code_utils.compat import SAFE_SYS_EXECUTABLE, codeflash_cache_db
 from codeflash.models.models import CodePosition, FunctionCalledInTest, TestsInFile, TestType
