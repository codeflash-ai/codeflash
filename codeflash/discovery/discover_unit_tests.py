from collections import defaultdict

import jedi
import logging
import os
import re
import subprocess
import unittest
from pydantic.dataclasses import dataclass
from typing import Dict, List, Optional

from codeflash.verification.verification_utils import TestConfig


@dataclass(frozen=True)
class TestsInFile:
    test_file: str
    test_class: Optional[str]
    test_function: str
    test_suite: Optional[str]

    @classmethod
    def from_pytest_stdout_line(cls, module_line: str, function_line: str, pytest_rootdir: str):
        module_match = re.match(r"\s*<Module (.+)>", module_line)
        function_match = re.match(r"\s*<Function (.+)>", function_line)
        if module_match and function_match:
            module_path = module_match.group(1)
            function_name = function_match.group(1)
            absolute_test_path = os.path.join(pytest_rootdir, module_path)
            assert os.path.exists(
                absolute_test_path
            ), f"Test discovery failed - Test file does not exist {absolute_test_path}"
            return cls(
                test_file=absolute_test_path,
                test_class=None,
                test_function=function_name,
                test_suite=None,
            )
        else:
            raise ValueError(f"Unexpected pytest result format: {module_line} or {function_line}")


@dataclass(frozen=True)
class TestFunction:
    function_name: str
    test_suite_name: Optional[str]


def discover_unit_tests(cfg: TestConfig) -> Dict[str, List[TestsInFile]]:
    test_frameworks = {
        "pytest": discover_tests_pytest,
        "unittest": discover_tests_unittest,
    }
    discover_tests = test_frameworks.get(cfg.test_framework)
    if discover_tests is None:
        raise ValueError(f"Unsupported test framework: {cfg.test_framework}")
    return discover_tests(cfg)


def get_pytest_rootdir_only(pytest_cmd_list, tests_root, project_root) -> str:
    # Ref - https://docs.pytest.org/en/stable/reference/customize.html#initialization-determining-rootdir-and-configfile
    # A very hacky solution that only runs the --co mode until we see the rootdir print and then it just kills the
    # pytest to save time. We should find better ways to just get the rootdir, one way is to not use the -q flag and
    # parse the --co output, but that could be more work.
    process = subprocess.Popen(
        pytest_cmd_list + [tests_root, "--co"],
        stdout=subprocess.PIPE,
        stderr=subprocess.PIPE,
        text=True,
        cwd=project_root,
    )
    rootdir_re = re.compile(r"^rootdir:\s?([^\s]*)")
    # Iterate over the output lines
    while True:
        output = process.stdout.readline()
        if output == "" and process.poll() is not None:
            break
        if output:
            if rootdir_re.search(output):
                process.kill()
                return rootdir_re.search(output).group(1)
    raise ValueError(f"Could not find rootdir in pytest output for {tests_root}")


# TODO use output without -q, that way we also get the rootdir from the output
# then we can get rid of the above get_pytest_rootdir_only function
def discover_tests_pytest(cfg: TestConfig) -> Dict[str, List[TestsInFile]]:
    tests_root = cfg.tests_root
    project_root = cfg.project_root_path
    pytest_cmd_list = [chunk for chunk in cfg.pytest_cmd.split(" ") if chunk != ""]
    pytest_result = subprocess.run(
<<<<<<< HEAD
        pytest_cmd_list + [f"{test_root}", "--co", "-m", "not skip"],
=======
        pytest_cmd_list + [f"{tests_root}", "--co", "-q", "-m", "not skip"],
>>>>>>> 6497c5dc
        stdout=subprocess.PIPE,
        cwd=test_root,
    )
<<<<<<< HEAD

    pytest_stdout = pytest_result.stdout.decode("utf-8")
    rootdir_re = re.compile(r"^rootdir:\s?(\S*)", re.MULTILINE)
    pytest_rootdir_match = rootdir_re.search(pytest_stdout)
    if not pytest_rootdir_match:
        raise ValueError(f"Could not find rootdir in pytest output for {test_root}")
    pytest_rootdir = pytest_rootdir_match.group(1)

    tests = parse_pytest_stdout(pytest_stdout, pytest_rootdir)
=======
    pytest_rootdir = get_pytest_rootdir_only(
        pytest_cmd_list, tests_root=tests_root, project_root=project_root
    )
    tests = parse_pytest_stdout(pytest_result.stdout.decode("utf-8"), pytest_rootdir)
>>>>>>> 6497c5dc
    file_to_test_map = defaultdict(list)

    for test in tests:
        file_to_test_map[test.test_file].append({"test_function": test.test_function})
    # Within these test files, find the project functions they are referring to and return their names/locations
    return process_test_files(file_to_test_map, cfg)


def discover_tests_unittest(cfg: TestConfig) -> Dict[str, List[TestsInFile]]:
    tests_root = cfg.tests_root
    project_root_path = cfg.project_root_path
    loader = unittest.TestLoader()
    tests = loader.discover(str(tests_root))
    file_to_test_map = defaultdict(list)
    for _test_suite in tests._tests:
        for test_suite_2 in _test_suite._tests:
            if not hasattr(test_suite_2, "_tests"):
                logging.warning(f"Didn't find tests for {test_suite_2}")
                continue
            for test in test_suite_2._tests:
                test_function, test_module, test_suite_name = (
                    test._testMethodName,
                    test.__class__.__module__,
                    test.__class__.__qualname__,
                )

                test_module_path = test_module.replace(".", os.sep)
                test_module_path = os.path.join(str(tests_root), test_module_path) + ".py"
                if not os.path.exists(test_module_path):
                    continue
                file_to_test_map[test_module_path].append(
                    {"test_function": test_function, "test_suite_name": test_suite_name}
                )
    return process_test_files(file_to_test_map, cfg)


def process_test_files(
    file_to_test_map: Dict[str, List[Dict[str, str]]], cfg: TestConfig
) -> Dict[str, List[TestsInFile]]:
    project_root_path = cfg.project_root_path
    test_framework = cfg.test_framework
    function_to_test_map = defaultdict(list)
    jedi_project = jedi.Project(path=project_root_path)

    for test_file, functions in file_to_test_map.items():
        script = jedi.Script(path=test_file, project=jedi_project)
        test_functions = set()
        top_level_names = script.get_names()
        all_names = script.get_names(all_scopes=True, references=True)
        all_defs = script.get_names(all_scopes=True, definitions=True)

        for name in top_level_names:
            if test_framework == "pytest":
                functions_to_search = [elem["test_function"] for elem in functions]
                if name.name in functions_to_search and name.type == "function":
                    test_functions.add(TestFunction(name.name, None))
            if test_framework == "unittest":
                functions_to_search = [elem["test_function"] for elem in functions]
                test_suites = [elem["test_suite_name"] for elem in functions]
                if name.name in test_suites and name.type == "class":
                    for def_name in all_defs:
                        if (
                            def_name.name in functions_to_search
                            and def_name.type == "function"
                            and def_name.full_name is not None
                            and f".{name.name}." in def_name.full_name
                        ):
                            test_functions.add(TestFunction(def_name.name, name.name))
        test_functions_list = list(test_functions)
        test_functions_raw = [elem.function_name for elem in test_functions_list]

        for name in all_names:
            if name.full_name is None:
                continue
            m = re.search(r"([^.]+)\." + f"{name.name}$", name.full_name)
            if not m:
                continue
            scope = m.group(1)
            index = test_functions_raw.index(scope) if scope in test_functions_raw else -1
            if index >= 0:
                scope_test_function = test_functions_list[index].function_name
                scope_test_suite = test_functions_list[index].test_suite_name
                try:
                    definition = script.goto(
                        line=name.line,
                        column=name.column,
                        follow_imports=True,
                        follow_builtin_imports=False,
                    )
                except Exception as e:
                    logging.error(str(e))
                    continue
                if definition and definition[0].type == "function":
                    definition_path = str(definition[0].module_path)
                    # The definition is part of this project and not defined within the original function
                    if (
                        definition_path.startswith(str(project_root_path) + os.sep)
                        and definition[0].module_name != name.module_name
                    ):
                        function_to_test_map[definition[0].full_name].append(
                            TestsInFile(test_file, None, scope_test_function, scope_test_suite)
                        )
    deduped_function_to_test_map = {}
    for function, tests in function_to_test_map.items():
        deduped_function_to_test_map[function] = list(set(tests))
    return deduped_function_to_test_map


def parse_pytest_stdout(pytest_stdout: str, pytest_rootdir) -> List[TestsInFile]:
    test_results = []
    module_line = None
    for line in pytest_stdout.splitlines():
        if "<Module " in line:
            module_line = line
        elif "<Function " in line and module_line:
            try:
                test_result = TestsInFile.from_pytest_stdout_line(module_line, line, pytest_rootdir)
                test_results.append(test_result)
            except ValueError as e:
                logging.warning(str(e))
    return test_results<|MERGE_RESOLUTION|>--- conflicted
+++ resolved
@@ -89,15 +89,10 @@
     project_root = cfg.project_root_path
     pytest_cmd_list = [chunk for chunk in cfg.pytest_cmd.split(" ") if chunk != ""]
     pytest_result = subprocess.run(
-<<<<<<< HEAD
-        pytest_cmd_list + [f"{test_root}", "--co", "-m", "not skip"],
-=======
-        pytest_cmd_list + [f"{tests_root}", "--co", "-q", "-m", "not skip"],
->>>>>>> 6497c5dc
+        pytest_cmd_list + [f"{tests_root}", "--co", "-m", "not skip"],
         stdout=subprocess.PIPE,
-        cwd=test_root,
+        cwd=tests_root,
     )
-<<<<<<< HEAD
 
     pytest_stdout = pytest_result.stdout.decode("utf-8")
     rootdir_re = re.compile(r"^rootdir:\s?(\S*)", re.MULTILINE)
@@ -107,12 +102,6 @@
     pytest_rootdir = pytest_rootdir_match.group(1)
 
     tests = parse_pytest_stdout(pytest_stdout, pytest_rootdir)
-=======
-    pytest_rootdir = get_pytest_rootdir_only(
-        pytest_cmd_list, tests_root=tests_root, project_root=project_root
-    )
-    tests = parse_pytest_stdout(pytest_result.stdout.decode("utf-8"), pytest_rootdir)
->>>>>>> 6497c5dc
     file_to_test_map = defaultdict(list)
 
     for test in tests:
