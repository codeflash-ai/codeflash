# ruff: noqa: SLF001
from __future__ import annotations

import ast
import enum
import hashlib
import os
import pickle
import re
import sqlite3
import subprocess
import unittest
from collections import defaultdict
from pathlib import Path
from typing import TYPE_CHECKING, Callable, Optional, final

if TYPE_CHECKING:
    from codeflash.discovery.functions_to_optimize import FunctionToOptimize

from pydantic.dataclasses import dataclass
from rich.panel import Panel
from rich.text import Text

from codeflash.cli_cmds.console import console, logger, test_files_progress_bar
from codeflash.code_utils.code_utils import (
    ImportErrorPattern,
    custom_addopts,
    get_run_tmp_file,
    module_name_from_file_path,
)
from codeflash.code_utils.compat import SAFE_SYS_EXECUTABLE, codeflash_cache_db
from codeflash.models.models import CodePosition, FunctionCalledInTest, TestsInFile, TestType

if TYPE_CHECKING:
    from codeflash.verification.verification_utils import TestConfig


@final
class PytestExitCode(enum.IntEnum):  # don't need to import entire pytest just for this
    #: Tests passed.
    OK = 0
    #: Tests failed.
    TESTS_FAILED = 1
    #: pytest was interrupted.
    INTERRUPTED = 2
    #: An internal error got in the way.
    INTERNAL_ERROR = 3
    #: pytest was misused.
    USAGE_ERROR = 4
    #: pytest couldn't find tests.
    NO_TESTS_COLLECTED = 5


@dataclass(frozen=True)
class TestFunction:
    function_name: str
    test_class: Optional[str]
    parameters: Optional[str]
    test_type: TestType


ERROR_PATTERN = re.compile(r"={3,}\s*ERRORS\s*={3,}\n([\s\S]*?)(?:={3,}|$)")
PYTEST_PARAMETERIZED_TEST_NAME_REGEX = re.compile(r"[\[\]]")
UNITTEST_PARAMETERIZED_TEST_NAME_REGEX = re.compile(r"^test_\w+_\d+(?:_\w+)*")
UNITTEST_STRIP_NUMBERED_SUFFIX_REGEX = re.compile(r"_\d+(?:_\w+)*$")
FUNCTION_NAME_REGEX = re.compile(r"([^.]+)\.([a-zA-Z0-9_]+)$")


class TestsCache:
    SCHEMA_VERSION = 1  # Increment this when schema changes

    def __init__(self, project_root_path: str | Path) -> None:
        self.project_root_path = Path(project_root_path).resolve().as_posix()
        self.connection = sqlite3.connect(codeflash_cache_db)
        self.cur = self.connection.cursor()

        self.cur.execute(
            """
            CREATE TABLE IF NOT EXISTS schema_version(
                version INTEGER PRIMARY KEY
            )
            """
        )

        self.cur.execute("SELECT version FROM schema_version")
        result = self.cur.fetchone()
        current_version = result[0] if result else None

        if current_version != self.SCHEMA_VERSION:
            logger.debug(
                f"Schema version mismatch (current: {current_version}, expected: {self.SCHEMA_VERSION}). Recreating tables."
            )
            self.cur.execute("DROP TABLE IF EXISTS discovered_tests")
            self.cur.execute("DROP INDEX IF EXISTS idx_discovered_tests_project_file_path_hash")
            self.cur.execute("DELETE FROM schema_version")
            self.cur.execute("INSERT INTO schema_version (version) VALUES (?)", (self.SCHEMA_VERSION,))
            self.connection.commit()

        self.cur.execute(
            """
            CREATE TABLE IF NOT EXISTS discovered_tests(
                project_root_path TEXT,
                file_path TEXT,
                file_hash TEXT,
                qualified_name_with_modules_from_root TEXT,
                function_name TEXT,
                test_class TEXT,
                test_function TEXT,
                test_type TEXT,
                line_number INTEGER,
                col_number INTEGER
            )
            """
        )
        self.cur.execute(
            """
            CREATE INDEX IF NOT EXISTS idx_discovered_tests_project_file_path_hash
            ON discovered_tests (project_root_path, file_path, file_hash)
            """
        )

        self.memory_cache = {}

    def insert_test(
        self,
        file_path: str,
        file_hash: str,
        qualified_name_with_modules_from_root: str,
        function_name: str,
        test_class: str,
        test_function: str,
        test_type: TestType,
        line_number: int,
        col_number: int,
    ) -> None:
        test_type_value = test_type.value if hasattr(test_type, "value") else test_type
        self.cur.execute(
            "INSERT INTO discovered_tests VALUES (?, ?, ?, ?, ?, ?, ?, ?, ?, ?)",
            (
                self.project_root_path,
                file_path,
                file_hash,
                qualified_name_with_modules_from_root,
                function_name,
                test_class,
                test_function,
                test_type_value,
                line_number,
                col_number,
            ),
        )
        self.connection.commit()

    def get_function_to_test_map_for_file(
        self, file_path: str, file_hash: str
    ) -> dict[str, set[FunctionCalledInTest]] | None:
        cache_key = (self.project_root_path, file_path, file_hash)
        if cache_key in self.memory_cache:
            return self.memory_cache[cache_key]

        self.cur.execute(
            "SELECT * FROM discovered_tests WHERE project_root_path = ? AND file_path = ? AND file_hash = ?",
            (self.project_root_path, file_path, file_hash),
        )
        rows = self.cur.fetchall()
        if not rows:
            return None

        function_to_test_map = defaultdict(set)

        for row in rows:
            qualified_name_with_modules_from_root = row[3]
            function_called_in_test = FunctionCalledInTest(
                tests_in_file=TestsInFile(
                    test_file=Path(row[1]), test_class=row[5], test_function=row[6], test_type=TestType(int(row[7]))
                ),
                position=CodePosition(line_no=row[8], col_no=row[9]),
            )
            function_to_test_map[qualified_name_with_modules_from_root].add(function_called_in_test)

        result = dict(function_to_test_map)
        self.memory_cache[cache_key] = result
        return result

    @staticmethod
    def compute_file_hash(path: Path) -> str:
        h = hashlib.sha256(usedforsecurity=False)
        with path.open("rb", buffering=0) as f:
            buf = bytearray(8192)
            mv = memoryview(buf)
            while True:
                n = f.readinto(mv)
                if n == 0:
                    break
                h.update(mv[:n])
        return h.hexdigest()

    def close(self) -> None:
        self.cur.close()
        self.connection.close()


class ImportAnalyzer(ast.NodeVisitor):
    """AST-based analyzer to check if any qualified names from function_names_to_find are imported or used in a test file."""

    def __init__(self, function_names_to_find: set[str]) -> None:
        self.function_names_to_find = function_names_to_find
        self.found_any_target_function: bool = False
        self.found_qualified_name = None
        self.imported_modules: set[str] = set()
        self.has_dynamic_imports: bool = False
        self.wildcard_modules: set[str] = set()
        # Track aliases: alias_name -> original_name
        self.alias_mapping: dict[str, str] = {}
        # Track instances: variable_name -> class_name
        self.instance_mapping: dict[str, str] = {}

        # Precompute function_names for prefix search
        # For prefix match, store mapping from prefix-root to candidates for O(1) matching
        self._exact_names = function_names_to_find
        self._prefix_roots: dict[str, list[str]] = {}
        # Precompute sets for faster lookup during visit_Attribute()
        self._dot_names: set[str] = set()
        self._dot_methods: dict[str, set[str]] = {}
        self._class_method_to_target: dict[tuple[str, str], str] = {}
        for name in function_names_to_find:
            if "." in name:
                root, method = name.rsplit(".", 1)
                self._dot_names.add(name)
                self._dot_methods.setdefault(method, set()).add(root)
                self._class_method_to_target[(root, method)] = name
                root_prefix = name.split(".", 1)[0]
                self._prefix_roots.setdefault(root_prefix, []).append(name)

    def visit_Import(self, node: ast.Import) -> None:
        """Handle 'import module' statements."""
        if self.found_any_target_function:
            return

        for alias in node.names:
            module_name = alias.asname if alias.asname else alias.name
            self.imported_modules.add(module_name)

            # Check for dynamic import modules
            if alias.name == "importlib":
                self.has_dynamic_imports = True

            # Check if module itself is a target qualified name
            if module_name in self.function_names_to_find:
                self.found_any_target_function = True
                self.found_qualified_name = module_name
                return
            # Check if any target qualified name starts with this module
            for target_func in self.function_names_to_find:
                if target_func.startswith(f"{module_name}."):
                    self.found_any_target_function = True
                    self.found_qualified_name = target_func
                    return

    def visit_Assign(self, node: ast.Assign) -> None:
        """Track variable assignments, especially class instantiations."""
        if self.found_any_target_function:
            return

        # Check if the assignment is a class instantiation
<<<<<<< HEAD
        value = node.value
        if isinstance(value, ast.Call) and isinstance(value.func, ast.Name):
            class_name = value.func.id
            if class_name in self.imported_modules:
                # Map the variable to the actual class name (handling aliases)
                original_class = self.alias_mapping.get(class_name, class_name)
                # Use list comprehension for direct assignment to instance_mapping, reducing loop overhead
                targets = node.targets
                instance_mapping = self.instance_mapping
                # since ast.Name nodes are heavily used, avoid local lookup for isinstance
                # and reuse locals for faster attribute access
                for target in targets:
                    if isinstance(target, ast.Name):
                        instance_mapping[target.id] = original_class

        # Replace self.generic_visit(node) with an optimized, inlined version that
        # stops traversal when self.found_any_target_function is set.
        # This eliminates interpretive overhead of super() and function call.
        stack = [node]
        append = stack.append
        pop = stack.pop
        found_flag = self.found_any_target_function
        while stack:
            current_node = pop()
            if self.found_any_target_function:
                break
            for child in ast.iter_child_nodes(current_node):
                append(child)
=======
        handled_assignment = False
        if isinstance(node.value, ast.Call) and type(node.value.func) is ast.Name:
            class_name = node.value.func.id
            if class_name in self.imported_modules:
                # Track all target variables as instances of the imported class
                for target in node.targets:
                    if type(target) is ast.Name:
                        # Map the variable to the actual class name (handling aliases)
                        original_class = self.alias_mapping.get(class_name, class_name)
                        self.instance_mapping[target.id] = original_class
                handled_assignment = True

        # Only traverse child nodes if we didn't handle a class instantiation assignment
        if not handled_assignment:
            self.generic_visit(node)
>>>>>>> 1f6cf3f0

    def visit_ImportFrom(self, node: ast.ImportFrom) -> None:
        """Handle 'from module import name' statements."""
        if self.found_any_target_function:
            return

        mod = node.module
        if not mod:
            return

        fnames = self._exact_names
        proots = self._prefix_roots

        for alias in node.names:
            aname = alias.name
            if aname == "*":
                self.wildcard_modules.add(mod)
                continue

            imported_name = alias.asname if alias.asname else aname
            self.imported_modules.add(imported_name)

            if alias.asname:
                self.alias_mapping[imported_name] = aname

            # Fast check for dynamic import
            if mod == "importlib" and aname == "import_module":
                self.has_dynamic_imports = True

            qname = f"{mod}.{aname}"

            # Fast exact match check
            if aname in fnames:
                self.found_any_target_function = True
                self.found_qualified_name = aname
                return
            if qname in fnames:
                self.found_any_target_function = True
                self.found_qualified_name = qname
                return

            # Check if any target function is a method of the imported class/module
            # Be conservative except when an alias is used (which requires exact method matching)
            for target_func in fnames:
                if "." in target_func:
                    class_name, method_name = target_func.split(".", 1)
                    if aname == class_name and not alias.asname:
                        # If an alias is used, don't match conservatively
                        # The actual method usage should be detected in visit_Attribute
                        self.found_any_target_function = True
                        self.found_qualified_name = target_func
                        return

            prefix = qname + "."
            # Only bother if one of the targets startswith the prefix-root
            candidates = proots.get(qname, ())
            for target_func in candidates:
                if target_func.startswith(prefix):
                    self.found_any_target_function = True
                    self.found_qualified_name = target_func
                    return

    def visit_Attribute(self, node: ast.Attribute) -> None:
        """Handle attribute access like module.function_name."""
        if self.found_any_target_function:
            return

        # Check if this is accessing a target function through an imported module

        node_value = node.value
        node_attr = node.attr

        # Check if this is accessing a target function through an imported module
        if (
            isinstance(node_value, ast.Name)
            and node_value.id in self.imported_modules
            and node_attr in self.function_names_to_find
        ):
            self.found_any_target_function = True
            self.found_qualified_name = node_attr
            return

        # Check for methods via imported modules using precomputed _dot_methods and _class_method_to_target
        if isinstance(node_value, ast.Name) and node_value.id in self.imported_modules:
            roots_possible = self._dot_methods.get(node_attr)
            if roots_possible:
                imported_name = node_value.id
                original_name = self.alias_mapping.get(imported_name, imported_name)
                if original_name in roots_possible:
                    self.found_any_target_function = True
                    self.found_qualified_name = self._class_method_to_target[(original_name, node_attr)]
                    return

        # Check if this is accessing a method on an instance variable
        if isinstance(node_value, ast.Name) and node_value.id in self.instance_mapping:
            class_name = self.instance_mapping[node_value.id]
            roots_possible = self._dot_methods.get(node_attr)
            if roots_possible and class_name in roots_possible:
                self.found_any_target_function = True
                self.found_qualified_name = self._class_method_to_target[(class_name, node_attr)]
                return

        # Check for dynamic import match
        if self.has_dynamic_imports and node_attr in self.function_names_to_find:
            self.found_any_target_function = True
            self.found_qualified_name = node_attr
            return

        self.generic_visit(node)

    def visit_Name(self, node: ast.Name) -> None:
        """Handle direct name usage like target_function()."""
        if self.found_any_target_function:
            return

        # Check for __import__ usage
        if node.id == "__import__":
            self.has_dynamic_imports = True

        if node.id in self.function_names_to_find:
            self.found_any_target_function = True
            self.found_qualified_name = node.id
            return

        # Check if this name could come from a wildcard import
        for wildcard_module in self.wildcard_modules:
            for target_func in self.function_names_to_find:
                # Check if target_func is from this wildcard module and name matches
                if target_func.startswith(f"{wildcard_module}.") and target_func.endswith(f".{node.id}"):
                    self.found_any_target_function = True
                    self.found_qualified_name = target_func
                    return

        self.generic_visit(node)

    def generic_visit(self, node: ast.AST) -> None:
        """Override generic_visit to stop traversal if a target function is found."""
        if self.found_any_target_function:
            return
        super().generic_visit(node)


def analyze_imports_in_test_file(test_file_path: Path | str, target_functions: set[str]) -> bool:
    """Analyze a test file to see if it imports any of the target functions."""
    try:
        with Path(test_file_path).open("r", encoding="utf-8") as f:
            source_code = f.read()
        tree = ast.parse(source_code, filename=str(test_file_path))
        analyzer = ImportAnalyzer(target_functions)
        analyzer.visit(tree)
    except (SyntaxError, FileNotFoundError) as e:
        logger.debug(f"Failed to analyze imports in {test_file_path}: {e}")
        return True
    else:
        if analyzer.found_any_target_function:
            logger.debug(f"Test file {test_file_path} imports target function: {analyzer.found_qualified_name}")
            return True
        logger.debug(f"Test file {test_file_path} does not import any target functions.")
        return False


def filter_test_files_by_imports(
    file_to_test_map: dict[Path, list[TestsInFile]], target_functions: set[str]
) -> dict[Path, list[TestsInFile]]:
    """Filter test files based on import analysis to reduce Jedi processing.

    Args:
        file_to_test_map: Original mapping of test files to test functions
        target_functions: Set of function names we're optimizing

    Returns:
        Filtered mapping of test files to test functions

    """
    if not target_functions:
        return file_to_test_map

    logger.debug(f"Target functions for import filtering: {target_functions}")

    filtered_map = {}
    for test_file, test_functions in file_to_test_map.items():
        should_process = analyze_imports_in_test_file(test_file, target_functions)
        if should_process:
            filtered_map[test_file] = test_functions

    logger.debug(
        f"analyzed {len(file_to_test_map)} test files for imports, filtered down to {len(filtered_map)} relevant files"
    )
    return filtered_map


def discover_unit_tests(
    cfg: TestConfig,
    discover_only_these_tests: list[Path] | None = None,
    file_to_funcs_to_optimize: dict[Path, list[FunctionToOptimize]] | None = None,
) -> tuple[dict[str, set[FunctionCalledInTest]], int, int]:
    framework_strategies: dict[str, Callable] = {"pytest": discover_tests_pytest, "unittest": discover_tests_unittest}
    strategy = framework_strategies.get(cfg.test_framework, None)
    if not strategy:
        error_message = f"Unsupported test framework: {cfg.test_framework}"
        raise ValueError(error_message)

    # Extract all functions to optimize for import filtering
    functions_to_optimize = None
    if file_to_funcs_to_optimize:
        functions_to_optimize = [func for funcs_list in file_to_funcs_to_optimize.values() for func in funcs_list]
    function_to_tests, num_discovered_tests, num_discovered_replay_tests = strategy(
        cfg, discover_only_these_tests, functions_to_optimize
    )
    return function_to_tests, num_discovered_tests, num_discovered_replay_tests


def discover_tests_pytest(
    cfg: TestConfig,
    discover_only_these_tests: list[Path] | None = None,
    functions_to_optimize: list[FunctionToOptimize] | None = None,
) -> tuple[dict[str, set[FunctionCalledInTest]], int, int]:
    tests_root = cfg.tests_root
    project_root = cfg.project_root_path

    tmp_pickle_path = get_run_tmp_file("collected_tests.pkl")
    with custom_addopts():
        result = subprocess.run(
            [
                SAFE_SYS_EXECUTABLE,
                Path(__file__).parent / "pytest_new_process_discovery.py",
                str(project_root),
                str(tests_root),
                str(tmp_pickle_path),
            ],
            cwd=project_root,
            check=False,
            capture_output=True,
            text=True,
        )
    try:
        with tmp_pickle_path.open(mode="rb") as f:
            exitcode, tests, pytest_rootdir = pickle.load(f)
    except Exception as e:
        tests, pytest_rootdir = [], None
        logger.exception(f"Failed to discover tests: {e}")
        exitcode = -1
    finally:
        tmp_pickle_path.unlink(missing_ok=True)
    if exitcode != 0:
        if exitcode == 2 and "ERROR collecting" in result.stdout:
            # Pattern matches "===== ERRORS =====" (any number of =) and captures everything after
            match = ERROR_PATTERN.search(result.stdout)
            error_section = match.group(1) if match else result.stdout

            logger.warning(
                f"Failed to collect tests. Pytest Exit code: {exitcode}={PytestExitCode(exitcode).name}\n {error_section}"
            )
            if "ModuleNotFoundError" in result.stdout:
                match = ImportErrorPattern.search(result.stdout)
                if match:
                    error_message = match.group()
                    panel = Panel(Text.from_markup(f"⚠️  {error_message} ", style="bold red"), expand=False)
                    console.print(panel)

        elif 0 <= exitcode <= 5:
            logger.warning(f"Failed to collect tests. Pytest Exit code: {exitcode}={PytestExitCode(exitcode).name}")
        else:
            logger.warning(f"Failed to collect tests. Pytest Exit code: {exitcode}")
        console.rule()
    else:
        logger.debug(f"Pytest collection exit code: {exitcode}")
    if pytest_rootdir is not None:
        cfg.tests_project_rootdir = Path(pytest_rootdir)
    file_to_test_map: dict[Path, list[FunctionCalledInTest]] = defaultdict(list)
    for test in tests:
        if "__replay_test" in test["test_file"]:
            test_type = TestType.REPLAY_TEST
        elif "test_concolic_coverage" in test["test_file"]:
            test_type = TestType.CONCOLIC_COVERAGE_TEST
        else:
            test_type = TestType.EXISTING_UNIT_TEST

        test_obj = TestsInFile(
            test_file=Path(test["test_file"]),
            test_class=test["test_class"],
            test_function=test["test_function"],
            test_type=test_type,
        )
        if discover_only_these_tests and test_obj.test_file not in discover_only_these_tests:
            continue
        file_to_test_map[test_obj.test_file].append(test_obj)
    # Within these test files, find the project functions they are referring to and return their names/locations
    return process_test_files(file_to_test_map, cfg, functions_to_optimize)


def discover_tests_unittest(
    cfg: TestConfig,
    discover_only_these_tests: list[Path] | None = None,
    functions_to_optimize: list[FunctionToOptimize] | None = None,
) -> tuple[dict[str, set[FunctionCalledInTest]], int, int]:
    tests_root: Path = cfg.tests_root
    loader: unittest.TestLoader = unittest.TestLoader()
    tests: unittest.TestSuite = loader.discover(str(tests_root))
    file_to_test_map: defaultdict[Path, list[TestsInFile]] = defaultdict(list)

    def get_test_details(_test: unittest.TestCase) -> TestsInFile | None:
        _test_function, _test_module, _test_suite_name = (
            _test._testMethodName,
            _test.__class__.__module__,
            _test.__class__.__qualname__,
        )

        _test_module_path = Path(_test_module.replace(".", os.sep)).with_suffix(".py")
        _test_module_path = tests_root / _test_module_path
        if not _test_module_path.exists() or (
            discover_only_these_tests and _test_module_path not in discover_only_these_tests
        ):
            return None
        if "__replay_test" in str(_test_module_path):
            test_type = TestType.REPLAY_TEST
        elif "test_concolic_coverage" in str(_test_module_path):
            test_type = TestType.CONCOLIC_COVERAGE_TEST
        else:
            test_type = TestType.EXISTING_UNIT_TEST
        return TestsInFile(
            test_file=_test_module_path, test_function=_test_function, test_type=test_type, test_class=_test_suite_name
        )

    for _test_suite in tests._tests:
        for test_suite_2 in _test_suite._tests:
            if not hasattr(test_suite_2, "_tests"):
                logger.warning(f"Didn't find tests for {test_suite_2}")
                continue

            for test in test_suite_2._tests:
                # some test suites are nested, so we need to go deeper
                if not hasattr(test, "_testMethodName") and hasattr(test, "_tests"):
                    for test_2 in test._tests:
                        if not hasattr(test_2, "_testMethodName"):
                            logger.warning(f"Didn't find tests for {test_2}")  # it goes deeper?
                            continue
                        details = get_test_details(test_2)
                        if details is not None:
                            file_to_test_map[details.test_file].append(details)
                else:
                    details = get_test_details(test)
                    if details is not None:
                        file_to_test_map[details.test_file].append(details)
    return process_test_files(file_to_test_map, cfg, functions_to_optimize)


def discover_parameters_unittest(function_name: str) -> tuple[bool, str, str | None]:
    function_parts = function_name.split("_")
    if len(function_parts) > 1 and function_parts[-1].isdigit():
        return True, "_".join(function_parts[:-1]), function_parts[-1]

    return False, function_name, None


def process_test_files(
    file_to_test_map: dict[Path, list[TestsInFile]],
    cfg: TestConfig,
    functions_to_optimize: list[FunctionToOptimize] | None = None,
) -> tuple[dict[str, set[FunctionCalledInTest]], int, int]:
    import jedi

    project_root_path = cfg.project_root_path
    test_framework = cfg.test_framework

    if functions_to_optimize:
        target_function_names = {func.qualified_name for func in functions_to_optimize}
        file_to_test_map = filter_test_files_by_imports(file_to_test_map, target_function_names)

    function_to_test_map = defaultdict(set)
    num_discovered_tests = 0
    num_discovered_replay_tests = 0
    jedi_project = jedi.Project(path=project_root_path)

    tests_cache = TestsCache(project_root_path)
    logger.info("!lsp|Discovering tests and processing unit tests")
    with test_files_progress_bar(total=len(file_to_test_map), description="Processing test files") as (
        progress,
        task_id,
    ):
        for test_file, functions in file_to_test_map.items():
            file_hash = TestsCache.compute_file_hash(test_file)

            cached_function_to_test_map = tests_cache.get_function_to_test_map_for_file(str(test_file), file_hash)

            if cfg.use_cache and cached_function_to_test_map:
                for qualified_name, test_set in cached_function_to_test_map.items():
                    function_to_test_map[qualified_name].update(test_set)

                    for function_called_in_test in test_set:
                        if function_called_in_test.tests_in_file.test_type == TestType.REPLAY_TEST:
                            num_discovered_replay_tests += 1
                        num_discovered_tests += 1

                progress.advance(task_id)
                continue
            try:
                script = jedi.Script(path=test_file, project=jedi_project)
                test_functions = set()

                all_names = script.get_names(all_scopes=True, references=True)
                all_defs = script.get_names(all_scopes=True, definitions=True)
                all_names_top = script.get_names(all_scopes=True)

                top_level_functions = {name.name: name for name in all_names_top if name.type == "function"}
                top_level_classes = {name.name: name for name in all_names_top if name.type == "class"}

            except Exception as e:
                logger.debug(f"Failed to get jedi script for {test_file}: {e}")
                progress.advance(task_id)
                continue

            if test_framework == "pytest":
                for function in functions:
                    if "[" in function.test_function:
                        function_name = PYTEST_PARAMETERIZED_TEST_NAME_REGEX.split(function.test_function)[0]
                        parameters = PYTEST_PARAMETERIZED_TEST_NAME_REGEX.split(function.test_function)[1]
                        if function_name in top_level_functions:
                            test_functions.add(
                                TestFunction(function_name, function.test_class, parameters, function.test_type)
                            )
                    elif function.test_function in top_level_functions:
                        test_functions.add(
                            TestFunction(function.test_function, function.test_class, None, function.test_type)
                        )
                    elif UNITTEST_PARAMETERIZED_TEST_NAME_REGEX.match(function.test_function):
                        base_name = UNITTEST_STRIP_NUMBERED_SUFFIX_REGEX.sub("", function.test_function)
                        if base_name in top_level_functions:
                            test_functions.add(
                                TestFunction(
                                    function_name=base_name,
                                    test_class=function.test_class,
                                    parameters=function.test_function,
                                    test_type=function.test_type,
                                )
                            )

            elif test_framework == "unittest":
                functions_to_search = [elem.test_function for elem in functions]
                test_suites = {elem.test_class for elem in functions}

                matching_names = test_suites & top_level_classes.keys()
                for matched_name in matching_names:
                    for def_name in all_defs:
                        if (
                            def_name.type == "function"
                            and def_name.full_name is not None
                            and f".{matched_name}." in def_name.full_name
                        ):
                            for function in functions_to_search:
                                (is_parameterized, new_function, parameters) = discover_parameters_unittest(function)

                                if is_parameterized and new_function == def_name.name:
                                    test_functions.add(
                                        TestFunction(
                                            function_name=def_name.name,
                                            test_class=matched_name,
                                            parameters=parameters,
                                            test_type=functions[0].test_type,
                                        )
                                    )
                                elif function == def_name.name:
                                    test_functions.add(
                                        TestFunction(
                                            function_name=def_name.name,
                                            test_class=matched_name,
                                            parameters=None,
                                            test_type=functions[0].test_type,
                                        )
                                    )

            test_functions_by_name = defaultdict(list)
            for func in test_functions:
                test_functions_by_name[func.function_name].append(func)

            test_function_names_set = set(test_functions_by_name.keys())
            relevant_names = []

            names_with_full_name = [name for name in all_names if name.full_name is not None]

            for name in names_with_full_name:
                match = FUNCTION_NAME_REGEX.search(name.full_name)
                if match and match.group(1) in test_function_names_set:
                    relevant_names.append((name, match.group(1)))

            for name, scope in relevant_names:
                try:
                    definition = name.goto(follow_imports=True, follow_builtin_imports=False)
                except Exception as e:
                    logger.debug(str(e))
                    continue
                try:
                    if not definition or definition[0].type != "function":
                        continue
                    definition_obj = definition[0]
                    definition_path = str(definition_obj.module_path)

                    project_root_str = str(project_root_path)
                    if (
                        definition_path.startswith(project_root_str + os.sep)
                        and definition_obj.module_name != name.module_name
                        and definition_obj.full_name is not None
                    ):
                        # Pre-compute common values outside the inner loop
                        module_prefix = definition_obj.module_name + "."
                        full_name_without_module_prefix = definition_obj.full_name.replace(module_prefix, "", 1)
                        qualified_name_with_modules_from_root = f"{module_name_from_file_path(definition_obj.module_path, project_root_path)}.{full_name_without_module_prefix}"

                        for test_func in test_functions_by_name[scope]:
                            if test_func.parameters is not None:
                                if test_framework == "pytest":
                                    scope_test_function = f"{test_func.function_name}[{test_func.parameters}]"
                                else:  # unittest
                                    scope_test_function = f"{test_func.function_name}_{test_func.parameters}"
                            else:
                                scope_test_function = test_func.function_name

                            function_to_test_map[qualified_name_with_modules_from_root].add(
                                FunctionCalledInTest(
                                    tests_in_file=TestsInFile(
                                        test_file=test_file,
                                        test_class=test_func.test_class,
                                        test_function=scope_test_function,
                                        test_type=test_func.test_type,
                                    ),
                                    position=CodePosition(line_no=name.line, col_no=name.column),
                                )
                            )
                            tests_cache.insert_test(
                                file_path=str(test_file),
                                file_hash=file_hash,
                                qualified_name_with_modules_from_root=qualified_name_with_modules_from_root,
                                function_name=scope,
                                test_class=test_func.test_class or "",
                                test_function=scope_test_function,
                                test_type=test_func.test_type,
                                line_number=name.line,
                                col_number=name.column,
                            )

                            if test_func.test_type == TestType.REPLAY_TEST:
                                num_discovered_replay_tests += 1

                            num_discovered_tests += 1
                except Exception as e:
                    logger.debug(str(e))
                    continue

            progress.advance(task_id)

    tests_cache.close()

    return dict(function_to_test_map), num_discovered_tests, num_discovered_replay_tests<|MERGE_RESOLUTION|>--- conflicted
+++ resolved
@@ -263,7 +263,6 @@
             return
 
         # Check if the assignment is a class instantiation
-<<<<<<< HEAD
         value = node.value
         if isinstance(value, ast.Call) and isinstance(value.func, ast.Name):
             class_name = value.func.id
@@ -285,30 +284,13 @@
         stack = [node]
         append = stack.append
         pop = stack.pop
-        found_flag = self.found_any_target_function
+        # found_flag = self.found_any_target_function
         while stack:
             current_node = pop()
             if self.found_any_target_function:
                 break
             for child in ast.iter_child_nodes(current_node):
                 append(child)
-=======
-        handled_assignment = False
-        if isinstance(node.value, ast.Call) and type(node.value.func) is ast.Name:
-            class_name = node.value.func.id
-            if class_name in self.imported_modules:
-                # Track all target variables as instances of the imported class
-                for target in node.targets:
-                    if type(target) is ast.Name:
-                        # Map the variable to the actual class name (handling aliases)
-                        original_class = self.alias_mapping.get(class_name, class_name)
-                        self.instance_mapping[target.id] = original_class
-                handled_assignment = True
-
-        # Only traverse child nodes if we didn't handle a class instantiation assignment
-        if not handled_assignment:
-            self.generic_visit(node)
->>>>>>> 1f6cf3f0
 
     def visit_ImportFrom(self, node: ast.ImportFrom) -> None:
         """Handle 'from module import name' statements."""
