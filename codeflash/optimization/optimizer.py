from __future__ import annotations

import ast
import concurrent.futures
import os
import shutil
import subprocess
import tempfile
import time
import uuid
from collections import defaultdict
from pathlib import Path
from typing import TYPE_CHECKING

import isort
import libcst as cst
from returns.pipeline import is_successful
from returns.result import Failure, Success
from rich.console import Group
from rich.panel import Panel
from rich.syntax import Syntax
from rich.tree import Tree

from codeflash.api.aiservice import AiServiceClient, LocalAiServiceClient
from codeflash.cli_cmds.console import code_print, console, logger, progress_bar
from codeflash.code_utils import env_utils
from codeflash.code_utils.code_extractor import add_needed_imports_from_module, extract_code, find_preexisting_objects
from codeflash.code_utils.code_replacer import normalize_code, normalize_node, replace_function_definitions_in_module
from codeflash.code_utils.code_utils import (
    file_name_from_test_module_name,
    get_run_tmp_file,
    module_name_from_file_path,
)
from codeflash.code_utils.config_consts import (
    INDIVIDUAL_TESTCASE_TIMEOUT,
    N_CANDIDATES,
    N_TESTS_TO_GENERATE,
    TOTAL_LOOPING_TIME,
)
from codeflash.code_utils.formatter import format_code, sort_imports
from codeflash.code_utils.instrument_existing_tests import inject_profiling_into_existing_test
from codeflash.code_utils.remove_generated_tests import remove_functions_from_generated_tests
from codeflash.code_utils.static_analysis import analyze_imported_modules, get_first_top_level_function_or_method_ast
from codeflash.code_utils.time_utils import humanize_runtime
from codeflash.discovery.discover_unit_tests import discover_unit_tests
from codeflash.discovery.functions_to_optimize import FunctionToOptimize, get_functions_to_optimize
from codeflash.models.ExperimentMetadata import ExperimentMetadata
from codeflash.models.models import (
    BestOptimization,
    CodeOptimizationContext,
    FunctionParent,
    GeneratedTests,
    GeneratedTestsList,
    OptimizationSet,
    OptimizedCandidateResult,
    OriginalCodeBaseline,
    TestFile,
    TestFiles,
    ValidCode,
)
from codeflash.optimization.function_context import get_constrained_function_context_and_helper_functions
from codeflash.result.create_pr import check_create_pr, existing_tests_source_for
from codeflash.result.critic import performance_gain, quantity_of_tests_critic, speedup_critic
from codeflash.result.explanation import Explanation
from codeflash.telemetry.posthog_cf import ph
from codeflash.verification.concolic_testing import generate_concolic_tests
from codeflash.verification.equivalence import compare_test_results
from codeflash.verification.parse_test_output import parse_test_results
from codeflash.verification.test_results import TestResults, TestType
from codeflash.verification.test_runner import run_tests
from codeflash.verification.verification_utils import TestConfig, get_test_file_path
from codeflash.verification.verifier import generate_tests

if TYPE_CHECKING:
    from argparse import Namespace

    from returns.result import Result

    from codeflash.models.models import CoverageData, FunctionCalledInTest, FunctionSource, OptimizedCandidate


class Optimizer:
    def __init__(self, args: Namespace) -> None:
        self.args = args

        self.test_cfg = TestConfig(
            tests_root=args.tests_root,
            tests_project_rootdir=args.test_project_root,
            project_root_path=args.project_root,
            test_framework=args.test_framework,
            pytest_cmd=args.pytest_cmd,
        )

        self.aiservice_client = AiServiceClient()
        self.experiment_id = os.getenv("CODEFLASH_EXPERIMENT_ID", None)
        self.local_aiservice_client = LocalAiServiceClient() if self.experiment_id else None

        self.test_files = TestFiles(test_files=[])

    def run(self) -> None:
        ph("cli-optimize-run-start")
        logger.info("Running optimizer.")
        console.rule()
        if not env_utils.ensure_codeflash_api_key():
            return

        file_to_funcs_to_optimize: dict[Path, list[FunctionToOptimize]]
        num_optimizable_functions: int
        (file_to_funcs_to_optimize, num_optimizable_functions) = get_functions_to_optimize(
            optimize_all=self.args.all,
            replay_test=self.args.replay_test,
            file=self.args.file,
            only_get_this_function=self.args.function,
            test_cfg=self.test_cfg,
            ignore_paths=self.args.ignore_paths,
            project_root=self.args.project_root,
            module_root=self.args.module_root,
        )

        optimizations_found: int = 0
        function_iterator_count: int = 0
        if self.args.test_framework == "pytest":
            self.test_cfg.concolic_test_root_dir = Path(tempfile.mkdtemp(dir=self.args.tests_root))
        try:
            ph("cli-optimize-functions-to-optimize", {"num_functions": num_optimizable_functions})
            if num_optimizable_functions == 0:
                logger.info("No functions found to optimize. Exiting…")
                return

            console.rule()
            logger.info(f"Discovering existing unit tests in {self.test_cfg.tests_root}…")
            function_to_tests: dict[str, list[FunctionCalledInTest]] = discover_unit_tests(self.test_cfg)
            num_discovered_tests: int = sum([len(value) for value in function_to_tests.values()])
            logger.info(f"Discovered {num_discovered_tests} existing unit tests in {self.test_cfg.tests_root}")
            console.rule()
            ph("cli-optimize-discovered-tests", {"num_tests": num_discovered_tests})

            for original_module_path in file_to_funcs_to_optimize:
                logger.info(f"Examining file {original_module_path!s}…")

                original_module_code: str = original_module_path.read_text(encoding="utf8")
                try:
                    original_module_ast = ast.parse(original_module_code)
                except SyntaxError as e:
                    logger.warning(f"Syntax error parsing code in {original_module_path}: {e}")
                    logger.info("Skipping optimization due to file error.")
                    continue
                normalized_original_module_code = ast.unparse(normalize_node(original_module_ast))
                validated_original_code: dict[Path, ValidCode] = {
                    original_module_path: ValidCode(
                        source_code=original_module_code, normalized_code=normalized_original_module_code
                    )
                }

                imported_module_analyses = analyze_imported_modules(
                    original_module_code, original_module_path, self.args.project_root
                )

                has_syntax_error = False
                for analysis in imported_module_analyses:
                    callee_original_code = analysis.file_path.read_text(encoding="utf8")
                    try:
                        normalized_callee_original_code = normalize_code(callee_original_code)
                    except SyntaxError as e:
                        logger.warning(f"Syntax error parsing code in callee module {analysis.file_path}: {e}")
                        logger.info("Skipping optimization due to helper file error.")
                        has_syntax_error = True
                        break
                    validated_original_code[analysis.file_path] = ValidCode(
                        source_code=callee_original_code, normalized_code=normalized_callee_original_code
                    )
                if has_syntax_error:
                    continue

                for function_to_optimize in file_to_funcs_to_optimize[original_module_path]:
                    function_iterator_count += 1
                    logger.info(
                        f"Optimizing function {function_iterator_count} of {num_optimizable_functions}: "
                        f"{function_to_optimize.qualified_name}"
                    )

                    if not (
                        function_to_optimize_ast := get_first_top_level_function_or_method_ast(
                            function_to_optimize.function_name, function_to_optimize.parents, original_module_ast
                        )
                    ):
                        logger.info(
                            f"Function {function_to_optimize.qualified_name} not found in {original_module_path}.\n"
                            f"Skipping optimization."
                        )
                        continue

                    best_optimization = self.optimize_function(
                        function_to_optimize, function_to_optimize_ast, function_to_tests, validated_original_code
                    )
                    self.test_files = TestFiles(test_files=[])
                    if is_successful(best_optimization):
                        optimizations_found += 1
                    else:
                        logger.warning(best_optimization.failure())
                        console.rule()
                        continue
            ph("cli-optimize-run-finished", {"optimizations_found": optimizations_found})
            if optimizations_found == 0:
                logger.info("❌ No optimizations found.")
            elif self.args.all:
                logger.info("✨ All functions have been optimized! ✨")
        finally:
            for test_file in self.test_files.get_by_type(TestType.GENERATED_REGRESSION).test_files:
                test_file.instrumented_file_path.unlink(missing_ok=True)
            for test_file in self.test_files.get_by_type(TestType.EXISTING_UNIT_TEST).test_files:
                test_file.instrumented_file_path.unlink(missing_ok=True)
            for test_file in self.test_files.get_by_type(TestType.CONCOLIC_COVERAGE_TEST).test_files:
                test_file.instrumented_file_path.unlink(missing_ok=True)
            if hasattr(get_run_tmp_file, "tmpdir"):
                get_run_tmp_file.tmpdir.cleanup()
            if self.test_cfg.concolic_test_root_dir:
                shutil.rmtree(self.test_cfg.concolic_test_root_dir, ignore_errors=True)

    def optimize_function(
        self,
        function_to_optimize: FunctionToOptimize,
        function_to_optimize_ast: ast.FunctionDef,
        function_to_tests: dict[str, list[FunctionCalledInTest]],
        validated_original_code: dict[Path, ValidCode],
    ) -> Result[BestOptimization, str]:
        should_run_experiment = self.experiment_id is not None
        function_trace_id: str = str(uuid.uuid4())
        logger.debug(f"Function Trace ID: {function_trace_id}")
        ph("cli-optimize-function-start", {"function_trace_id": function_trace_id})
        self.cleanup_leftover_test_return_values()
        file_name_from_test_module_name.cache_clear()
        ctx_result = self.get_code_optimization_context(
            function_to_optimize,
            self.args.project_root,
            validated_original_code[function_to_optimize.file_path].source_code,
        )
        if not is_successful(ctx_result):
            return Failure(ctx_result.failure())
        code_context: CodeOptimizationContext = ctx_result.unwrap()
        original_helper_code: dict[Path, str] = {}
        helper_function_paths = {hf.file_path for hf in code_context.helper_functions}
        for helper_function_path in helper_function_paths:
            with helper_function_path.open(encoding="utf8") as f:
                helper_code = f.read()
                original_helper_code[helper_function_path] = helper_code

        code_print(code_context.code_to_optimize_with_helpers)

        original_module_path = module_name_from_file_path(function_to_optimize.file_path, self.args.project_root)

        for module_abspath in original_helper_code:
            code_context.code_to_optimize_with_helpers = add_needed_imports_from_module(
                original_helper_code[module_abspath],
                code_context.code_to_optimize_with_helpers,
                module_abspath,
                function_to_optimize.file_path,
                self.args.project_root,
            )

        generated_test_paths = [
            get_test_file_path(self.test_cfg.tests_root, function_to_optimize.function_name, test_index)
            for test_index in range(N_TESTS_TO_GENERATE)
        ]

        with progress_bar(
            f"Generating new tests and optimizations for function {function_to_optimize.function_name}", transient=True
        ):
            generated_results = self.generate_tests_and_optimizations(
                code_context.code_to_optimize_with_helpers,
                function_to_optimize,
                code_context.helper_functions,
                Path(original_module_path),
                function_trace_id,
                generated_test_paths,
                function_to_optimize_ast,
                run_experiment=should_run_experiment,
            )

        if not is_successful(generated_results):
            return Failure(generated_results.failure())
        generated_tests: GeneratedTestsList
        optimizations_set: OptimizationSet
        generated_tests, function_to_concolic_tests, concolic_test_str, optimizations_set = generated_results.unwrap()
        count_tests = len(generated_tests.generated_tests)
        if concolic_test_str:
            count_tests += 1

        for i, generated_test in enumerate(generated_tests.generated_tests):
            with generated_test.file_path.open("w", encoding="utf8") as f:
                f.write(generated_test.instrumented_test_source)
            self.test_files.add(
                TestFile(
                    instrumented_file_path=generated_test.file_path,
                    original_file_path=None,
                    original_source=generated_test.generated_original_test_source,
                    test_type=TestType.GENERATED_REGRESSION,
                )
            )
            logger.info(f"Generated test {i + 1}/{count_tests}:")
            code_print(generated_test.generated_original_test_source)
        if concolic_test_str:
            logger.info(f"Generated test {count_tests}/{count_tests}:")
            code_print(concolic_test_str)

        function_to_optimize_qualified_name = function_to_optimize.qualified_name
        function_to_all_tests = {
            key: function_to_tests.get(key, []) + function_to_concolic_tests.get(key, [])
            for key in set(function_to_tests) | set(function_to_concolic_tests)
        }
        instrumented_unittests_created_for_function = self.instrument_existing_tests(
            function_to_optimize=function_to_optimize, function_to_tests=function_to_all_tests
        )

        baseline_result = self.establish_original_code_baseline(
            function_to_optimize_qualified_name,
            function_to_all_tests.get(original_module_path + "." + function_to_optimize_qualified_name, []),
            function_file_path=function_to_optimize.file_path,
            code_context=code_context,
        )

        console.rule()
        if not is_successful(baseline_result):
            for generated_test_path in generated_test_paths:
                generated_test_path.unlink(missing_ok=True)

            for instrumented_path in instrumented_unittests_created_for_function:
                instrumented_path.unlink(missing_ok=True)
            return Failure(baseline_result.failure())
        original_code_baseline, test_functions_to_remove = baseline_result.unwrap()
        best_optimization = None

        for u, candidates in enumerate([optimizations_set.control, optimizations_set.experiment]):
            if candidates is None:
                continue

            tests_in_file: list[FunctionCalledInTest] = function_to_all_tests.get(
                function_to_optimize.qualified_name_with_modules_from_root(self.args.project_root), []
            )

            best_optimization = self.determine_best_candidate(
                candidates=candidates,
                code_context=code_context,
                function_to_optimize=function_to_optimize,
                original_code=validated_original_code[function_to_optimize.file_path].source_code,
                original_code_baseline=original_code_baseline,
                original_helper_code=original_helper_code,
                function_trace_id=function_trace_id[:-4] + f"EXP{u}" if should_run_experiment else function_trace_id,
                only_run_this_test_function=tests_in_file,
            )
            ph("cli-optimize-function-finished", {"function_trace_id": function_trace_id})

            generated_tests = remove_functions_from_generated_tests(
                generated_tests=generated_tests, test_functions_to_remove=test_functions_to_remove
            )

            if best_optimization:
                logger.info("Best candidate:")
                code_print(best_optimization.candidate.source_code)
                console.print(
                    Panel(
                        best_optimization.candidate.explanation, title="Best Candidate Explanation", border_style="blue"
                    )
                )
                explanation = Explanation(
                    raw_explanation_message=best_optimization.candidate.explanation,
                    winning_test_results=best_optimization.winning_test_results,
                    original_runtime_ns=original_code_baseline.runtime,
                    best_runtime_ns=best_optimization.runtime,
                    function_name=function_to_optimize_qualified_name,
                    file_path=function_to_optimize.file_path,
                )

                self.log_successful_optimization(explanation, function_to_optimize, function_trace_id, generated_tests)

                self.replace_function_and_helpers_with_optimized_code(
                    code_context=code_context,
                    function_to_optimize_file_path=explanation.file_path,
                    optimized_code=best_optimization.candidate.source_code,
                    qualified_function_name=function_to_optimize_qualified_name,
                )

                new_code, new_helper_code = self.reformat_code_and_helpers(
                    code_context.helper_functions,
                    explanation.file_path,
                    validated_original_code[function_to_optimize.file_path].source_code,
                )

                existing_tests = existing_tests_source_for(
                    function_to_optimize.qualified_name_with_modules_from_root(self.args.project_root),
                    function_to_all_tests,
                    tests_root=self.test_cfg.tests_root,
                )

                original_code_combined = original_helper_code.copy()
                original_code_combined[explanation.file_path] = validated_original_code[
                    function_to_optimize.file_path
                ].source_code
                new_code_combined = new_helper_code.copy()
                new_code_combined[explanation.file_path] = new_code
                if not self.args.no_pr:
                    coverage_message = (
                        original_code_baseline.coverage_results.build_message()
                        if original_code_baseline.coverage_results
                        else "Coverage data not available"
                    )

                    check_create_pr(
                        original_code=original_code_combined,
                        new_code=new_code_combined,
                        explanation=explanation,
                        existing_tests_source=existing_tests,
                        generated_original_test_source="\n".join(
                            [test.generated_original_test_source for test in generated_tests.generated_tests]
                        ),
                        function_trace_id=function_trace_id,
                        coverage_message=coverage_message,
                    )
                    if self.args.all or env_utils.get_pr_number():
                        self.write_code_and_helpers(
                            validated_original_code[function_to_optimize.file_path].source_code,
                            original_helper_code,
                            function_to_optimize.file_path,
                        )
        for generated_test_path in generated_test_paths:
            generated_test_path.unlink(missing_ok=True)
        for test_paths in instrumented_unittests_created_for_function:
            test_paths.unlink(missing_ok=True)
        for fn in function_to_concolic_tests:
            for test in function_to_concolic_tests[fn]:
                shutil.rmtree(test.tests_in_file.test_file.parent)
                break  # need to delete only one test directory

        if not best_optimization:
            return Failure(f"No best optimizations found for function {function_to_optimize.qualified_name}")
        return Success(best_optimization)

    def determine_best_candidate(
        self,
        *,
        candidates: list[OptimizedCandidate],
        code_context: CodeOptimizationContext,
        function_to_optimize: FunctionToOptimize,
        original_code: str,
        original_code_baseline: OriginalCodeBaseline,
        original_helper_code: dict[Path, str],
        function_trace_id: str,
        only_run_this_test_function: list[FunctionCalledInTest] | None = None,
    ) -> BestOptimization | None:
        best_optimization: BestOptimization | None = None
        best_runtime_until_now = original_code_baseline.runtime

        speedup_ratios: dict[str, float | None] = {}
        optimized_runtimes: dict[str, float | None] = {}
        is_correct = {}

        logger.info(
            f"Determining best optimization candidate (out of {len(candidates)}) for "
            f"{function_to_optimize.qualified_name}…"
        )
        console.rule()
        try:
            for candidate_index, candidate in enumerate(candidates, start=1):
                get_run_tmp_file(Path(f"test_return_values_{candidate_index}.bin")).unlink(missing_ok=True)
                get_run_tmp_file(Path(f"test_return_values_{candidate_index}.sqlite")).unlink(missing_ok=True)
                logger.info(f"Optimization candidate {candidate_index}/{len(candidates)}:")
                code_print(candidate.source_code)
                try:
                    did_update = self.replace_function_and_helpers_with_optimized_code(
                        code_context=code_context,
                        function_to_optimize_file_path=function_to_optimize.file_path,
                        optimized_code=candidate.source_code,
                        qualified_function_name=function_to_optimize.qualified_name,
                    )
                    if not did_update:
                        logger.warning(
                            "No functions were replaced in the optimized code. Skipping optimization candidate."
                        )
                        continue
                except (ValueError, SyntaxError, cst.ParserSyntaxError, AttributeError) as e:
                    logger.error(e)
                    self.write_code_and_helpers(original_code, original_helper_code, function_to_optimize.file_path)
                    continue

                run_results = self.run_optimized_candidate(
                    optimization_candidate_index=candidate_index,
                    original_test_results=original_code_baseline.overall_test_results,
                    tests_in_file=only_run_this_test_function,
                )
                console.rule()
                if not is_successful(run_results):
                    optimized_runtimes[candidate.optimization_id] = None
                    is_correct[candidate.optimization_id] = False
                    speedup_ratios[candidate.optimization_id] = None
                else:
                    candidate_result: OptimizedCandidateResult = run_results.unwrap()
                    best_test_runtime = candidate_result.best_test_runtime
                    optimized_runtimes[candidate.optimization_id] = best_test_runtime
                    is_correct[candidate.optimization_id] = True
                    perf_gain = performance_gain(
                        original_runtime_ns=original_code_baseline.runtime, optimized_runtime_ns=best_test_runtime
                    )
                    speedup_ratios[candidate.optimization_id] = perf_gain

                    tree = Tree(f"Candidate #{candidate_index} - Runtime Information")
                    if speedup_critic(
                        candidate_result, original_code_baseline.runtime, best_runtime_until_now
                    ) and quantity_of_tests_critic(candidate_result):
                        tree.add("This candidate is faster than the previous best candidate. 🚀")
                        tree.add(f"Original runtime: {humanize_runtime(original_code_baseline.runtime)}")
                        tree.add(
                            f"Best test runtime: {humanize_runtime(candidate_result.best_test_runtime)} "
                            f"(measured over {candidate_result.max_loop_count} "
                            f"loop{'s' if candidate_result.max_loop_count > 1 else ''})"
                        )
                        tree.add(f"Speedup ratio: {perf_gain:.3f}")

                        best_optimization = BestOptimization(
                            candidate=candidate,
                            helper_functions=code_context.helper_functions,
                            runtime=best_test_runtime,
                            winning_test_results=candidate_result.test_results,
                        )
                        best_runtime_until_now = best_test_runtime
                    else:
                        tree.add(
                            f"Runtime: {humanize_runtime(best_test_runtime)} "
                            f"(measured over {candidate_result.max_loop_count} "
                            f"loop{'s' if candidate_result.max_loop_count > 1 else ''})"
                        )
                        tree.add(f"Speedup ratio: {perf_gain:.3f}")
                    console.print(tree)
                    console.rule()

                self.write_code_and_helpers(original_code, original_helper_code, function_to_optimize.file_path)
        except KeyboardInterrupt as e:
            self.write_code_and_helpers(original_code, original_helper_code, function_to_optimize.file_path)
            logger.exception(f"Optimization interrupted: {e}")
            raise

        self.aiservice_client.log_results(
            function_trace_id=function_trace_id,
            speedup_ratio=speedup_ratios,
            original_runtime=original_code_baseline.runtime,
            optimized_runtime=optimized_runtimes,
            is_correct=is_correct,
        )
        return best_optimization

    @staticmethod
    def log_successful_optimization(
        explanation: Explanation,
        function_to_optimize: FunctionToOptimize,
        function_trace_id: str,
        generated_tests: GeneratedTestsList,
    ) -> None:
        explanation_panel = Panel(
            f"⚡️ Optimization successful! 📄 {function_to_optimize.qualified_name} in {explanation.file_path}\n"
            f"📈 {explanation.perf_improvement_line}\n"
            f"Explanation: \n{explanation.to_console_string()}",
            title="Optimization Summary",
            border_style="green",
        )

        tests_panel = Panel(
            Syntax(
                "\n".join([test.generated_original_test_source for test in generated_tests.generated_tests]),
                "python",
                line_numbers=True,
            ),
            title="Validated Tests",
            border_style="blue",
        )

        console.print(Group(explanation_panel, tests_panel))

        ph(
            "cli-optimize-success",
            {
                "function_trace_id": function_trace_id,
                "speedup_x": explanation.speedup_x,
                "speedup_pct": explanation.speedup_pct,
                "best_runtime": explanation.best_runtime_ns,
                "original_runtime": explanation.original_runtime_ns,
                "winning_test_results": {
                    tt.to_name(): v
                    for tt, v in explanation.winning_test_results.get_test_pass_fail_report_by_type().items()
                },
            },
        )

    @staticmethod
    def write_code_and_helpers(original_code: str, original_helper_code: dict[Path, str], path: Path) -> None:
        with path.open("w", encoding="utf8") as f:
            f.write(original_code)
        for module_abspath in original_helper_code:
            with Path(module_abspath).open("w", encoding="utf8") as f:
                f.write(original_helper_code[module_abspath])

    def reformat_code_and_helpers(
        self, helper_functions: list[FunctionSource], path: Path, original_code: str
    ) -> tuple[str, dict[Path, str]]:
        should_sort_imports = not self.args.disable_imports_sorting
        if should_sort_imports and isort.code(original_code) != original_code:
            should_sort_imports = False

        new_code = format_code(self.args.formatter_cmds, path)
        if should_sort_imports:
            new_code = sort_imports(new_code)

        new_helper_code: dict[Path, str] = {}
        helper_functions_paths = {hf.file_path for hf in helper_functions}
        for module_abspath in helper_functions_paths:
            formatted_helper_code = format_code(self.args.formatter_cmds, module_abspath)
            if should_sort_imports:
                formatted_helper_code = sort_imports(formatted_helper_code)
            new_helper_code[module_abspath] = formatted_helper_code

        return new_code, new_helper_code

    def replace_function_and_helpers_with_optimized_code(
        self,
        code_context: CodeOptimizationContext,
        function_to_optimize_file_path: Path,
        optimized_code: str,
        qualified_function_name: str,
    ) -> bool:
        did_update = replace_function_definitions_in_module(
            function_names=[qualified_function_name],
            optimized_code=optimized_code,
            file_path_of_module_with_function_to_optimize=function_to_optimize_file_path,
            module_abspath=function_to_optimize_file_path,
            preexisting_objects=code_context.preexisting_objects,
            contextual_functions=code_context.contextual_dunder_methods,
            project_root_path=self.args.project_root,
        )
        helper_functions_by_module_abspath = defaultdict(set)
        for helper_function in code_context.helper_functions:
            if helper_function.jedi_definition.type != "class":
                helper_functions_by_module_abspath[helper_function.file_path].add(helper_function.qualified_name)
        for module_abspath, qualified_names in helper_functions_by_module_abspath.items():
            did_update |= replace_function_definitions_in_module(
                function_names=list(qualified_names),
                optimized_code=optimized_code,
                file_path_of_module_with_function_to_optimize=function_to_optimize_file_path,
                module_abspath=module_abspath,
                preexisting_objects=[],
                contextual_functions=code_context.contextual_dunder_methods,
                project_root_path=self.args.project_root,
            )
        return did_update

    def get_code_optimization_context(
        self, function_to_optimize: FunctionToOptimize, project_root: Path, original_source_code: str
    ) -> Result[CodeOptimizationContext, str]:
        code_to_optimize, contextual_dunder_methods = extract_code([function_to_optimize])
        if code_to_optimize is None:
            return Failure("Could not find function to optimize.")
        (helper_code, helper_functions, helper_dunder_methods) = get_constrained_function_context_and_helper_functions(
            function_to_optimize, self.args.project_root, code_to_optimize
        )
        if function_to_optimize.parents:
            function_class = function_to_optimize.parents[0].name
            same_class_helper_methods = [
                df
                for df in helper_functions
                if df.qualified_name.count(".") > 0 and df.qualified_name.split(".")[0] == function_class
            ]
            optimizable_methods = [
                FunctionToOptimize(
                    df.qualified_name.split(".")[-1],
                    df.file_path,
                    [FunctionParent(df.qualified_name.split(".")[0], "ClassDef")],
                    None,
                    None,
                )
                for df in same_class_helper_methods
            ] + [function_to_optimize]
            dedup_optimizable_methods = []
            added_methods = set()
            for method in reversed(optimizable_methods):
                if f"{method.file_path}.{method.qualified_name}" not in added_methods:
                    dedup_optimizable_methods.append(method)
                    added_methods.add(f"{method.file_path}.{method.qualified_name}")
            if len(dedup_optimizable_methods) > 1:
                code_to_optimize, contextual_dunder_methods = extract_code(list(reversed(dedup_optimizable_methods)))
                if code_to_optimize is None:
                    return Failure("Could not find function to optimize.")
        code_to_optimize_with_helpers = helper_code + "\n" + code_to_optimize

        code_to_optimize_with_helpers_and_imports = add_needed_imports_from_module(
            original_source_code,
            code_to_optimize_with_helpers,
            function_to_optimize.file_path,
            function_to_optimize.file_path,
            project_root,
            helper_functions,
        )
        preexisting_objects = find_preexisting_objects(code_to_optimize_with_helpers)
        contextual_dunder_methods.update(helper_dunder_methods)
        return Success(
            CodeOptimizationContext(
                code_to_optimize_with_helpers=code_to_optimize_with_helpers_and_imports,
                contextual_dunder_methods=contextual_dunder_methods,
                helper_functions=helper_functions,
                preexisting_objects=preexisting_objects,
            )
        )

    @staticmethod
    def cleanup_leftover_test_return_values() -> None:
        # remove leftovers from previous run
        get_run_tmp_file(Path("test_return_values_0.bin")).unlink(missing_ok=True)
        get_run_tmp_file(Path("test_return_values_0.sqlite")).unlink(missing_ok=True)

    def instrument_existing_tests(
        self, function_to_optimize: FunctionToOptimize, function_to_tests: dict[str, list[FunctionCalledInTest]]
    ) -> set[Path]:
        existing_test_files_count = 0
        replay_test_files_count = 0
        concolic_coverage_test_files_count = 0
        unique_instrumented_test_files = set()

        func_qualname = function_to_optimize.qualified_name_with_modules_from_root(self.args.project_root)
        if func_qualname not in function_to_tests:
            logger.info(f"Did not find any pre-existing tests for '{func_qualname}', will only use generated tests.")
        else:
            test_file_invocation_positions = defaultdict(list)
            for tests_in_file in function_to_tests.get(func_qualname):
                test_file_invocation_positions[
                    (tests_in_file.tests_in_file.test_file, tests_in_file.tests_in_file.test_type)
                ].append(tests_in_file.position)
            for (test_file, test_type), positions in test_file_invocation_positions.items():
                path_obj_test_file = Path(test_file)
                if test_type == TestType.EXISTING_UNIT_TEST:
                    existing_test_files_count += 1
                elif test_type == TestType.REPLAY_TEST:
                    replay_test_files_count += 1
                elif test_type == TestType.CONCOLIC_COVERAGE_TEST:
                    concolic_coverage_test_files_count += 1
                else:
                    msg = f"Unexpected test type: {test_type}"
                    raise ValueError(msg)
                success, injected_test = inject_profiling_into_existing_test(
                    test_path=path_obj_test_file,
                    call_positions=positions,
                    function_to_optimize=function_to_optimize,
                    tests_project_root=self.test_cfg.tests_project_rootdir,
                    test_framework=self.args.test_framework,
                )
                if not success:
                    continue

                new_test_path = Path(
                    f"{os.path.splitext(test_file)[0]}__perfinstrumented{os.path.splitext(test_file)[1]}"
                )
                if injected_test is not None:
                    with new_test_path.open("w", encoding="utf8") as _f:
                        _f.write(injected_test)
                else:
                    msg = "injected_test is None"
                    raise ValueError(msg)

                unique_instrumented_test_files.add(new_test_path)
                if not self.test_files.get_by_original_file_path(path_obj_test_file):
                    self.test_files.add(
                        TestFile(
                            instrumented_file_path=new_test_path,
                            original_source=None,
                            original_file_path=Path(test_file),
                            test_type=test_type,
                        )
                    )
            logger.info(
                f"Discovered {existing_test_files_count} existing unit test file"
                f"{'s' if existing_test_files_count != 1 else ''}, {replay_test_files_count} replay test file"
                f"{'s' if replay_test_files_count != 1 else ''}, and "
                f"{concolic_coverage_test_files_count} concolic coverage test file"
                f"{'s' if concolic_coverage_test_files_count != 1 else ''} for {func_qualname}"
            )
        return unique_instrumented_test_files

    def generate_tests_and_optimizations(
        self,
        code_to_optimize_with_helpers: str,
        function_to_optimize: FunctionToOptimize,
        helper_functions: list[FunctionSource],
        module_path: Path,
        function_trace_id: str,
        generated_test_paths: list[Path],
        function_to_optimize_ast: ast.FunctionDef,
        run_experiment: bool = False,
    ) -> Result[tuple[GeneratedTestsList, dict[str, list[FunctionCalledInTest]], OptimizationSet], str]:
        assert len(generated_test_paths) == N_TESTS_TO_GENERATE
        max_workers = N_TESTS_TO_GENERATE + 2 if not run_experiment else N_TESTS_TO_GENERATE + 3
        console.rule()
        with concurrent.futures.ThreadPoolExecutor(max_workers=max_workers) as executor:
            # Submit the test generation task as future
            future_tests = self.generate_and_instrument_tests(
                executor,
                code_to_optimize_with_helpers,
                function_to_optimize,
                [definition.fully_qualified_name for definition in helper_functions],
                module_path,
                generated_test_paths,
                (function_trace_id[:-4] + "EXP0" if run_experiment else function_trace_id),
            )
            future_optimization_candidates = executor.submit(
                self.aiservice_client.optimize_python_code,
                code_to_optimize_with_helpers,
                function_trace_id[:-4] + "EXP0" if run_experiment else function_trace_id,
                N_CANDIDATES,
                ExperimentMetadata(id=self.experiment_id, group="control") if run_experiment else None,
            )
            future_candidates_exp = None

            future_concolic_tests = executor.submit(
                generate_concolic_tests, self.test_cfg, self.args, function_to_optimize, function_to_optimize_ast
            )
            futures = [*future_tests, future_optimization_candidates, future_concolic_tests]
            if run_experiment:
                future_candidates_exp = executor.submit(
                    self.local_aiservice_client.optimize_python_code,
                    code_to_optimize_with_helpers,
                    function_trace_id[:-4] + "EXP1",
                    N_CANDIDATES,
                    ExperimentMetadata(id=self.experiment_id, group="experiment"),
                )
                futures.append(future_candidates_exp)

            # Wait for all futures to complete
            concurrent.futures.wait(futures)

            # Retrieve results
            candidates: list[OptimizedCandidate] = future_optimization_candidates.result()
            if not candidates:
                return Failure(f"/!\\ NO OPTIMIZATIONS GENERATED for {function_to_optimize.function_name}")

            candidates_experiment = future_candidates_exp.result() if future_candidates_exp else None

            # Process test generation results

            tests: list[GeneratedTests] = []
            for future in future_tests:
                res = future.result()
                if res:
                    generated_test_source, instrumented_test_source, test_path = res
                    tests.append(
                        GeneratedTests(
                            generated_original_test_source=generated_test_source,
                            instrumented_test_source=instrumented_test_source,
                            file_path=test_path,
                        )
                    )
            if not tests:
                logger.warning(f"Failed to generate and instrument tests for {function_to_optimize.function_name}")
                return Failure(f"/!\\ NO TESTS GENERATED for {function_to_optimize.function_name}")
            function_to_concolic_tests, concolic_test_str = future_concolic_tests.result()
            logger.info(f"Generated {len(tests)} tests for {function_to_optimize.function_name}")
            console.rule()
            generated_tests = GeneratedTestsList(generated_tests=tests)
<<<<<<< HEAD
        return Success((generated_tests, OptimizationSet(control=candidates, experiment=candidates_experiment)))
=======

        return Success(
            (
                generated_tests,
                function_to_concolic_tests,
                concolic_test_str,
                OptimizationSet(control=candidates, experiment=candidates_experiment),
            )
        )
>>>>>>> af3a4a8b

    def establish_original_code_baseline(
        self,
        function_name: str,
        tests_in_file: list[FunctionCalledInTest],
        function_file_path: Path,
        code_context: CodeOptimizationContext,
    ) -> Result[tuple[OriginalCodeBaseline, list[str]], str]:
        # For the original function - run the tests and get the runtime, plus coverage
        with progress_bar(f"Establishing original code baseline for {function_name}"):
            assert (test_framework := self.args.test_framework) in ["pytest", "unittest"]
            success = True

            test_env = os.environ.copy()
            test_env["CODEFLASH_TEST_ITERATION"] = "0"
            test_env["CODEFLASH_TRACER_DISABLE"] = "1"
            if "PYTHONPATH" not in test_env:
                test_env["PYTHONPATH"] = str(self.args.project_root)
            else:
                test_env["PYTHONPATH"] += os.pathsep + str(self.args.project_root)

            only_run_these_test_functions_for_test_files: dict[Path, str] = {}

            # Replay tests can have hundreds of test functions and running them can be very slow,
            # so we only run the test functions that are relevant to the function we are optimizing
            for test_file in self.test_files.get_by_type(TestType.REPLAY_TEST).test_files:
                relevant_tests_in_file = [
                    test_in_file
                    for test_in_file in tests_in_file
                    if test_in_file.tests_in_file.test_file == test_file.original_file_path
                ]
                only_run_these_test_functions_for_test_files[test_file.instrumented_file_path] = relevant_tests_in_file[
                    0
                ].tests_in_file.test_function

                if len(relevant_tests_in_file) > 1:
                    logger.warning(
                        f"Multiple tests found ub the replay test {test_file} for {function_name}. Should not happen"
                    )
            coverage_results = None
            if test_framework == "pytest":
                unittest_results, coverage_results = self.run_and_parse_tests(
                    test_env=test_env,
                    test_files=self.test_files,
                    optimization_iteration=0,
                    test_functions=only_run_these_test_functions_for_test_files,
                    testing_time=TOTAL_LOOPING_TIME,
                    enable_coverage=True,
                    function_name=function_name,
                    source_file=function_file_path,
                    code_context=code_context,
                )
            else:
                unittest_results = TestResults()
                start_time: float = time.time()
                for i in range(100):
                    if i >= 5 and time.time() - start_time >= TOTAL_LOOPING_TIME:
                        break
                    test_env["CODEFLASH_LOOP_INDEX"] = str(i + 1)
                    unittest_loop_results, coverage_results = self.run_and_parse_tests(
                        test_env=test_env,
                        test_files=self.test_files,
                        optimization_iteration=0,
                        test_functions=only_run_these_test_functions_for_test_files,
                        testing_time=TOTAL_LOOPING_TIME,
                        enable_coverage=False,
                        function_name=function_name,
                        source_file=function_file_path,
                        code_context=code_context,
                        unittest_loop_index=i + 1,
                    )
                    unittest_results.merge(unittest_loop_results)

            initial_loop_unittest_results = TestResults()
            for result in unittest_results.test_results:
                if result.loop_index == 1:
                    initial_loop_unittest_results.add(result)

            console.print(
                TestResults.report_to_tree(
                    initial_loop_unittest_results.get_test_pass_fail_report_by_type(),
                    title="Overall initial loop test results for original code",
                )
            )
            console.rule()

            existing_test_results = TestResults()
            concolic_test_results = TestResults()
            for result in unittest_results:
                if result.test_type == TestType.EXISTING_UNIT_TEST:
                    existing_test_results.add(result)
                elif result.test_type == TestType.CONCOLIC_COVERAGE_TEST:
                    concolic_test_results.add(result)
            generated_test_results = TestResults()
            for result in unittest_results:
                if result.test_type == TestType.GENERATED_REGRESSION:
                    generated_test_results.add(result)

            total_timing = unittest_results.total_passed_runtime()  # caution: doesn't handle the loop index

            functions_to_remove = [
                result.id.test_function_name for result in generated_test_results.test_results if not result.did_pass
            ]

            if not initial_loop_unittest_results:
                logger.warning(
                    f"Couldn't run any tests for original function {function_name}. SKIPPING OPTIMIZING THIS FUNCTION."
                )
                console.rule()
                success = False
            if total_timing == 0:
                logger.warning("The overall test runtime of the original function is 0, couldn't run tests.")
                console.rule()
                success = False
            if not total_timing:
                logger.warning("Failed to run the tests for the original function, skipping optimization")
                console.rule()
                success = False
            if not success:
                return Failure("Failed to establish a baseline for the original code.")

            loop_count = max([int(result.loop_index) for result in unittest_results.test_results])
            logger.info(
                f"Original code runtime measured over {loop_count} loop{'s' if loop_count > 1 else ''}: "
                f"{humanize_runtime(total_timing)} per full loop"
            )
            console.rule()
            logger.debug(f"Total original code runtime (ns): {total_timing}")
            return Success(
                (
                    OriginalCodeBaseline(
                        generated_test_results=generated_test_results,
                        existing_test_results=existing_test_results,
                        concolic_test_results=concolic_test_results,
                        overall_test_results=unittest_results,
                        runtime=total_timing,
                        coverage_results=coverage_results,
                    ),
                    functions_to_remove,
                )
            )

    def run_optimized_candidate(
        self,
        *,
        optimization_candidate_index: int,
        original_test_results: TestResults | None,
        tests_in_file: list[FunctionCalledInTest] | None,
    ) -> Result[OptimizedCandidateResult, str]:
        assert (test_framework := self.args.test_framework) in ["pytest", "unittest"]

        with progress_bar("Testing optimization candidate"):
            success = True

            test_env = os.environ.copy()
            test_env["CODEFLASH_TEST_ITERATION"] = str(optimization_candidate_index)
            test_env["CODEFLASH_TRACER_DISABLE"] = "1"
            if "PYTHONPATH" not in test_env:
                test_env["PYTHONPATH"] = str(self.args.project_root)
            else:
                test_env["PYTHONPATH"] += os.pathsep + str(self.args.project_root)

            get_run_tmp_file(Path(f"test_return_values_{optimization_candidate_index}.sqlite")).unlink(missing_ok=True)
            get_run_tmp_file(Path(f"test_return_values_{optimization_candidate_index}.sqlite")).unlink(missing_ok=True)

            only_run_these_test_functions_for_test_files: dict[Path, str] = {}
            # Replay tests can have hundreds of test functions and running them can be very slow,
            # so we only run the test functions that are relevant to the function we are optimizing
            for test_file in self.test_files.get_by_type(TestType.REPLAY_TEST).test_files:
                relevant_tests_in_file = [
                    test_in_file
                    for test_in_file in tests_in_file
                    if test_in_file.tests_in_file.test_file == test_file.original_file_path
                ]
                only_run_these_test_functions_for_test_files[test_file.instrumented_file_path] = relevant_tests_in_file[
                    0
                ].tests_in_file.test_function

            if test_framework == "pytest":
                candidate_results, cov = self.run_and_parse_tests(
                    test_env=test_env,
                    test_files=self.test_files,
                    optimization_iteration=optimization_candidate_index,
                    test_functions=only_run_these_test_functions_for_test_files,
                    testing_time=TOTAL_LOOPING_TIME,
                )
                loop_count = (
                    max(all_loop_indices)
                    if (all_loop_indices := {result.loop_index for result in candidate_results.test_results})
                    else 0
                )
            else:
                candidate_results = TestResults()
                start_time: float = time.time()
                loop_count = 0
                for i in range(100):
                    if i >= 5 and time.time() - start_time >= TOTAL_LOOPING_TIME:
                        break
                    test_env["CODEFLASH_LOOP_INDEX"] = str(i + 1)
                    candidate_loop_results, cov = self.run_and_parse_tests(
                        test_env=test_env,
                        test_files=self.test_files,
                        optimization_iteration=optimization_candidate_index,
                        test_functions=only_run_these_test_functions_for_test_files,
                        testing_time=TOTAL_LOOPING_TIME,
                        unittest_loop_index=i + 1,
                    )
                    loop_count = i + 1
                    candidate_results.merge(candidate_loop_results)

            initial_loop_candidate_results = TestResults()
            for result in candidate_results.test_results:
                if result.loop_index == 1:
                    initial_loop_candidate_results.add(result)

            console.print(
                TestResults.report_to_tree(
                    initial_loop_candidate_results.get_test_pass_fail_report_by_type(),
                    title="Overall initial loop test results for candidate",
                )
            )
            console.rule()

            initial_loop_original_test_results = TestResults()
            for result in original_test_results.test_results:
                if result.loop_index == 1:
                    initial_loop_original_test_results.add(result)

            if compare_test_results(initial_loop_original_test_results, initial_loop_candidate_results):
                logger.info("Test results matched!")
                equal_results = True
            else:
                logger.info("Test results did not match the test results of the original code.")
                success = False
                equal_results = False

            if (total_candidate_timing := candidate_results.total_passed_runtime()) == 0:
                logger.warning("The overall test runtime of the optimized function is 0, couldn't run tests.")
                console.rule()
            get_run_tmp_file(Path(f"test_return_values_{optimization_candidate_index}.bin")).unlink(missing_ok=True)

            get_run_tmp_file(Path(f"test_return_values_{optimization_candidate_index}.sqlite")).unlink(missing_ok=True)
            if not equal_results:
                success = False

            if not success:
                return Failure("Failed to run the optimization candidate.")
            logger.debug(f"Total optimized code {optimization_candidate_index} runtime (ns): {total_candidate_timing}")
            return Success(
                OptimizedCandidateResult(
                    max_loop_count=loop_count,
                    best_test_runtime=total_candidate_timing,
                    test_results=candidate_results,
                    optimization_candidate_index=optimization_candidate_index,
                    total_candidate_timing=total_candidate_timing,
                )
            )

    def run_and_parse_tests(
        self,
        test_env: dict[str, str],
        test_files: TestFiles,
        optimization_iteration: int,
        test_functions: dict[Path, str] | None = None,
        testing_time: float = TOTAL_LOOPING_TIME,
        *,
        enable_coverage: bool = False,
        pytest_min_loops: int = 5,
        pytest_max_loops: int = 100_000,
        function_name: str | None = None,
        source_file: Path | None = None,
        code_context: CodeOptimizationContext | None = None,
        unittest_loop_index: int | None = None,
    ) -> tuple[TestResults, CoverageData | None]:
        try:
            result_file_path, run_result, coverage_out_file = run_tests(
                test_files,
                test_framework=self.args.test_framework,
                cwd=self.args.project_root,
                test_env=test_env,
                pytest_timeout=INDIVIDUAL_TESTCASE_TIMEOUT,
                pytest_cmd=self.test_cfg.pytest_cmd,
                verbose=True,
                only_run_these_test_functions=test_functions,
                pytest_target_runtime_seconds=testing_time,
                pytest_min_loops=pytest_min_loops,
                pytest_max_loops=pytest_max_loops,
                enable_coverage=enable_coverage,
            )
        except subprocess.TimeoutExpired:
            logger.exception(
                f'Error running tests in {", ".join(str(f) for f in test_files.test_files)}.\nTimeout Error'
            )
            return TestResults(), None
        if run_result.returncode != 0:
            logger.debug(
                f'Nonzero return code {run_result.returncode} when running tests in '
                f'{", ".join([str(f.instrumented_file_path) for f in test_files.test_files])}.\n'
                f"stdout: {run_result.stdout}\n"
                f"stderr: {run_result.stderr}\n"
            )

        return parse_test_results(
            test_xml_path=result_file_path,
            test_files=test_files,
            test_config=self.test_cfg,
            optimization_iteration=optimization_iteration,
            run_result=run_result,
            unittest_loop_index=unittest_loop_index,
            function_name=function_name,
            source_file=source_file,
            code_context=code_context,
            coverage_file=coverage_out_file,
        )

    def generate_and_instrument_tests(
        self,
        executor: concurrent.futures.ThreadPoolExecutor,
        source_code_being_tested: str,
        function_to_optimize: FunctionToOptimize,
        helper_function_names: list[str],
        module_path: Path,
        generated_test_paths: list[Path],
        function_trace_id: str,
    ) -> list[concurrent.futures.Future]:
        return [
            executor.submit(
                generate_tests,
                self.aiservice_client,
                source_code_being_tested,
                function_to_optimize,
                helper_function_names,
                module_path,
                self.test_cfg,
                INDIVIDUAL_TESTCASE_TIMEOUT,
                function_trace_id,
                test_index,
                test_path,
            )
            for test_index, test_path in enumerate(generated_test_paths)
        ]


def run_with_args(args: Namespace) -> None:
    optimizer = Optimizer(args)
    optimizer.run()<|MERGE_RESOLUTION|>--- conflicted
+++ resolved
@@ -859,9 +859,6 @@
             logger.info(f"Generated {len(tests)} tests for {function_to_optimize.function_name}")
             console.rule()
             generated_tests = GeneratedTestsList(generated_tests=tests)
-<<<<<<< HEAD
-        return Success((generated_tests, OptimizationSet(control=candidates, experiment=candidates_experiment)))
-=======
 
         return Success(
             (
@@ -871,7 +868,6 @@
                 OptimizationSet(control=candidates, experiment=candidates_experiment),
             )
         )
->>>>>>> af3a4a8b
 
     def establish_original_code_baseline(
         self,
