from __future__ import annotations

import concurrent.futures
import logging
import os
import pathlib
import uuid
from argparse import Namespace
from collections import defaultdict
from typing import Dict, List, Optional, Tuple, Union

import isort
import libcst as cst
from pydantic import BaseModel
from returns.pipeline import is_successful
from returns.result import Failure, Result, Success

from codeflash.api.aiservice import (
    AiServiceClient,
    LocalAiServiceClient,
    OptimizedCandidate,
)
from codeflash.code_utils import env_utils
from codeflash.code_utils.code_extractor import add_needed_imports_from_module, extract_code
from codeflash.code_utils.code_replacer import replace_function_definitions_in_module
from codeflash.code_utils.code_utils import (
    get_all_function_names,
    get_run_tmp_file,
    module_name_from_file_path,
)
from codeflash.code_utils.config_consts import (
    INDIVIDUAL_TEST_TIMEOUT,
    MAX_CUMULATIVE_TEST_RUNTIME_NANOSECONDS,
    MAX_FUNCTION_TEST_SECONDS,
    MAX_TEST_FUNCTION_RUNS,
    MAX_TEST_RUN_ITERATIONS,
    N_CANDIDATES,
)
from codeflash.code_utils.formatter import format_code
from codeflash.code_utils.instrument_existing_tests import (
    inject_profiling_into_existing_test,
)
from codeflash.code_utils.time_utils import humanize_runtime
from codeflash.discovery.discover_unit_tests import (
    TestsInFile,
    discover_unit_tests,
)
from codeflash.discovery.functions_to_optimize import (
    FunctionParent,
    FunctionToOptimize,
    get_functions_to_optimize,
)
from codeflash.models.ExperimentMetadata import ExperimentMetadata
from codeflash.optimization.function_context import (
    Source,
    get_constrained_function_context_and_dependent_functions,
)
from codeflash.result.create_pr import check_create_pr, existing_tests_source_for
from codeflash.result.explanation import Explanation
from codeflash.telemetry import posthog
from codeflash.telemetry.posthog import ph
from codeflash.telemetry.sentry import init_sentry
from codeflash.verification.equivalence import compare_results
from codeflash.verification.parse_test_output import parse_test_results
from codeflash.verification.test_results import TestResults, TestType
from codeflash.verification.test_runner import run_tests
from codeflash.verification.verification_utils import TestConfig, get_test_file_path
from codeflash.verification.verifier import generate_tests


class OptimizationSet(BaseModel):
    control: List[OptimizedCandidate]
    experiment: Optional[List[OptimizedCandidate]]


class OptimizedCandidateResult(BaseModel):
    times_run: int
    best_test_runtime: int
    best_test_results: TestResults


class OriginalCodeBaseline(BaseModel):
    generated_test_results: TestResults
    existing_test_results: TestResults
    overall_test_results: Optional[TestResults]
    runtime: int


class GeneratedTests(BaseModel):
    generated_original_test_source: str
    instrumented_test_source: str


class BestOptimization(BaseModel):
    candidate: OptimizedCandidate
    dependent_functions: list[tuple[Source, str, str]]
    runtime: int
    winning_test_results: TestResults


class CodeOptimizationContext(BaseModel):
    code_to_optimize_with_dependents: str
    contextual_dunder_methods: set[tuple[str, str]]
    dependent_functions: list[tuple[Source, str, str]]
    preexisting_functions: list[str]


class Optimizer:
    def __init__(self, args: Namespace):
        self.args = args
        init_sentry(not args.disable_telemetry)
        posthog.initialize_posthog(not args.disable_telemetry)

        self.test_cfg = TestConfig(
            tests_root=args.tests_root,
            project_root_path=args.project_root,
            test_framework=args.test_framework,
            pytest_cmd=args.pytest_cmd,
        )

        self.aiservice_client = AiServiceClient()
        self.experiment_id = os.getenv("CODEFLASH_EXPERIMENT_ID", None)
        self.local_aiservice_client = LocalAiServiceClient() if self.experiment_id else None

        self.test_files_created: set[str] = set()
        self.instrumented_unittests_created: set[str] = set()

    def run(self) -> None:
        ph("cli-optimize-run-start")
        logging.info("Running optimizer.")
        if not env_utils.ensure_codeflash_api_key():
            return
        if not env_utils.ensure_git_repo(module_root=self.args.module_root):
            logging.error("No git repository detected and user aborted run. Exiting...")
            exit(1)

        file_to_funcs_to_optimize: dict[str, list[FunctionToOptimize]]
        num_optimizable_functions: int

<<<<<<< HEAD
        if self.args.replay_test:
            file_to_funcs_to_optimize = defaultdict(list)
            num_optimizable_functions = 0
            # Obtain functions in replay tests from the unit tests
            replay_functions = discover_replay_test_functions(
                self.test_cfg,
                self.args.replay_test,
            )
            files_to_optimize = self.get_files_of_functions(replay_functions)
            for function, file_path in files_to_optimize.items():
                files, num_functions = get_functions_to_optimize_by_file(
                    optimize_all=self.args.all,
                    file=file_path,
                    only_get_this_function=function,
                    test_cfg=self.test_cfg,
                    ignore_paths=self.args.ignore_paths,
                    project_root=self.args.project_root,
                    module_root=self.args.module_root,
                )
                file_to_funcs_to_optimize.update(files)
                num_optimizable_functions += num_functions

        else:
            (
                file_to_funcs_to_optimize,
                num_optimizable_functions,
            ) = get_functions_to_optimize_by_file(
                optimize_all=self.args.all,
                file=self.args.file,
                only_get_this_function=self.args.function,
                test_cfg=self.test_cfg,
                ignore_paths=self.args.ignore_paths,
                project_root=self.args.project_root,
                module_root=self.args.module_root,
            )
=======
        (
            file_to_funcs_to_optimize,
            num_optimizable_functions,
        ) = get_functions_to_optimize(
            optimize_all=self.args.all,
            replay_test=self.args.replay_test,
            file=self.args.file,
            function=self.args.function,
            test_cfg=self.test_cfg,
            ignore_paths=self.args.ignore_paths,
            project_root=self.args.project_root,
            module_root=self.args.module_root,
        )
>>>>>>> b94f2841

        optimizations_found: int = 0

        function_iterator_count: int = 0

        try:
            ph(
                "cli-optimize-functions-to-optimize",
                {"num_functions": num_optimizable_functions},
            )
            if num_optimizable_functions == 0:
                logging.info("No functions found to optimize. Exiting...")
                return
            logging.info(
                f"Discovering existing unit tests in {self.test_cfg.tests_root} ...",
            )
            function_to_tests: dict[str, list[TestsInFile]] = discover_unit_tests(
                self.test_cfg,
            )
            num_discovered_tests: int = sum(
                [len(value) for value in function_to_tests.values()],
            )
            logging.info(
                f"Discovered {num_discovered_tests} existing unit tests in {self.test_cfg.tests_root}",
            )
            ph("cli-optimize-discovered-tests", {"num_tests": num_discovered_tests})
            for path in file_to_funcs_to_optimize:
                logging.info(f"Examining file {path} ...")
                # TODO: Sequence the functions one goes through intelligently. If we are optimizing f(g(x)),
                #  then we might want to first optimize f rather than g because optimizing f would already
                #  optimize g as it is a dependency
                with open(path, encoding="utf8") as f:
                    original_code: str = f.read()

                for function_to_optimize in file_to_funcs_to_optimize[path]:
                    function_iterator_count += 1
                    logging.info(
                        f"Optimizing function {function_iterator_count} of {num_optimizable_functions} - {function_to_optimize.qualified_name}",
                    )
                    best_optimization = self.optimize_function(
                        function_to_optimize,
                        function_to_tests,
                        original_code,
                    )
                    if is_successful(best_optimization):
                        optimizations_found += 1
                    else:
                        logging.error(best_optimization.failure())
                        continue
            ph("cli-optimize-run-finished", {"optimizations_found": optimizations_found})
            if optimizations_found == 0:
                logging.info("❌ No optimizations found.")
            elif self.args.all:
                logging.info("✨ All functions have been optimized! ✨")
        finally:
            # TODO: Also revert the file/function being optimized if the process did not succeed
            for test_file in self.instrumented_unittests_created:
                pathlib.Path(test_file).unlink(missing_ok=True)
            for test_file in self.test_files_created:
                pathlib.Path(test_file).unlink(missing_ok=True)
            if hasattr(get_run_tmp_file, "tmpdir"):
                get_run_tmp_file.tmpdir.cleanup()

    def optimize_function(
        self,
        function_to_optimize: FunctionToOptimize,
        function_to_tests: Dict[str, List[TestsInFile]],
        original_code: str,
    ) -> Result[BestOptimization, str]:
        should_run_experiment = self.experiment_id is not None
        function_trace_id: str = str(uuid.uuid4())
        ph("cli-optimize-function-start", {"function_trace_id": function_trace_id})
        self.cleanup_leftover_test_return_values()
        ctx_result = self.get_code_optimization_context(
            function_to_optimize, self.args.project_root, original_code
        )
        if not is_successful(ctx_result):
            return Failure(ctx_result.failure())
        code_context: CodeOptimizationContext = ctx_result.unwrap()
        dependent_functions_by_module_abspath = defaultdict(set)
        for _, module_abspath, qualified_name in code_context.dependent_functions:
            dependent_functions_by_module_abspath[module_abspath].add(qualified_name)
        original_dependent_code = {}
        for module_abspath in dependent_functions_by_module_abspath:
            with open(module_abspath, encoding="utf8") as f:
                dependent_code = f.read()
                original_dependent_code[module_abspath] = dependent_code
        logging.info(f"Code to be optimized:\n{code_context.code_to_optimize_with_dependents}")
        module_path = module_name_from_file_path(function_to_optimize.file_path, self.args.project_root)

        for module_abspath in original_dependent_code:
            code_context.code_to_optimize_with_dependents = add_needed_imports_from_module(
                original_dependent_code[module_abspath],
                code_context.code_to_optimize_with_dependents,
                module_abspath,
                function_to_optimize.file_path,
                self.args.project_root,
            )

        instrumented_unittests_created_for_function = self.instrument_existing_tests(
            function_to_optimize=function_to_optimize,
            function_to_tests=function_to_tests,
        )
        self.instrumented_unittests_created.update(instrumented_unittests_created_for_function)

        generated_results = self.generate_tests_and_optimizations(
            code_context.code_to_optimize_with_dependents,
            function_to_optimize,
            code_context.dependent_functions,
            module_path,
            function_trace_id,
            run_experiment=should_run_experiment,
        )
        if not is_successful(generated_results):
            return Failure(generated_results.failure())
        tests_and_opts: tuple[GeneratedTests, OptimizationSet] = generated_results.unwrap()
        generated_tests, optimizations_set = tests_and_opts
        generated_tests_path = get_test_file_path(
            self.args.tests_root,
            function_to_optimize.function_name,
            0,
        )
        with open(generated_tests_path, "w", encoding="utf8") as file:
            file.write(generated_tests.instrumented_test_source)
        self.test_files_created.add(generated_tests_path)
        baseline_result = self.establish_original_code_baseline(
            function_to_optimize.qualified_name,
            instrumented_unittests_created_for_function,
            generated_tests_path,
            function_to_tests.get(module_path + "." + function_to_optimize.qualified_name, []),
        )
        if not is_successful(baseline_result):
            pathlib.Path(generated_tests_path).unlink(missing_ok=True)
            for instrumented_path in instrumented_unittests_created_for_function:
                pathlib.Path(instrumented_path).unlink(missing_ok=True)
            return Failure(baseline_result.failure())
        original_code_baseline: OriginalCodeBaseline = baseline_result.unwrap()
        logging.info("Optimizing code ...")
        # TODO: Postprocess the optimized function to include the original docstring and such

        for u, candidates in enumerate(
            [optimizations_set.control, optimizations_set.experiment],
        ):
            if candidates is None:
                continue

            tests_in_file: list[TestsInFile] = function_to_tests.get(
                function_to_optimize.qualified_name_with_modules_from_root(self.args.project_root),
                [],
            )

            best_optimization = self.determine_best_candidate(
                candidates,
                code_context,
                dependent_functions_by_module_abspath,
                function_to_optimize,
                generated_tests_path,
                instrumented_unittests_created_for_function,
                original_code,
                original_code_baseline,
                original_dependent_code,
                function_trace_id[:-4] + f"EXP{u}" if should_run_experiment else function_trace_id,
                tests_in_file,
            )
            ph("cli-optimize-function-finished", {"function_trace_id": function_trace_id})

            if best_optimization:
                logging.info(
                    f"Best candidate:\n{best_optimization.candidate.source_code}, {best_optimization.candidate.explanation}",
                )

                explanation = Explanation(
                    raw_explanation_message=best_optimization.candidate.explanation,
                    winning_test_results=best_optimization.winning_test_results,
                    original_runtime_ns=original_code_baseline.runtime,
                    best_runtime_ns=best_optimization.runtime,
                    function_name=function_to_optimize.qualified_name,
                    file_path=function_to_optimize.file_path,
                )

                self.log_successful_optimization(
                    explanation,
                    function_to_optimize,
                    function_trace_id,
                    generated_tests,
                )

                self.replace_function_and_dependents_with_optimized_code(
                    code_context,
                    dependent_functions_by_module_abspath,
                    explanation,
                    best_optimization.candidate.source_code,
                    function_to_optimize.qualified_name,
                )

                new_code, new_dependent_code = self.reformat_code_and_dependents(
                    dependent_functions_by_module_abspath,
                    explanation.file_path,
                    original_code,
                )

                existing_tests = existing_tests_source_for(
                    function_to_optimize.qualified_name_with_modules_from_root(self.args.project_root),
                    function_to_tests,
                    tests_root=self.test_cfg.tests_root,
                )

                original_code_combined = original_dependent_code.copy()
                original_code_combined[explanation.file_path] = original_code
                new_code_combined = new_dependent_code.copy()
                new_code_combined[explanation.file_path] = new_code
                if not self.args.no_pr:
                    check_create_pr(
                        original_code=original_code_combined,
                        new_code=new_code_combined,
                        explanation=explanation,
                        existing_tests_source=existing_tests,
                        generated_original_test_source=generated_tests.generated_original_test_source,
                    )
                    if self.args.all or env_utils.get_pr_number():
                        # Reverting to original code, because optimizing functions in a sequence can lead to
                        #  a) Error propagation, where error in one function can cause the next optimization to fail
                        #  b) Performance estimates become unstable, as the runtime of an optimization might be
                        #     dependent on the runtime of the previous optimization
                        self.write_code_and_dependents(
                            original_code,
                            original_dependent_code,
                            function_to_optimize.file_path,
                            dependent_functions_by_module_abspath,
                        )
        # Delete all the generated tests to not cause any clutter.
        pathlib.Path(generated_tests_path).unlink(missing_ok=True)
        for test_paths in instrumented_unittests_created_for_function:
            pathlib.Path(test_paths).unlink(missing_ok=True)
        return Success(best_optimization)

    def determine_best_candidate(
        self,
        candidates: list[OptimizedCandidate],
        code_context: CodeOptimizationContext,
        dependent_functions_by_module_abspath: dict[str, set[str]],
        function_to_optimize: FunctionToOptimize,
        generated_tests_path: str,
        instrumented_unittests_created_for_function: set[str],
        original_code: str,
        original_code_baseline: OriginalCodeBaseline,
        original_dependent_code: dict[str, str],
        function_trace_id: str,
        only_run_this_test_function: Optional[List[TestsInFile]] = None,
    ) -> BestOptimization | None:
        best_optimization: BestOptimization | None = None
        best_runtime_until_now = original_code_baseline.runtime  # The fastest code runtime until now

        speedup_ratios: dict[str, float | None] = {}
        optimized_runtimes = {}
        is_correct = {}

        for i, candidate in enumerate(candidates):
            j = i + 1
            if candidate.source_code is None:
                continue
            # remove left overs from previous run
            pathlib.Path(get_run_tmp_file(f"test_return_values_{j}.bin")).unlink(
                missing_ok=True,
            )
            pathlib.Path(get_run_tmp_file(f"test_return_values_{j}.sqlite")).unlink(
                missing_ok=True,
            )
            logging.info("Optimized candidate:")
            logging.info(candidate.source_code)
            try:
                replace_function_definitions_in_module(
                    function_names=[function_to_optimize.qualified_name],
                    optimized_code=candidate.source_code,
                    file_path_of_module_with_function_to_optimize=function_to_optimize.file_path,
                    module_abspath=function_to_optimize.file_path,
                    preexisting_functions=code_context.preexisting_functions,
                    contextual_functions=code_context.contextual_dunder_methods,
                    project_root_path=self.args.project_root,
                )
                for (
                    module_abspath,
                    qualified_names,
                ) in dependent_functions_by_module_abspath.items():
                    replace_function_definitions_in_module(
                        function_names=list(qualified_names),
                        optimized_code=candidate.source_code,
                        file_path_of_module_with_function_to_optimize=function_to_optimize.file_path,
                        module_abspath=module_abspath,
                        preexisting_functions=[],
                        contextual_functions=code_context.contextual_dunder_methods,
                        project_root_path=self.args.project_root,
                    )
            except (
                ValueError,
                SyntaxError,
                cst.ParserSyntaxError,
                AttributeError,
            ) as e:
                logging.exception(e)
                self.write_code_and_dependents(
                    original_code,
                    original_dependent_code,
                    function_to_optimize.file_path,
                    dependent_functions_by_module_abspath,
                )
                continue

            # Run generated tests if at least one of them passed
            run_generated_tests = False
            if original_code_baseline.generated_test_results:
                for test_result in original_code_baseline.generated_test_results.test_results:
                    if test_result.did_pass:
                        run_generated_tests = True
                        break

            run_results = self.run_optimized_candidate(
                optimization_index=j,
                instrumented_unittests_created_for_function=instrumented_unittests_created_for_function,
                overall_original_test_results=original_code_baseline.overall_test_results,
                existing_test_results=original_code_baseline.existing_test_results,
                original_gen_results=original_code_baseline.generated_test_results,
                generated_tests_path=generated_tests_path,
                best_runtime_until_now=best_runtime_until_now,
                tests_in_file=only_run_this_test_function,
                run_generated_tests=run_generated_tests,
            )
            if not is_successful(run_results):
                optimized_runtimes[candidate.optimization_id] = None
                is_correct[candidate.optimization_id] = False
                speedup_ratios[candidate.optimization_id] = None
            else:
                candidate_result: OptimizedCandidateResult = run_results.unwrap()
                best_test_runtime = candidate_result.best_test_runtime
                optimized_runtimes[candidate.optimization_id] = best_test_runtime
                is_correct[candidate.optimization_id] = True
                speedup_ratios[candidate.optimization_id] = (
                    original_code_baseline.runtime - best_test_runtime
                ) / best_test_runtime

                logging.info(
                    f"Candidate runtime measured over {candidate_result.times_run} run{'s' if candidate_result.times_run > 1 else ''}: "
                    f"{humanize_runtime(best_test_runtime)}, speedup ratio = "
                    f"{((original_code_baseline.runtime - best_test_runtime) / best_test_runtime):.3f}",
                )
                if (
                    ((original_code_baseline.runtime - best_test_runtime) / best_test_runtime)
                    > self.args.minimum_performance_gain
                ) and best_test_runtime < best_runtime_until_now:
                    logging.info(
                        "This candidate is better than the previous best candidate.",
                    )

                    logging.info(
                        f"Original runtime: {humanize_runtime(original_code_baseline.runtime)} Best test runtime: "
                        f"{humanize_runtime(best_test_runtime)}, ratio = "
                        f"{((original_code_baseline.runtime - best_test_runtime) / best_test_runtime)}",
                    )
                    best_optimization = BestOptimization(
                        candidate=candidate,
                        dependent_functions=code_context.dependent_functions,
                        runtime=best_test_runtime,
                        winning_test_results=candidate_result.best_test_results,
                    )
                    best_runtime_until_now = best_test_runtime
            self.write_code_and_dependents(
                original_code,
                original_dependent_code,
                function_to_optimize.file_path,
                dependent_functions_by_module_abspath,
            )
            logging.info("----------------")
        self.aiservice_client.log_results(
            function_trace_id=function_trace_id,
            speedup_ratio=speedup_ratios,
            original_runtime=original_code_baseline.runtime,
            optimized_runtime=optimized_runtimes,
            is_correct=is_correct,
        )
        return best_optimization

    def log_successful_optimization(
        self,
        explanation: Explanation,
        function_to_optimize: FunctionToOptimize,
        function_trace_id: str,
        generated_tests: GeneratedTests,
    ) -> None:
        logging.info(
            f"⚡️ Optimization successful! 📄 {function_to_optimize.qualified_name} in {explanation.file_path}",
        )
        logging.info(f"📈 {explanation.perf_improvement_line}")
        logging.info(f"Explanation: \n{explanation.to_console_string()}")
        logging.info(
            f"Optimization was validated for correctness by running the following tests - "
            f"\n{generated_tests.generated_original_test_source}",
        )
        ph(
            "cli-optimize-success",
            {
                "function_trace_id": function_trace_id,
                "speedup_x": explanation.speedup_x,
                "speedup_pct": explanation.speedup_pct,
                "best_runtime": explanation.best_runtime_ns,
                "original_runtime": explanation.original_runtime_ns,
                "winning_test_results": {
                    tt.to_name(): v
                    for tt, v in explanation.winning_test_results.get_test_pass_fail_report_by_type().items()
                },
            },
        )

    def write_code_and_dependents(
        self,
        original_code: str,
        original_dependent_code: Dict[str, str],
        path: str,
        dependent_functions_by_module_abspath: Dict[str, set[str]],
    ) -> None:
        with open(path, "w", encoding="utf8") as f:
            f.write(original_code)
        for module_abspath in dependent_functions_by_module_abspath:
            with open(module_abspath, "w", encoding="utf8") as f:
                f.write(original_dependent_code[module_abspath])

    def reformat_code_and_dependents(
        self,
        dependent_functions_by_module_abspath: Dict[str, set[str]],
        path: str,
        original_code: str,
    ) -> Tuple[str, Dict[str, str]]:
        should_sort_imports = True
        if isort.code(original_code) != original_code:
            should_sort_imports = False

        new_code = format_code(
            self.args.formatter_cmd,
            self.args.imports_sort_cmd,
            should_sort_imports,
            path,
        )
        new_dependent_code: dict[str, str] = {
            module_abspath: format_code(
                self.args.formatter_cmd,
                self.args.imports_sort_cmd,
                should_sort_imports,
                module_abspath,
            )
            for module_abspath in dependent_functions_by_module_abspath
        }
        return new_code, new_dependent_code

    def replace_function_and_dependents_with_optimized_code(
        self,
        code_context: CodeOptimizationContext,
        dependent_functions_by_module_abspath: dict[str, set[str]],
        explanation: Explanation,
        optimized_code: str,
        qualified_function_name: str,
    ) -> None:
        replace_function_definitions_in_module(
            function_names=[qualified_function_name],
            optimized_code=optimized_code,
            file_path_of_module_with_function_to_optimize=explanation.file_path,
            module_abspath=explanation.file_path,
            preexisting_functions=code_context.preexisting_functions,
            contextual_functions=code_context.contextual_dunder_methods,
            project_root_path=self.args.project_root,
        )
        for (
            module_abspath,
            qualified_names,
        ) in dependent_functions_by_module_abspath.items():
            replace_function_definitions_in_module(
                function_names=list(qualified_names),
                optimized_code=optimized_code,
                file_path_of_module_with_function_to_optimize=explanation.file_path,
                module_abspath=module_abspath,
                preexisting_functions=[],
                contextual_functions=code_context.contextual_dunder_methods,
                project_root_path=self.args.project_root,
            )

    def get_code_optimization_context(
        self,
        function_to_optimize: FunctionToOptimize,
        project_root: str,
        original_source_code: str,
    ) -> Result[CodeOptimizationContext, str]:
        code_to_optimize, contextual_dunder_methods = extract_code(
            [function_to_optimize],
        )
        if code_to_optimize is None:
            return Failure("Could not find function to optimize.")
        success, preexisting_functions = get_all_function_names(code_to_optimize)
        if not success:
            return Failure("Error in parsing the code, skipping optimization.")
        (
            dependent_code,
            dependent_functions,
        ) = get_constrained_function_context_and_dependent_functions(
            function_to_optimize,
            self.args.project_root,
            code_to_optimize,
        )
        if function_to_optimize.parents:
            function_class = function_to_optimize.parents[0].name
            dependent_methods = [
                df
                for df in dependent_functions
                if df[2].count(".") > 0 and df[2].split(".")[0] == function_class
            ]
            optimizable_methods = [function_to_optimize] + [
                FunctionToOptimize(
                    df[2].split(".")[0],
                    "",
                    [FunctionParent(df[2].split(".")[0], "ClassDef")],
                    None,
                    None,
                )
                for df in dependent_methods
            ]
            if len(optimizable_methods) > 1:
                code_to_optimize, contextual_dunder_methods = extract_code(
                    optimizable_methods,
                )
                if code_to_optimize is None:
                    return Failure("Could not find function to optimize.")
        code_to_optimize_with_dependents = dependent_code + "\n" + code_to_optimize

        code_to_optimize_with_dependents_and_imports = add_needed_imports_from_module(
            original_source_code,
            code_to_optimize_with_dependents,
            function_to_optimize.file_path,
            function_to_optimize.file_path,
            project_root,
        )
        preexisting_functions.extend(
            [fn[0].full_name.split(".")[-1] for fn in dependent_functions],
        )
        return Success(
            CodeOptimizationContext(
                code_to_optimize_with_dependents=code_to_optimize_with_dependents_and_imports,
                contextual_dunder_methods=contextual_dunder_methods,
                dependent_functions=dependent_functions,
                preexisting_functions=preexisting_functions,
            ),
        )

    def cleanup_leftover_test_return_values(self) -> None:
        # remove leftovers from previous run
        pathlib.Path(get_run_tmp_file("test_return_values_0.bin")).unlink(
            missing_ok=True,
        )
        pathlib.Path(get_run_tmp_file("test_return_values_0.sqlite")).unlink(
            missing_ok=True,
        )

    def instrument_existing_tests(
        self,
        function_to_optimize: FunctionToOptimize,
        function_to_tests: dict[str, list[TestsInFile]],
    ) -> set[str]:
        relevant_test_files_count = 0
        unique_original_test_files = set()
        unique_instrumented_test_files = set()

        func_qualname = function_to_optimize.qualified_name_with_modules_from_root(
            self.args.project_root,
        )
        if func_qualname not in function_to_tests:
            logging.info(
                f"Did not find any pre-existing tests for '{func_qualname}', will only use generated tests.",
            )
        else:
            for tests_in_file in function_to_tests.get(func_qualname):
                if tests_in_file.test_file in unique_original_test_files:
                    continue
                relevant_test_files_count += 1
                success, injected_test = inject_profiling_into_existing_test(
                    tests_in_file.test_file,
                    function_to_optimize.function_name,
                    self.args.project_root,
                )
                if not success:
                    continue
                new_test_path = f"{os.path.splitext(tests_in_file.test_file)[0]}__perfinstrumented{os.path.splitext(tests_in_file.test_file)[1]}"
                with open(new_test_path, "w", encoding="utf8") as f:
                    f.write(injected_test)
                unique_instrumented_test_files.add(new_test_path)
                unique_original_test_files.add(tests_in_file.test_file)
            logging.info(
                f"Discovered {relevant_test_files_count} existing unit test file"
                f"{'s' if relevant_test_files_count != 1 else ''} for {func_qualname}",
            )
        return unique_instrumented_test_files

    def generate_tests_and_optimizations(
        self,
        code_to_optimize_with_dependents: str,
        function_to_optimize: FunctionToOptimize,
        dependent_functions: list[tuple[Source, str, str]],
        module_path: str,
        function_trace_id: str,
        run_experiment: bool = False,
    ) -> Result[tuple[GeneratedTests, OptimizationSet], str]:
        generated_original_test_source = None
        instrumented_test_source = None
        max_workers = 2 if not run_experiment else 3
        with concurrent.futures.ThreadPoolExecutor(max_workers=max_workers) as executor:
            future_tests = executor.submit(
                self.generate_and_instrument_tests,
                code_to_optimize_with_dependents,
                function_to_optimize,
                [definition[0].full_name for definition in dependent_functions],
                module_path,
                function_trace_id[:-4] + "EXP0" if run_experiment else function_trace_id,
            )
            future_optimization_candidates = executor.submit(
                self.aiservice_client.optimize_python_code,
                code_to_optimize_with_dependents,
                function_trace_id[:-4] + "EXP0" if run_experiment else function_trace_id,
                N_CANDIDATES,
                ExperimentMetadata(id=self.experiment_id, group="control") if run_experiment else None,
            )
            if run_experiment:
                future_candidates_exp = executor.submit(
                    self.local_aiservice_client.optimize_python_code,
                    code_to_optimize_with_dependents,
                    function_trace_id[:-4] + "EXP1",
                    N_CANDIDATES,
                    ExperimentMetadata(id=self.experiment_id, group="experiment"),
                )

            future_tests_result = future_tests.result()
            candidates: list[OptimizedCandidate] = future_optimization_candidates.result()

            candidates_experiment = future_candidates_exp.result() if run_experiment else None

        if future_tests_result and isinstance(future_tests_result, tuple) and len(future_tests_result) == 2:
            (
                generated_original_test_source,
                instrumented_test_source,
            ) = future_tests_result

        else:
            return Failure(f"/!\\ NO TESTS GENERATED for {function_to_optimize.function_name}")
        if not candidates:
            return Failure(f"/!\\ NO OPTIMIZATIONS GENERATED for {function_to_optimize.function_name}")
        return Success(
            (
                GeneratedTests(
                    generated_original_test_source=generated_original_test_source,
                    instrumented_test_source=instrumented_test_source,
                ),
                OptimizationSet(
                    control=candidates,
                    experiment=candidates_experiment,
                ),
            ),
        )

    def establish_original_code_baseline(
        self,
        function_name: str,
        instrumented_unittests_created_for_function: set[str],
        generated_tests_path: str,
        tests_in_file: List[TestsInFile],
    ) -> Result[OriginalCodeBaseline, str]:
        original_runtime = None
        best_runtime = None
        original_gen_results = None
        overall_original_test_results = None
        times_run = 0
        success = True
        # Keep the runtime in some acceptable range
        generated_tests_elapsed_time = 0.0

        # For the original function - run the tests and get the runtime
        # TODO: Compare the function return values over the multiple runs and check if they are any different,
        #  if they are different, then we can't optimize this function because it is a non-deterministic function
        test_env = os.environ.copy()
        test_env["CODEFLASH_TEST_ITERATION"] = str(0)
        test_env["CODEFLASH_TRACER_DISABLE"] = "1"
        if "PYTHONPATH" not in test_env:
            test_env["PYTHONPATH"] = self.args.project_root
        else:
            test_env["PYTHONPATH"] += os.pathsep + self.args.project_root
        cumulative_test_runtime = 0
        cumulative_test_runs = 0
        first_run = True
        do_break = False
        while (
            cumulative_test_runtime < MAX_CUMULATIVE_TEST_RUNTIME_NANOSECONDS
            and cumulative_test_runs < MAX_TEST_FUNCTION_RUNS
        ):
            for i in range(MAX_TEST_RUN_ITERATIONS):
                if generated_tests_elapsed_time > MAX_FUNCTION_TEST_SECONDS:
                    do_break = True
                    break
                instrumented_existing_test_timing = []
                original_test_results_iter = TestResults()
                existing_test_results = TestResults()
                for test_file in instrumented_unittests_created_for_function:
                    relevant_tests_in_file = [
                        test_in_file
                        for test_in_file in tests_in_file
                        if test_in_file.test_file == test_file.replace("__perfinstrumented", "")
                    ]
                    is_replay_test = relevant_tests_in_file[0].test_type == TestType.REPLAY_TEST
                    if is_replay_test and len(relevant_tests_in_file) > 1:
                        logging.warning(
                            f"Multiple tests found for the replay test {test_file}. Should not happen",
                        )

                    unittest_results = self.run_and_parse_tests(
                        test_env,
                        test_file,
                        relevant_tests_in_file[0].test_type,
                        0,
                        relevant_tests_in_file[0].test_function if is_replay_test else None,
                    )

                    timing = unittest_results.total_passed_runtime()
                    original_test_results_iter.merge(unittest_results)
                    existing_test_results.merge(unittest_results)
                    instrumented_existing_test_timing.append(timing)
                if i == 0 and first_run:
                    logging.info(
                        f"original code, existing unit test results -> {original_test_results_iter.get_test_pass_fail_report()}",
                    )

                original_gen_results = self.run_and_parse_tests(
                    test_env,
                    generated_tests_path,
                    TestType.GENERATED_REGRESSION,
                    0,
                )

                # TODO: Implement the logic to disregard the timing info of the tests that errored out. That is remove test cases that failed to run.

                if not original_gen_results and len(instrumented_existing_test_timing) == 0:
                    logging.warning(
                        f"Couldn't run any tests for original function {function_name}. SKIPPING OPTIMIZING THIS FUNCTION.",
                    )
                    success = False
                    do_break = True
                    break
                # TODO: Doing a simple sum of test runtime, Improve it by looking at test by test runtime, or a better scheme
                # TODO: If the runtime is None, that happens in the case where an exception is expected and is successfully
                #  caught by the test framework. This makes the test pass, but we can't find runtime because the exception caused
                #  the execution to not reach the runtime measurement part. We are currently ignoring such tests, because the performance
                #  for such a execution that raises an exception should not matter.
                if i == 0 and first_run:
                    logging.info(
                        f"original generated tests results -> {original_gen_results.get_test_pass_fail_report()}",
                    )

                if not original_gen_results:
                    original_total_runtime_iter = sum(instrumented_existing_test_timing)
                else:
                    original_total_runtime_iter = original_gen_results.total_passed_runtime() + sum(
                        instrumented_existing_test_timing,
                    )

                if original_total_runtime_iter == 0:
                    logging.warning(
                        "The overall test runtime of the original function is 0, couldn't run tests.",
                    )
                    logging.warning(original_gen_results.test_results)
                    do_break = True
                    break
                original_test_results_iter.merge(original_gen_results)
                if i == 0 and first_run:
                    logging.info(
                        f"Original overall test results = {TestResults.report_to_string(original_test_results_iter.get_test_pass_fail_report_by_type())}",
                    )
                if original_runtime is None or original_total_runtime_iter < original_runtime:
                    original_runtime = best_runtime = original_total_runtime_iter
                    overall_original_test_results = original_test_results_iter
                cumulative_test_runs += 1
                cumulative_test_runtime += original_total_runtime_iter
                times_run += 1
            if first_run:
                first_run = False
            if do_break:
                break

        if times_run == 0 and original_runtime is None:
            logging.warning(
                "Failed to run the tests for the original function, skipping optimization",
            )
            success = False
        if not success:
            return Failure("Failed to establish a baseline for the original code.")
        logging.info(
            f"Original code runtime measured over {times_run} run{'s' if times_run > 1 else ''}: {humanize_runtime(original_runtime)}",
        )
        return Success(
            OriginalCodeBaseline(
                generated_test_results=original_gen_results,
                existing_test_results=existing_test_results,
                overall_test_results=overall_original_test_results,
                runtime=best_runtime,
            ),
        )

    def run_optimized_candidate(
        self,
        optimization_index: int,
        instrumented_unittests_created_for_function: set[str],
        overall_original_test_results: TestResults,
        existing_test_results: TestResults,
        original_gen_results: TestResults,
        generated_tests_path: str,
        best_runtime_until_now: int,
        tests_in_file: Optional[List[TestsInFile]],
        run_generated_tests: bool,
    ) -> Result[OptimizedCandidateResult, str]:
        success = True
        best_test_runtime = None
        best_test_results = None
        equal_results = True
        generated_tests_elapsed_time = 0.0

        times_run = 0
        test_env = os.environ.copy()
        test_env["CODEFLASH_TEST_ITERATION"] = str(optimization_index)
        test_env["CODEFLASH_TRACER_DISABLE"] = "1"
        if "PYTHONPATH" not in test_env:
            test_env["PYTHONPATH"] = self.args.project_root
        else:
            test_env["PYTHONPATH"] += os.pathsep + self.args.project_root
        cumulative_test_runtime = 0
        cumulative_test_runs = 0
        first_run = True
        do_break = False
        while (
            cumulative_test_runtime < MAX_CUMULATIVE_TEST_RUNTIME_NANOSECONDS
            and cumulative_test_runs < MAX_TEST_FUNCTION_RUNS
        ):
            for test_index in range(MAX_TEST_RUN_ITERATIONS):
                pathlib.Path(
                    get_run_tmp_file(f"test_return_values_{optimization_index}.bin"),
                ).unlink(missing_ok=True)
                pathlib.Path(
                    get_run_tmp_file(f"test_return_values_{optimization_index}.sqlite"),
                ).unlink(missing_ok=True)
                if generated_tests_elapsed_time > MAX_FUNCTION_TEST_SECONDS:
                    do_break = True
                    break

                optimized_test_results_iter = TestResults()
                instrumented_test_timing = []
                for instrumented_test_file in instrumented_unittests_created_for_function:
                    relevant_tests_in_file = [
                        test_in_file
                        for test_in_file in tests_in_file
                        if test_in_file.test_file == instrumented_test_file.replace("__perfinstrumented", "")
                    ]
                    is_replay_test = relevant_tests_in_file[0].test_type == TestType.REPLAY_TEST
                    if is_replay_test and len(relevant_tests_in_file) > 1:
                        logging.warning(
                            f"Multiple tests found for the replay test {instrumented_test_file}. Should not happen",
                        )
                    unittest_results_optimized = self.run_and_parse_tests(
                        test_env,
                        instrumented_test_file,
                        relevant_tests_in_file[0].test_type,
                        optimization_index,
                        relevant_tests_in_file[0].test_function if is_replay_test else None,
                    )
                    timing = unittest_results_optimized.total_passed_runtime()
                    optimized_test_results_iter.merge(unittest_results_optimized)
                    instrumented_test_timing.append(timing)
                if first_run and test_index == 0:
                    equal_results = True
                    logging.info(
                        f"optimized existing unit tests result -> {optimized_test_results_iter.get_test_pass_fail_report()}",
                    )
                    equal_return_values = compare_results(
                        existing_test_results,
                        optimized_test_results_iter,
                    )
                    for test_invocation in optimized_test_results_iter:
                        if (
                            overall_original_test_results.get_by_id(test_invocation.id) is None
                            or test_invocation.did_pass
                            != overall_original_test_results.get_by_id(
                                test_invocation.id,
                            ).did_pass
                            or not equal_return_values
                        ):
                            logging.info("Results did not match.")
                            logging.info(
                                f"Test {test_invocation.id} failed on the optimized code. Skipping this optimization",
                            )
                            equal_results = False
                            do_break = True
                            break
                    if not equal_results:
                        do_break = True
                        break

                test_results = None
                if run_generated_tests:
                    test_results = self.run_and_parse_tests(
                        test_env,
                        generated_tests_path,
                        TestType.GENERATED_REGRESSION,
                        optimization_index,
                    )

                if test_results and first_run and test_index == 0:
                    logging.info(
                        f"generated test_results optimized -> {test_results.get_test_pass_fail_report()}",
                    )
                    if compare_results(original_gen_results, test_results):
                        equal_results = True
                        logging.info("Results matched!")
                    else:
                        logging.info("Results did not match.")
                        equal_results = False
                if not equal_results:
                    do_break = True
                    break

                if not test_results:
                    test_runtime = sum(instrumented_test_timing)
                else:
                    test_runtime = test_results.total_passed_runtime() + sum(instrumented_test_timing)

                if test_runtime == 0:
                    logging.warning(
                        "The overall test runtime of the optimized function is 0, couldn't run tests.",
                    )
                    do_break = True
                    break
                if best_test_runtime is None or test_runtime < best_test_runtime:
                    if test_results:
                        optimized_test_results_iter.merge(test_results)
                    best_test_runtime = test_runtime
                    best_test_results = optimized_test_results_iter
                cumulative_test_runs += 1
                cumulative_test_runtime += test_runtime
                times_run += 1
            if first_run:
                first_run = False
            if best_test_runtime is not None and (best_test_runtime > 3 * best_runtime_until_now):
                # If after 5 runs, the optimized candidate is taking 3 times longer than the best code until now,
                # then it is not a good optimization. Early exit to save time.
                success = True
                do_break = True
            if do_break:
                break

        pathlib.Path(get_run_tmp_file(f"test_return_values_{optimization_index}.bin")).unlink(
            missing_ok=True,
        )
        pathlib.Path(get_run_tmp_file(f"test_return_values_{optimization_index}.sqlite")).unlink(
            missing_ok=True,
        )
        if not (equal_results and times_run > 0):
            success = False

        if not success:
            return Failure("Failed to run the optimized candidate.")
        return Success(
            OptimizedCandidateResult(
                times_run=times_run,
                best_test_runtime=best_test_runtime,
                best_test_results=best_test_results,
            ),
        )

    def run_and_parse_tests(
        self,
        test_env: dict[str, str],
        test_file: str,
        test_type: TestType,
        optimization_iteration: int,
        test_function: Optional[str] = None,
    ) -> TestResults:
        result_file_path, run_result = run_tests(
            test_file,
            test_framework=self.args.test_framework,
            cwd=self.args.project_root,
            pytest_timeout=INDIVIDUAL_TEST_TIMEOUT,
            pytest_cmd=self.test_cfg.pytest_cmd,
            verbose=True,
            test_env=test_env,
            only_run_this_test_function=test_function,
        )
        if run_result.returncode != 0:
            logging.debug(
                f"Nonzero return code {run_result.returncode} when running tests in {test_file}.\n"
                f"stdout: {run_result.stdout}\n"
                f"stderr: {run_result.stderr}\n",
            )
        unittest_results = parse_test_results(
            test_xml_path=result_file_path,
            test_py_path=test_file,
            test_config=self.test_cfg,
            test_type=test_type,
            run_result=run_result,
            optimization_iteration=optimization_iteration,
        )
        return unittest_results

    def generate_and_instrument_tests(
        self,
        source_code_being_tested: str,
        function_to_optimize: FunctionToOptimize,
        dependent_function_names: list[str],
        module_path: str,
        function_trace_id: str,
    ) -> Union[Tuple[str, str], None]:
        tests = generate_tests(
            self.aiservice_client,
            source_code_being_tested=source_code_being_tested,
            function_to_optimize=function_to_optimize,
            dependent_function_names=dependent_function_names,
            module_path=module_path,
            test_cfg=self.test_cfg,
            test_timeout=INDIVIDUAL_TEST_TIMEOUT,
            use_cached_tests=self.args.use_cached_tests,
            function_trace_id=function_trace_id,
        )
        if tests is None:
            logging.error(
                f"Failed to generate and instrument tests for {function_to_optimize.function_name}",
            )
            return None

        generated_original_test_source, instrumented_test_source = tests

        return generated_original_test_source, instrumented_test_source


def run_with_args(args: Namespace) -> None:
    optimizer = Optimizer(args)
    optimizer.run()<|MERGE_RESOLUTION|>--- conflicted
+++ resolved
@@ -137,43 +137,6 @@
         file_to_funcs_to_optimize: dict[str, list[FunctionToOptimize]]
         num_optimizable_functions: int
 
-<<<<<<< HEAD
-        if self.args.replay_test:
-            file_to_funcs_to_optimize = defaultdict(list)
-            num_optimizable_functions = 0
-            # Obtain functions in replay tests from the unit tests
-            replay_functions = discover_replay_test_functions(
-                self.test_cfg,
-                self.args.replay_test,
-            )
-            files_to_optimize = self.get_files_of_functions(replay_functions)
-            for function, file_path in files_to_optimize.items():
-                files, num_functions = get_functions_to_optimize_by_file(
-                    optimize_all=self.args.all,
-                    file=file_path,
-                    only_get_this_function=function,
-                    test_cfg=self.test_cfg,
-                    ignore_paths=self.args.ignore_paths,
-                    project_root=self.args.project_root,
-                    module_root=self.args.module_root,
-                )
-                file_to_funcs_to_optimize.update(files)
-                num_optimizable_functions += num_functions
-
-        else:
-            (
-                file_to_funcs_to_optimize,
-                num_optimizable_functions,
-            ) = get_functions_to_optimize_by_file(
-                optimize_all=self.args.all,
-                file=self.args.file,
-                only_get_this_function=self.args.function,
-                test_cfg=self.test_cfg,
-                ignore_paths=self.args.ignore_paths,
-                project_root=self.args.project_root,
-                module_root=self.args.module_root,
-            )
-=======
         (
             file_to_funcs_to_optimize,
             num_optimizable_functions,
@@ -187,7 +150,6 @@
             project_root=self.args.project_root,
             module_root=self.args.module_root,
         )
->>>>>>> b94f2841
 
         optimizations_found: int = 0
 
