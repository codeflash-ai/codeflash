from __future__ import annotations

import concurrent.futures
import os
import pathlib
import subprocess
import uuid
from argparse import Namespace
from collections import defaultdict

import isort
import libcst as cst
from returns.pipeline import is_successful
from returns.result import Failure, Result, Success

from codeflash.api.aiservice import (
    AiServiceClient,
    LocalAiServiceClient,
    OptimizedCandidate,
)
from codeflash.code_utils import env_utils
from codeflash.code_utils.config_consts import N_TESTS_TO_GENERATE
from codeflash.code_utils.code_extractor import (
    add_needed_imports_from_module,
    extract_code,
    find_preexisting_objects,
)
from codeflash.code_utils.code_replacer import replace_function_definitions_in_module
from codeflash.code_utils.code_utils import (
    get_run_tmp_file,
    module_name_from_file_path,
)
from codeflash.code_utils.config_consts import (
    INDIVIDUAL_TESTCASE_TIMEOUT,
    MAX_CUMULATIVE_TEST_RUNTIME_NANOSECONDS,
    MAX_FUNCTION_TEST_SECONDS,
    MAX_TEST_FUNCTION_RUNS,
    MAX_TEST_RUN_ITERATIONS,
    N_CANDIDATES,
)
from codeflash.code_utils.formatter import format_code, sort_imports
from codeflash.code_utils.instrument_existing_tests import (
    inject_profiling_into_existing_test,
)
from codeflash.code_utils.remove_generated_tests import (
    remove_functions_from_generated_tests,
)
from codeflash.code_utils.time_utils import humanize_runtime
from codeflash.discovery.discover_unit_tests import (
    TestsInFile,
    discover_unit_tests,
)
from codeflash.discovery.functions_to_optimize import (
    FunctionParent,
    FunctionToOptimize,
    get_functions_to_optimize,
)
from codeflash.models.ExperimentMetadata import ExperimentMetadata
from codeflash.models.models import (
    BestOptimization,
    CodeOptimizationContext,
    FunctionSource,
    GeneratedTests,
    GeneratedTestsList,
    OptimizationSet,
    OptimizedCandidateResult,
    OriginalCodeBaseline,
)
from codeflash.optimization.function_context import (
    get_constrained_function_context_and_helper_functions,
)
from codeflash.result.create_pr import check_create_pr, existing_tests_source_for
from codeflash.result.critic import performance_gain, quantity_of_tests_critic, speedup_critic
from codeflash.result.explanation import Explanation
from codeflash.telemetry.posthog import ph
from codeflash.cli_cmds.console import code_print, console, logger
from codeflash.verification.equivalence import compare_test_results
from codeflash.verification.parse_test_output import parse_test_results
from codeflash.verification.test_results import TestResults, TestType
from codeflash.verification.test_runner import run_tests
from codeflash.verification.verification_utils import TestConfig, get_test_file_path
from codeflash.verification.verifier import generate_tests


class Optimizer:
    def __init__(self, args: Namespace) -> None:
        self.args = args

        self.test_cfg = TestConfig(
            tests_root=args.tests_root,
            project_root_path=args.project_root,
            test_framework=args.test_framework,
            pytest_cmd=args.pytest_cmd,
        )

        self.aiservice_client = AiServiceClient()
        self.experiment_id = os.getenv("CODEFLASH_EXPERIMENT_ID", None)
        self.local_aiservice_client = LocalAiServiceClient() if self.experiment_id else None

        self.test_files_created: set[str] = set()
        self.instrumented_unittests_created: set[str] = set()

    def run(self) -> None:
        ph("cli-optimize-run-start")
        # console.print("Running optimizer.")
        logger.info("Running optimizer.")
        if not env_utils.ensure_codeflash_api_key():
            return

        file_to_funcs_to_optimize: dict[str, list[FunctionToOptimize]]
        num_optimizable_functions: int

        (
            file_to_funcs_to_optimize,
            num_optimizable_functions,
        ) = get_functions_to_optimize(
            optimize_all=self.args.all,
            replay_test=self.args.replay_test,
            file=self.args.file,
            only_get_this_function=self.args.function,
            test_cfg=self.test_cfg,
            ignore_paths=self.args.ignore_paths,
            project_root=self.args.project_root,
            module_root=self.args.module_root,
        )

        optimizations_found: int = 0

        function_iterator_count: int = 0

        try:
            ph(
                "cli-optimize-functions-to-optimize",
                {"num_functions": num_optimizable_functions},
            )
            if num_optimizable_functions == 0:
                # console.print("No functions found to optimize. Exiting...")
                logger.info("No functions found to optimize. Exiting...")
                return
            # console.print(
            #     f"Discovering existing unit tests in {self.test_cfg.tests_root} ...",
            # )
            logger.info(f"Discovering existing unit tests in {self.test_cfg.tests_root} ...")
            function_to_tests: dict[str, list[TestsInFile]] = discover_unit_tests(
                self.test_cfg,
            )
            num_discovered_tests: int = sum(
                [len(value) for value in function_to_tests.values()],
            )
            # console.print(
            #     f"Discovered {num_discovered_tests} existing unit tests in {self.test_cfg.tests_root}",
            # )
            logger.info(
                f"Discovered {num_discovered_tests} existing unit tests in {self.test_cfg.tests_root}",
            )
            ph("cli-optimize-discovered-tests", {"num_tests": num_discovered_tests})
            for path in file_to_funcs_to_optimize:
                # console.print(f"Examining file {path} ...")
                logger.info(f"Examining file {path} ...")
                # TODO @afik.cohen: Sequence the functions one goes through intelligently. If we are
                #  optimizing f(g(x)), then we might want to first optimize f rather than g because optimizing
                #  f would already optimize g as it is a dependency.
                with pathlib.Path(path).open(encoding="utf8") as f:
                    original_code: str = f.read()

                for function_to_optimize in file_to_funcs_to_optimize[path]:
                    function_iterator_count += 1
                    # console.print(
                    #     f"Optimizing function {function_iterator_count} of {num_optimizable_functions} - {function_to_optimize.qualified_name}",
                    # )
                    logger.info(
                        f"Optimizing function {function_iterator_count} of {num_optimizable_functions} - "
                        f"{function_to_optimize.qualified_name}",
                    )

                    best_optimization = self.optimize_function(
                        function_to_optimize,
                        function_to_tests,
                        original_code,
                    )
                    if is_successful(best_optimization):
                        optimizations_found += 1
                    else:
<<<<<<< HEAD
                        logger.warning(best_optimization.failure())
=======
                        logging.info(best_optimization.failure())
>>>>>>> 4fd03621
                        continue
            ph("cli-optimize-run-finished", {"optimizations_found": optimizations_found})
            if optimizations_found == 0:
                # console.print("❌ No optimizations found.")
                logger.info("No optimizations found.")
            elif self.args.all:
                # console.print("✨ All functions have been optimized! ✨")
                logger.info("All functions have been optimized!")
        finally:
            for test_file in self.instrumented_unittests_created:
                pathlib.Path(test_file).unlink(missing_ok=True)
            for test_file in self.test_files_created:
                pathlib.Path(test_file).unlink(missing_ok=True)
            if hasattr(get_run_tmp_file, "tmpdir"):
                get_run_tmp_file.tmpdir.cleanup()

    def optimize_function(
        self,
        function_to_optimize: FunctionToOptimize,
        function_to_tests: dict[str, list[TestsInFile]],
        original_code: str,
    ) -> Result[BestOptimization, str]:
        should_run_experiment = self.experiment_id is not None
        function_trace_id: str = str(uuid.uuid4())
        logger.debug(f"Function Trace ID: {function_trace_id}")
        ph("cli-optimize-function-start", {"function_trace_id": function_trace_id})
        self.cleanup_leftover_test_return_values()
        ctx_result = self.get_code_optimization_context(
            function_to_optimize,
            self.args.project_root,
            original_code,
        )
        if not is_successful(ctx_result):
            return Failure(ctx_result.failure())
        code_context: CodeOptimizationContext = ctx_result.unwrap()
        original_helper_code = {}
        helper_function_paths = {hf.file_path for hf in code_context.helper_functions}
        for helper_function_path in helper_function_paths:
            with pathlib.Path(helper_function_path).open(encoding="utf8") as f:
                helper_code = f.read()
                original_helper_code[helper_function_path] = helper_code

        code_print(code_context.code_to_optimize_with_helpers)

        module_path = module_name_from_file_path(function_to_optimize.file_path, self.args.project_root)

        for module_abspath in original_helper_code:
            code_context.code_to_optimize_with_helpers = add_needed_imports_from_module(
                original_helper_code[module_abspath],
                code_context.code_to_optimize_with_helpers,
                module_abspath,
                function_to_optimize.file_path,
                self.args.project_root,
            )

        instrumented_unittests_created_for_function = self.instrument_existing_tests(
            function_to_optimize=function_to_optimize,
            function_to_tests=function_to_tests,
        )
        self.instrumented_unittests_created.update(instrumented_unittests_created_for_function)

        generated_results = self.generate_tests_and_optimizations(
            code_context.code_to_optimize_with_helpers,
            function_to_optimize,
            code_context.helper_functions,
            module_path,
            function_trace_id,
            run_experiment=should_run_experiment,
        )

        if not is_successful(generated_results):
            return Failure(generated_results.failure())
        tests_and_opts: tuple[GeneratedTestsList, OptimizationSet] = generated_results.unwrap()
        generated_tests, optimizations_set = tests_and_opts
<<<<<<< HEAD
        generated_tests_path = get_test_file_path(
            self.args.tests_root,
            function_to_optimize.function_name,
            0,
        )
        with pathlib.Path(generated_tests_path).open("w", encoding="utf8") as file:
            file.write(generated_tests.instrumented_test_source)
        # console.print(f"Generated tests saved to {generated_tests_path}")
        logger.info(f"Generated tests saved to {generated_tests_path}")
        code_print(generated_tests.instrumented_test_source)
        self.test_files_created.add(generated_tests_path)
=======

        generated_tests_paths = [
            get_test_file_path(
                self.args.tests_root,
                function_to_optimize.function_name,
                i,
            )
            for i in range(len(generated_tests.generated_tests))
        ]

        count_tests = len(generated_tests.generated_tests)
        for i, generated_test in enumerate(generated_tests.generated_tests):
            generated_tests_path = generated_tests_paths[i]
            with pathlib.Path(generated_tests_path).open("w", encoding="utf8") as f:
                f.write(generated_test.instrumented_test_source)
            self.test_files_created.add(generated_tests_path)
            logging.info(
                f"Generated test {i + 1}/{count_tests}:\n{generated_test.instrumented_test_source}",
            )

>>>>>>> 4fd03621
        baseline_result, test_functions_to_remove = self.establish_original_code_baseline(
            function_to_optimize.qualified_name,
            instrumented_unittests_created_for_function,
            generated_tests_paths,
            function_to_tests.get(module_path + "." + function_to_optimize.qualified_name, []),
        )
        if not is_successful(baseline_result):
            for generated_test_path in generated_tests_paths:
                pathlib.Path(generated_test_path).unlink(missing_ok=True)

            for instrumented_path in instrumented_unittests_created_for_function:
                pathlib.Path(instrumented_path).unlink(missing_ok=True)
            return Failure(baseline_result.failure())

        original_code_baseline: OriginalCodeBaseline = baseline_result.unwrap()
        # TODO: Postprocess the optimized function to include the original docstring and such

        best_optimization = None
        for u, candidates in enumerate(
            [optimizations_set.control, optimizations_set.experiment],
        ):
            if candidates is None:
                continue

            tests_in_file: list[TestsInFile] = function_to_tests.get(
                function_to_optimize.qualified_name_with_modules_from_root(self.args.project_root),
                [],
            )

            best_optimization = self.determine_best_candidate(
                candidates,
                code_context,
                function_to_optimize,
                generated_tests_paths,
                instrumented_unittests_created_for_function,
                original_code,
                original_code_baseline,
                original_helper_code,
                function_trace_id[:-4] + f"EXP{u}" if should_run_experiment else function_trace_id,
                tests_in_file,
            )
            ph("cli-optimize-function-finished", {"function_trace_id": function_trace_id})

            generated_tests = remove_functions_from_generated_tests(
                generated_tests=generated_tests, test_functions_to_remove=test_functions_to_remove
            )

            if best_optimization:
                # console.print(
                #     f"Best candidate:\n{best_optimization.candidate.source_code}, {best_optimization.candidate.explanation}",
                # )
                logger.info("Best candidate:")
                code_print(best_optimization.candidate.source_code)
                logger.info(best_optimization.candidate.explanation)
                explanation = Explanation(
                    raw_explanation_message=best_optimization.candidate.explanation,
                    winning_test_results=best_optimization.winning_test_results,
                    original_runtime_ns=original_code_baseline.runtime,
                    best_runtime_ns=best_optimization.runtime,
                    function_name=function_to_optimize.qualified_name,
                    file_path=function_to_optimize.file_path,
                )

                self.log_successful_optimization(
                    explanation,
                    function_to_optimize,
                    function_trace_id,
                    generated_tests,
                )

                self.replace_function_and_helpers_with_optimized_code(
                    code_context=code_context,
                    function_to_optimize_file_path=explanation.file_path,
                    optimized_code=best_optimization.candidate.source_code,
                    qualified_function_name=function_to_optimize.qualified_name,
                )

                new_code, new_helper_code = self.reformat_code_and_helpers(
                    code_context.helper_functions,
                    explanation.file_path,
                    original_code,
                )

                existing_tests = existing_tests_source_for(
                    function_to_optimize.qualified_name_with_modules_from_root(self.args.project_root),
                    function_to_tests,
                    tests_root=self.test_cfg.tests_root,
                )

                original_code_combined = original_helper_code.copy()
                original_code_combined[explanation.file_path] = original_code
                new_code_combined = new_helper_code.copy()
                new_code_combined[explanation.file_path] = new_code
                if not self.args.no_pr:
                    check_create_pr(
                        original_code=original_code_combined,
                        new_code=new_code_combined,
                        explanation=explanation,
                        existing_tests_source=existing_tests,
                        generated_original_test_source=generated_tests.generated_original_test_source,
                        function_trace_id=function_trace_id,
                    )
                    if self.args.all or env_utils.get_pr_number():
                        # Reverting to original code, because optimizing functions in a sequence can lead to
                        #  a) Error propagation, where error in one function can cause the next optimization to fail
                        #  b) Performance estimates become unstable, as the runtime of an optimization might be
                        #     dependent on the runtime of the previous optimization
                        self.write_code_and_helpers(
                            original_code,
                            original_helper_code,
                            function_to_optimize.file_path,
                        )
        for generated_test_path in generated_tests_paths:
            pathlib.Path(generated_test_path).unlink(missing_ok=True)
        for test_paths in instrumented_unittests_created_for_function:
            pathlib.Path(test_paths).unlink(missing_ok=True)
        if not best_optimization:
            return Failure(f"No best optimizations found for function {function_to_optimize.qualified_name}")
        return Success(best_optimization)

    def determine_best_candidate(
        self,
        candidates: list[OptimizedCandidate],
        code_context: CodeOptimizationContext,
        function_to_optimize: FunctionToOptimize,
        generated_tests_paths: list[str],
        instrumented_unittests_created_for_function: set[str],
        original_code: str,
        original_code_baseline: OriginalCodeBaseline,
        original_helper_code: dict[str, str],
        function_trace_id: str,
        only_run_this_test_function: list[TestsInFile] | None = None,
    ) -> BestOptimization | None:
        best_optimization: BestOptimization | None = None
        best_runtime_until_now = original_code_baseline.runtime  # The fastest code runtime until now

        speedup_ratios: dict[str, float | None] = {}
        optimized_runtimes: dict[str, float | None] = {}
        is_correct = {}

        # console.print(
        #     f"Determining best optimized candidate (out of {len(candidates)}) for {function_to_optimize.qualified_name} ...",
        # )
        logger.info(
            f"Determining best optimized candidate (out of {len(candidates)}) for {function_to_optimize.qualified_name} ...",
        )
        try:
            for j, candidate in enumerate(candidates, start=1):
                if candidate.source_code is None:
                    continue
                # remove left overs from previous run
                pathlib.Path(get_run_tmp_file(f"test_return_values_{j}.bin")).unlink(
                    missing_ok=True,
                )
                pathlib.Path(get_run_tmp_file(f"test_return_values_{j}.sqlite")).unlink(
                    missing_ok=True,
                )
                # console.print(f"Optimized candidate {j}/{len(candidates)}:")
                # console.print(candidate.source_code)
                logger.info(f"Optimized candidate {j}/{len(candidates)}:")
                code_print(candidate.source_code)
                try:
                    did_update = self.replace_function_and_helpers_with_optimized_code(
                        code_context=code_context,
                        function_to_optimize_file_path=function_to_optimize.file_path,
                        optimized_code=candidate.source_code,
                        qualified_function_name=function_to_optimize.qualified_name,
                    )
                    if not did_update:
                        logger.warning(
                            "No functions were replaced in the optimized code. Skipping optimization candidate.",
                        )
                        continue
                except (
                    ValueError,
                    SyntaxError,
                    cst.ParserSyntaxError,
                    AttributeError,
                ) as e:
                    logger.error(e)
                    self.write_code_and_helpers(
                        original_code,
                        original_helper_code,
                        function_to_optimize.file_path,
                    )
                    continue

                # Run generated tests if at least one of them passed
                run_generated_tests = False
                if original_code_baseline.generated_test_results:
                    for test_result in original_code_baseline.generated_test_results.test_results:
                        if test_result.did_pass:
                            run_generated_tests = True
                            break

                run_results = self.run_optimized_candidate(
                    optimization_index=j,
                    instrumented_unittests_created_for_function=instrumented_unittests_created_for_function,
                    overall_original_test_results=original_code_baseline.overall_test_results,
                    original_existing_test_results=original_code_baseline.existing_test_results,
                    original_generated_test_results=original_code_baseline.generated_test_results,
                    generated_tests_paths=generated_tests_paths,
                    best_runtime_until_now=best_runtime_until_now,
                    tests_in_file=only_run_this_test_function,
                    run_generated_tests=run_generated_tests,
                )
                if not is_successful(run_results):
                    optimized_runtimes[candidate.optimization_id] = None
                    is_correct[candidate.optimization_id] = False
                    speedup_ratios[candidate.optimization_id] = None
                else:
                    candidate_result: OptimizedCandidateResult = run_results.unwrap()
                    best_test_runtime = candidate_result.best_test_runtime
                    optimized_runtimes[candidate.optimization_id] = best_test_runtime
                    is_correct[candidate.optimization_id] = True
                    perf_gain = performance_gain(
                        original_runtime_ns=original_code_baseline.runtime,
                        optimized_runtime_ns=best_test_runtime,
                    )
                    speedup_ratios[candidate.optimization_id] = perf_gain
                    # console.print(
                    #     f"Candidate runtime measured over {candidate_result.times_run} run{'s' if candidate_result.times_run > 1 else ''}: "
                    #     f"{humanize_runtime(best_test_runtime)}, speedup ratio = "
                    #     f"{perf_gain:.3f}",
                    # )
                    logger.info(
                        f"Candidate runtime measured over {candidate_result.times_run} run{'s' if candidate_result.times_run > 1 else ''}: "
                        f"{humanize_runtime(best_test_runtime)}, speedup ratio = "
                        f"{perf_gain:.3f}",
                    )

                    if speedup_critic(
                        candidate_result,
                        original_code_baseline.runtime,
                        best_runtime_until_now,
                    ) and quantity_of_tests_critic(candidate_result):
                        # console.print("This candidate is better than the previous best candidate.")
                        # console.print(
                        #     f"Original runtime: {humanize_runtime(original_code_baseline.runtime)} Best test runtime: "
                        #     f"{humanize_runtime(candidate_result.best_test_runtime)}, ratio = "
                        #     f"{perf_gain:.3f}",
                        # )
                        logger.info("This candidate is better than the previous best candidate.")
                        logger.info(
                            f"Original runtime: {humanize_runtime(original_code_baseline.runtime)} Best test runtime: "
                            f"{humanize_runtime(candidate_result.best_test_runtime)}, ratio = "
                            f"{perf_gain:.3f}",
                        )
                        best_optimization = BestOptimization(
                            candidate=candidate,
                            helper_functions=code_context.helper_functions,
                            runtime=best_test_runtime,
                            winning_test_results=candidate_result.best_test_results,
                        )
                        best_runtime_until_now = best_test_runtime

                self.write_code_and_helpers(
                    original_code,
                    original_helper_code,
                    function_to_optimize.file_path,
                )
                # console.print("----------------")
                logger.info("----------------")
        except KeyboardInterrupt as e:
            self.write_code_and_helpers(
                original_code,
                original_helper_code,
                function_to_optimize.file_path,
            )
            logger.exception(f"Optimization interrupted: {e}")
            raise e

        self.aiservice_client.log_results(
            function_trace_id=function_trace_id,
            speedup_ratio=speedup_ratios,
            original_runtime=original_code_baseline.runtime,
            optimized_runtime=optimized_runtimes,
            is_correct=is_correct,
        )
        return best_optimization

    def log_successful_optimization(
        self,
        explanation: Explanation,
        function_to_optimize: FunctionToOptimize,
        function_trace_id: str,
        generated_tests: GeneratedTestsList,
    ) -> None:
<<<<<<< HEAD
        # console.print(
        #     f"⚡️ Optimization successful! 📄 {function_to_optimize.qualified_name} in {explanation.file_path}",
        # )
        # console.print(f"📈 {explanation.perf_improvement_line}")
        # console.print(f"Explanation: \n{explanation.to_console_string()}")
        # console.print(
        #     f"Optimization was validated for correctness by running the following tests - "
        #     f"\n{generated_tests.generated_original_test_source}",
        # )
        logger.info(
            f"⚡️ Optimization successful! 📄 {function_to_optimize.qualified_name} in {explanation.file_path}"
            )
        logger.info(f"📈 {explanation.perf_improvement_line}")
        logger.info(f"Explanation: \n{explanation.to_console_string()}")
        logger.info(f"Optimization was validated for correctness by running the following tests - ")
        code_print(generated_tests.generated_original_test_source)
=======
        logging.info(
            f"⚡️ Optimization successful! 📄 {function_to_optimize.qualified_name} in {explanation.file_path}",
        )
        logging.info(f"📈 {explanation.perf_improvement_line}")
        logging.info(f"Explanation: \n{explanation.to_console_string()}")

        logging.info(
            "Optimization was validated for correctness by running the following tests - %s",
            "\n".join([test.generated_original_test_source for test in generated_tests.generated_tests]),
        )

>>>>>>> 4fd03621
        ph(
            "cli-optimize-success",
            {
                "function_trace_id": function_trace_id,
                "speedup_x": explanation.speedup_x,
                "speedup_pct": explanation.speedup_pct,
                "best_runtime": explanation.best_runtime_ns,
                "original_runtime": explanation.original_runtime_ns,
                "winning_test_results": {
                    tt.to_name(): v
                    for tt, v in explanation.winning_test_results.get_test_pass_fail_report_by_type().items()
                },
            },
        )

    def write_code_and_helpers(
        self,
        original_code: str,
        original_helper_code: dict[str, str],
        path: str,
    ) -> None:
        with pathlib.Path(path).open("w", encoding="utf8") as f:
            f.write(original_code)
        for module_abspath in original_helper_code:
            with pathlib.Path(module_abspath).open("w", encoding="utf8") as f:
                f.write(original_helper_code[module_abspath])

    def reformat_code_and_helpers(
        self,
        helper_functions: list[FunctionSource],
        path: str,
        original_code: str,
    ) -> tuple[str, dict[str, str]]:
        should_sort_imports = not self.args.disable_imports_sorting
        if should_sort_imports and isort.code(original_code) != original_code:
            should_sort_imports = False

        new_code = format_code(
            self.args.formatter_cmds,
            path,
        )
        if should_sort_imports:
            new_code = sort_imports(new_code)

        new_helper_code: dict[str, str] = {}
        helper_functions_paths = {hf.file_path for hf in helper_functions}
        for module_abspath in helper_functions_paths:
            formatted_helper_code = format_code(
                self.args.formatter_cmds,
                module_abspath,
            )
            if should_sort_imports:
                formatted_helper_code = sort_imports(formatted_helper_code)
            new_helper_code[module_abspath] = formatted_helper_code

        return new_code, new_helper_code

    def replace_function_and_helpers_with_optimized_code(
        self,
        code_context: CodeOptimizationContext,
        function_to_optimize_file_path: str,
        optimized_code: str,
        qualified_function_name: str,
    ) -> bool:
        """Raises many exceptions if the code is not valid. Catch them where using"""
        did_update = replace_function_definitions_in_module(
            function_names=[qualified_function_name],
            optimized_code=optimized_code,
            file_path_of_module_with_function_to_optimize=function_to_optimize_file_path,
            module_abspath=function_to_optimize_file_path,
            preexisting_objects=code_context.preexisting_objects,
            contextual_functions=code_context.contextual_dunder_methods,
            project_root_path=self.args.project_root,
        )
        helper_functions_by_module_abspath = defaultdict(set)
        for helper_function in code_context.helper_functions:
            if helper_function.jedi_definition.type != "class":
                helper_functions_by_module_abspath[helper_function.file_path].add(
                    helper_function.qualified_name,
                )
        for (
            module_abspath,
            qualified_names,
        ) in helper_functions_by_module_abspath.items():
            did_update |= replace_function_definitions_in_module(
                function_names=list(qualified_names),
                optimized_code=optimized_code,
                file_path_of_module_with_function_to_optimize=function_to_optimize_file_path,
                module_abspath=module_abspath,
                preexisting_objects=[],
                contextual_functions=code_context.contextual_dunder_methods,
                project_root_path=self.args.project_root,
            )
        return did_update

    def get_code_optimization_context(
        self,
        function_to_optimize: FunctionToOptimize,
        project_root: str,
        original_source_code: str,
    ) -> Result[CodeOptimizationContext, str]:
        code_to_optimize, contextual_dunder_methods = extract_code(
            [function_to_optimize],
        )
        if code_to_optimize is None:
            return Failure("Could not find function to optimize.")
        (
            helper_code,
            helper_functions,
            helper_dunder_methods,
        ) = get_constrained_function_context_and_helper_functions(
            function_to_optimize,
            self.args.project_root,
            code_to_optimize,
        )
        if function_to_optimize.parents:
            function_class = function_to_optimize.parents[0].name
            same_class_helper_methods = [
                df
                for df in helper_functions
                if df.qualified_name.count(".") > 0 and df.qualified_name.split(".")[0] == function_class
            ]
            optimizable_methods = [
                FunctionToOptimize(
                    df.qualified_name.split(".")[-1],
                    df.file_path,
                    [FunctionParent(df.qualified_name.split(".")[0], "ClassDef")],
                    None,
                    None,
                )
                for df in same_class_helper_methods
            ] + [function_to_optimize]
            dedup_optimizable_methods = []
            added_methods = set()
            for method in reversed(optimizable_methods):
                if f"{method.file_path}.{method.qualified_name}" not in added_methods:
                    dedup_optimizable_methods.append(method)
                    added_methods.add(f"{method.file_path}.{method.qualified_name}")
            if len(dedup_optimizable_methods) > 1:
                code_to_optimize, contextual_dunder_methods = extract_code(
                    list(reversed(dedup_optimizable_methods)),
                )
                if code_to_optimize is None:
                    return Failure("Could not find function to optimize.")
        code_to_optimize_with_helpers = helper_code + "\n" + code_to_optimize

        code_to_optimize_with_helpers_and_imports = add_needed_imports_from_module(
            original_source_code,
            code_to_optimize_with_helpers,
            function_to_optimize.file_path,
            function_to_optimize.file_path,
            project_root,
            helper_functions,
        )
        preexisting_objects = find_preexisting_objects(code_to_optimize_with_helpers)
        contextual_dunder_methods.update(helper_dunder_methods)
        return Success(
            CodeOptimizationContext(
                code_to_optimize_with_helpers=code_to_optimize_with_helpers_and_imports,
                contextual_dunder_methods=contextual_dunder_methods,
                helper_functions=helper_functions,
                preexisting_objects=preexisting_objects,
            ),
        )

    def cleanup_leftover_test_return_values(self) -> None:
        # remove leftovers from previous run
        pathlib.Path(get_run_tmp_file("test_return_values_0.bin")).unlink(
            missing_ok=True,
        )
        pathlib.Path(get_run_tmp_file("test_return_values_0.sqlite")).unlink(
            missing_ok=True,
        )

    def instrument_existing_tests(
        self,
        function_to_optimize: FunctionToOptimize,
        function_to_tests: dict[str, list[TestsInFile]],
    ) -> set[str]:
        relevant_test_files_count = 0
        unique_instrumented_test_files = set()

        func_qualname = function_to_optimize.qualified_name_with_modules_from_root(
            self.args.project_root,
        )
        if func_qualname not in function_to_tests:
            # console.print(
            #     f"Did not find any pre-existing tests for '{func_qualname}', will only use generated tests.",
            # )
            logger.info(
                f"Did not find any pre-existing tests for '{func_qualname}', will only use generated tests.",
            )
        else:
            test_file_invocation_positions = defaultdict(list)
            for tests_in_file in function_to_tests.get(func_qualname):
                test_file_invocation_positions[tests_in_file.test_file].append(tests_in_file.position)
            for test_file, positions in test_file_invocation_positions.items():
                relevant_test_files_count += 1
                success, injected_test = inject_profiling_into_existing_test(
                    test_file,
                    positions,
                    function_to_optimize,
                    self.args.project_root,
                    self.args.test_framework,
                )
                if not success:
                    continue
                new_test_path = (
                    f"{os.path.splitext(test_file)[0]}__perfinstrumented{os.path.splitext(test_file)[1]}"
                )
                with pathlib.Path(new_test_path).open("w", encoding="utf8") as f:
                    f.write(injected_test)
                unique_instrumented_test_files.add(new_test_path)
            # console.print(
            #     f"Discovered {relevant_test_files_count} existing unit test file"
            #     f"{'s' if relevant_test_files_count != 1 else ''} for {func_qualname}",
            # )
            logger.info(
                f"Discovered {relevant_test_files_count} existing unit test file"
                f"{'s' if relevant_test_files_count != 1 else ''} for {func_qualname}",
            )
        return unique_instrumented_test_files

    def generate_tests_and_optimizations(
        self,
        code_to_optimize_with_helpers: str,
        function_to_optimize: FunctionToOptimize,
        helper_functions: list[FunctionSource],
        module_path: str,
        function_trace_id: str,
        run_experiment: bool = False,
    ) -> Result[tuple[GeneratedTestsList, OptimizationSet], str]:
        max_workers = N_TESTS_TO_GENERATE + 1 if not run_experiment else N_TESTS_TO_GENERATE + 2
        with concurrent.futures.ThreadPoolExecutor(max_workers=max_workers) as executor:
            logging.info(f"Generating new tests for function {function_to_optimize.function_name} ...")

            tests = self.generate_and_instrument_tests(
                executor,
                code_to_optimize_with_helpers,
                function_to_optimize,
                [definition.fully_qualified_name for definition in helper_functions],
                module_path,
                (function_trace_id[:-4] + "EXP0" if run_experiment else function_trace_id),
            )

            future_optimization_candidates = executor.submit(
                self.aiservice_client.optimize_python_code,
                code_to_optimize_with_helpers,
                function_trace_id[:-4] + "EXP0" if run_experiment else function_trace_id,
                N_CANDIDATES,
                ExperimentMetadata(id=self.experiment_id, group="control") if run_experiment else None,
            )
            if run_experiment:
                future_candidates_exp = executor.submit(
                    self.local_aiservice_client.optimize_python_code,
                    code_to_optimize_with_helpers,
                    function_trace_id[:-4] + "EXP1",
                    N_CANDIDATES,
                    ExperimentMetadata(id=self.experiment_id, group="experiment"),
                )

            candidates: list[OptimizedCandidate] = future_optimization_candidates.result()

            candidates_experiment = future_candidates_exp.result() if run_experiment else None

        if not tests:
            return Failure(f"/!\\ NO TESTS GENERATED for {function_to_optimize.function_name}")
        if not candidates:
            return Failure(f"/!\\ NO OPTIMIZATIONS GENERATED for {function_to_optimize.function_name}")

        return Success(
            (
                tests,
                OptimizationSet(
                    control=candidates,
                    experiment=candidates_experiment,
                ),
            ),
        )

    def establish_original_code_baseline(
        self,
        function_name: str,
        instrumented_unittests_created_for_function: set[str],
        generated_tests_paths: list[str],
        tests_in_file: list[TestsInFile],
    ) -> Result[OriginalCodeBaseline, list[str]]:
        original_runtime = None
        best_runtime = None
        original_gen_results = None
        overall_original_test_results = None
        times_run = 0
        success = True
        # Keep the runtime in some acceptable range
        generated_tests_elapsed_time = 0.0

        # For the original function - run the tests and get the runtime
        # console.print(f"Establishing original code baseline runtime for {function_name}.")
        logger.info(f"Establishing original code baseline runtime for {function_name}.")
        # TODO: Compare the function return values over the multiple runs and check if they are any different,
        #  if they are different, then we can't optimize this function because it is a non-deterministic function
        test_env = os.environ.copy()
        test_env["CODEFLASH_TEST_ITERATION"] = str(0)
        test_env["CODEFLASH_TRACER_DISABLE"] = "1"
        if "PYTHONPATH" not in test_env:
            test_env["PYTHONPATH"] = self.args.project_root
        else:
            test_env["PYTHONPATH"] += os.pathsep + self.args.project_root
        cumulative_test_runtime = 0
        cumulative_test_runs = 0
        test_times_list = []
        first_run = True
        do_break = False
        while (
            cumulative_test_runtime < MAX_CUMULATIVE_TEST_RUNTIME_NANOSECONDS
            and cumulative_test_runs < MAX_TEST_FUNCTION_RUNS
        ):
            for i in range(MAX_TEST_RUN_ITERATIONS):
                if generated_tests_elapsed_time > MAX_FUNCTION_TEST_SECONDS:
                    do_break = True
                    break
                instrumented_existing_test_timing = []
                original_test_results_iter = TestResults()
                existing_test_results = TestResults()
                for test_file in instrumented_unittests_created_for_function:
                    relevant_tests_in_file = [
                        test_in_file
                        for test_in_file in tests_in_file
                        if test_in_file.test_file == test_file.replace("__perfinstrumented", "")
                    ]
                    is_replay_test = relevant_tests_in_file[0].test_type == TestType.REPLAY_TEST
                    if is_replay_test and len(relevant_tests_in_file) > 1:
                        logger.warning(
                            f"Multiple tests found for the replay test {test_file}. Should not happen",
                        )
                    unittest_results = self.run_and_parse_tests(
                        test_env,
                        test_file,
                        relevant_tests_in_file[0].test_type,
                        0,
                        relevant_tests_in_file[0].test_function if is_replay_test else None,
                    )

                    timing = unittest_results.total_passed_runtime()
                    original_test_results_iter.merge(unittest_results)
                    existing_test_results.merge(unittest_results)
                    instrumented_existing_test_timing.append(timing)
                if i == 0 and first_run:
                    # console.print(
                    #     f"Existing unit test results for original code: {original_test_results_iter.get_test_pass_fail_report()}",
                    # )
                    logger.info(
                        f"Existing unit test results for original code: {original_test_results_iter.get_test_pass_fail_report()}",
                    )

                original_gen_results = TestResults()
                for path in generated_tests_paths:
                    original_gen_results.merge(
                        self.run_and_parse_tests(
                            test_env,
                            path,
                            TestType.GENERATED_REGRESSION,
                            0,
                        ),
                    )

                functions_to_remove = [
                    result.id.test_function_name
                    for result in original_gen_results.test_results
                    if not result.did_pass
                ]

                # TODO: Implement the logic to disregard the timing info of the tests that errored out. That is remove test cases that failed to run.

                if not original_gen_results and len(instrumented_existing_test_timing) == 0:
                    logger.warning(
                        f"Couldn't run any tests for original function {function_name}. SKIPPING OPTIMIZING THIS FUNCTION.",
                    )
                    success = False
                    do_break = True
                    break
                # TODO: Doing a simple sum of test runtime, Improve it by looking at test by test runtime, or a better scheme
                # TODO: If the runtime is None, that happens in the case where an exception is expected and is successfully
                #  caught by the test framework. This makes the test pass, but we can't find runtime because the exception caused
                #  the execution to not reach the runtime measurement part. We are currently ignoring such tests, because the performance
                #  for such a execution that raises an exception should not matter.
                if i == 0 and first_run:
                    # console.print(
                    #     f"Generated tests results for original code: {original_gen_results.get_test_pass_fail_report()}",
                    # )
                    logger.info(
                        f"Generated tests results for original code: {original_gen_results.get_test_pass_fail_report()}",
                    )

                if not original_gen_results:
                    original_total_runtime_iter = sum(instrumented_existing_test_timing)
                else:
                    original_total_runtime_iter = original_gen_results.total_passed_runtime() + sum(
                        instrumented_existing_test_timing,
                    )

                if original_total_runtime_iter == 0:
                    logger.warning(
                        "The overall test runtime of the original function is 0, couldn't run tests.",
                    )
                    logger.warning(original_gen_results.test_results)
                    do_break = True
                    break
                original_test_results_iter.merge(original_gen_results)
                if i == 0 and first_run:
                    # console.print(
                    #     f"Overall test results for original code: {TestResults.report_to_string(original_test_results_iter.get_test_pass_fail_report_by_type())}",
                    # )
                    logger.info(
                        f"Overall test results for original code: {TestResults.report_to_string(original_test_results_iter.get_test_pass_fail_report_by_type())}",
                    )
                test_times_list.append(original_total_runtime_iter)
                if original_runtime is None or original_total_runtime_iter < original_runtime:
                    original_runtime = best_runtime = original_total_runtime_iter
                    overall_original_test_results = original_test_results_iter
                cumulative_test_runs += 1
                cumulative_test_runtime += original_total_runtime_iter
                times_run += 1
            if first_run:
                first_run = False
            if do_break:
                break

        if times_run == 0 and original_runtime is None:
            logger.warning(
                "Failed to run the tests for the original function, skipping optimization",
            )
            success = False
        if not success:
            return Failure("Failed to establish a baseline for the original code."), []
        # console.print(
        #     f"Original code runtime measured over {times_run} run{'s' if times_run > 1 else ''}: {humanize_runtime(original_runtime)}",
        # )
        logger.info(
            f"Original code runtime measured over {times_run} run{'s' if times_run > 1 else ''}: {humanize_runtime(original_runtime)}",
        )
        logger.debug(f"Original code test runtimes: {test_times_list}")
        return (
            Success(
                OriginalCodeBaseline(
                    generated_test_results=original_gen_results,
                    existing_test_results=existing_test_results,
                    overall_test_results=overall_original_test_results,
                    runtime=best_runtime,
                ),
            ),
            functions_to_remove,
        )

    def run_optimized_candidate(
        self,
        optimization_index: int,
        instrumented_unittests_created_for_function: set[str],
        overall_original_test_results: TestResults,
        original_existing_test_results: TestResults,
        original_generated_test_results: TestResults,
        generated_tests_paths: list[str],
        best_runtime_until_now: int,
        tests_in_file: list[TestsInFile] | None,
        run_generated_tests: bool,
    ) -> Result[OptimizedCandidateResult, str]:
        success = True
        best_test_runtime = None
        best_test_results = None
        equal_results = True
        generated_tests_elapsed_time = 0.0

        times_run = 0
        test_env = os.environ.copy()
        test_env["CODEFLASH_TEST_ITERATION"] = str(optimization_index)
        test_env["CODEFLASH_TRACER_DISABLE"] = "1"
        if "PYTHONPATH" not in test_env:
            test_env["PYTHONPATH"] = self.args.project_root
        else:
            test_env["PYTHONPATH"] += os.pathsep + self.args.project_root
        cumulative_test_runtime = 0
        cumulative_test_runs = 0
        test_times_list = []
        first_run = True
        do_break = False
        while (
            cumulative_test_runtime < MAX_CUMULATIVE_TEST_RUNTIME_NANOSECONDS
            and cumulative_test_runs < MAX_TEST_FUNCTION_RUNS
        ):
            for test_index in range(MAX_TEST_RUN_ITERATIONS):
                pathlib.Path(
                    get_run_tmp_file(f"test_return_values_{optimization_index}.bin"),
                ).unlink(missing_ok=True)
                pathlib.Path(
                    get_run_tmp_file(f"test_return_values_{optimization_index}.sqlite"),
                ).unlink(missing_ok=True)
                if generated_tests_elapsed_time > MAX_FUNCTION_TEST_SECONDS:
                    do_break = True
                    break

                candidate_existing_test_results = TestResults()
                instrumented_test_timing = []
                for instrumented_test_file in instrumented_unittests_created_for_function:
                    relevant_tests_in_file = [
                        test_in_file
                        for test_in_file in tests_in_file
                        if test_in_file.test_file == instrumented_test_file.replace("__perfinstrumented", "")
                    ]
                    is_replay_test = relevant_tests_in_file[0].test_type == TestType.REPLAY_TEST
                    if is_replay_test and len(relevant_tests_in_file) > 1:
                        logger.warning(
                            f"Multiple tests found for the replay test {instrumented_test_file}. Should not happen",
                        )
                    candidate_existing_test_result = self.run_and_parse_tests(
                        test_env,
                        instrumented_test_file,
                        relevant_tests_in_file[0].test_type,
                        optimization_index,
                        relevant_tests_in_file[0].test_function if is_replay_test else None,
                    )
                    timing = candidate_existing_test_result.total_passed_runtime()
                    candidate_existing_test_results.merge(candidate_existing_test_result)
                    instrumented_test_timing.append(timing)
                if first_run and test_index == 0:
                    equal_results = True
                    # console.print(
                    #     f"Existing unit tests results for candidate: {candidate_existing_test_results.get_test_pass_fail_report()}",
                    # )
                    logger.info(
                        f"Existing unit tests results for candidate: {candidate_existing_test_results.get_test_pass_fail_report()}",
                    )
                    return_values_are_equal = compare_test_results(
                        original_existing_test_results,
                        candidate_existing_test_results,
                    )
                    for test_invocation in candidate_existing_test_results:
                        original_test_invocation = original_existing_test_results.get_by_id(
                            test_invocation.id,
                        )
                        if (
                            original_test_invocation is not None
                            and not original_test_invocation.timed_out
                            and (test_invocation.did_pass != original_test_invocation.did_pass)
                        ) or not return_values_are_equal:
                            # console.print(
                            #     "Test results did not match the test results of the original code.",
                            # )
                            # console.print(
                            #     f"Test {test_invocation.id} failed. Skipping this candidate.",
                            # )
                            logger.info(
                                "Test results did not match the test results of the original code.",
                            )
                            logger.info(f"Test {test_invocation.id} failed. Skipping this candidate.")
                            equal_results = False
                            do_break = True
                            break
                    if not equal_results:
                        do_break = True
                        break

                candidate_generated_test_results = None
                if run_generated_tests:
                    original_gen_results = TestResults()
                    for path in generated_tests_paths:
                        original_gen_results.merge(
                            self.run_and_parse_tests(
                                test_env,
                                path,
                                TestType.GENERATED_REGRESSION,
                                optimization_index,
                            ),
                        )

                if candidate_generated_test_results and first_run and test_index == 0:
                    # console.print(
                    #     f"Generated tests results for candidate: {candidate_generated_test_results.get_test_pass_fail_report()}",
                    # )
                    logger.info(
                        f"Generated tests results for candidate: {candidate_generated_test_results.get_test_pass_fail_report()}",
                    )
                    if compare_test_results(
                        original_generated_test_results,
                        candidate_generated_test_results,
                    ):
                        equal_results = True
                        # console.print("Test results matched!")
                        logger.info("Test results matched!")
                    else:
                        # console.print("Test results did not match the test results of the original code.")
                        logger.info("Test results did not match the test results of the original code.")
                        equal_results = False
                if not equal_results:
                    do_break = True
                    break

                if not candidate_generated_test_results:
                    test_runtime = sum(instrumented_test_timing)
                else:
                    test_runtime = candidate_generated_test_results.total_passed_runtime() + sum(
                        instrumented_test_timing,
                    )

                if test_runtime == 0:
                    logger.warning(
                        "The overall test runtime of the optimized function is 0, couldn't run tests.",
                    )
                    do_break = True
                    break
                test_times_list.append(test_runtime)
                if best_test_runtime is None or test_runtime < best_test_runtime:
                    if candidate_generated_test_results:
                        candidate_existing_test_results.merge(candidate_generated_test_results)
                    best_test_runtime = test_runtime
                    best_test_results = candidate_existing_test_results
                cumulative_test_runs += 1
                cumulative_test_runtime += test_runtime
                times_run += 1
            if first_run:
                first_run = False
            if best_test_runtime is not None and (best_test_runtime > 3 * best_runtime_until_now):
                # If after 5 runs, the optimized candidate is taking 3 times longer than the best code until now,
                # then it is not a good optimization. Early exit to save time.
                success = True
                do_break = True
            if do_break:
                break

        pathlib.Path(get_run_tmp_file(f"test_return_values_{optimization_index}.bin")).unlink(
            missing_ok=True,
        )
        pathlib.Path(get_run_tmp_file(f"test_return_values_{optimization_index}.sqlite")).unlink(
            missing_ok=True,
        )
        if not (equal_results and times_run > 0):
            success = False

        if not success:
            return Failure("Failed to run the optimized candidate.")
        logger.debug(f"Optimized code {optimization_index} runtime: {test_times_list}")
        return Success(
            OptimizedCandidateResult(
                times_run=times_run,
                best_test_runtime=best_test_runtime,
                best_test_results=best_test_results,
            ),
        )

    def run_and_parse_tests(
        self,
        test_env: dict[str, str],
        test_file: str,
        test_type: TestType,
        optimization_iteration: int,
        test_function: str | None = None,
    ) -> TestResults:
        try:
            result_file_path, run_result = run_tests(
                test_file,
                test_framework=self.args.test_framework,
                cwd=self.args.project_root,
                pytest_timeout=INDIVIDUAL_TESTCASE_TIMEOUT,
                pytest_cmd=self.test_cfg.pytest_cmd,
                verbose=True,
                test_env=test_env,
                only_run_this_test_function=test_function,
            )
        except subprocess.TimeoutExpired:
            logger.exception(
                f"Error running tests in {test_file}.\nTimeout Error",
            )
            return TestResults()
        if run_result.returncode != 0:
            logger.debug(
                f"Nonzero return code {run_result.returncode} when running tests in {test_file}.\n"
                f"stdout: {run_result.stdout}\n"
                f"stderr: {run_result.stderr}\n",
            )
        unittest_results = parse_test_results(
            test_xml_path=result_file_path,
            test_py_path=test_file,
            test_config=self.test_cfg,
            test_type=test_type,
            run_result=run_result,
            optimization_iteration=optimization_iteration,
        )
        return unittest_results

    def generate_and_instrument_tests(
        self,
        executor: concurrent.futures.ThreadPoolExecutor,
        source_code_being_tested: str,
        function_to_optimize: FunctionToOptimize,
        helper_function_names: list[str],
        module_path: str,
        function_trace_id: str,
<<<<<<< HEAD
    ) -> tuple[str, str] | None:
        tests = generate_tests(
            self.aiservice_client,
            source_code_being_tested=source_code_being_tested,
            function_to_optimize=function_to_optimize,
            helper_function_names=helper_function_names,
            module_path=module_path,
            test_cfg=self.test_cfg,
            test_timeout=INDIVIDUAL_TESTCASE_TIMEOUT,
            use_cached_tests=self.args.use_cached_tests,
            function_trace_id=function_trace_id,
        )
        if tests is None:
            logger.warning(
                f"Failed to generate and instrument tests for {function_to_optimize.function_name}",
=======
    ) -> GeneratedTestsList | None:
        logging.info(f"Generating new tests for function {function_to_optimize.function_name} ...")
        futures = [
            executor.submit(
                generate_tests,
                self.aiservice_client,
                source_code_being_tested,
                function_to_optimize,
                helper_function_names,
                module_path,
                self.test_cfg,
                INDIVIDUAL_TESTCASE_TIMEOUT,
                self.args.use_cached_tests,
                function_trace_id,
            )
            for _ in range(N_TESTS_TO_GENERATE)
        ]
        try:
            tests: list[GeneratedTests] = []
            test_count = 0
            for future in concurrent.futures.as_completed(futures):
                res = future.result()
                if res:
                    test_count += 1
                    generated_test_source, instrumented_test_source = res
                    tests.append(
                        GeneratedTests(
                            generated_original_test_source=generated_test_source,
                            instrumented_test_source=instrumented_test_source,
                            test_number=test_count,
                        ),
                    )

            logging.info(f"Generated {len(tests)} tests for {function_to_optimize.function_name}")
        except Exception as e:
            logging.warning(
                f"Failed to generate and instrument tests for {function_to_optimize.function_name}: {e}"
>>>>>>> 4fd03621
            )
            return None

        if not tests:
            logging.warning(
                f"Failed to generate and instrument tests for {function_to_optimize.function_name}"
            )
            return None

        return GeneratedTestsList(generated_tests=tests)


def run_with_args(args: Namespace) -> None:
    optimizer = Optimizer(args)
    optimizer.run()<|MERGE_RESOLUTION|>--- conflicted
+++ resolved
@@ -181,11 +181,7 @@
                     if is_successful(best_optimization):
                         optimizations_found += 1
                     else:
-<<<<<<< HEAD
                         logger.warning(best_optimization.failure())
-=======
-                        logging.info(best_optimization.failure())
->>>>>>> 4fd03621
                         continue
             ph("cli-optimize-run-finished", {"optimizations_found": optimizations_found})
             if optimizations_found == 0:
@@ -260,19 +256,6 @@
             return Failure(generated_results.failure())
         tests_and_opts: tuple[GeneratedTestsList, OptimizationSet] = generated_results.unwrap()
         generated_tests, optimizations_set = tests_and_opts
-<<<<<<< HEAD
-        generated_tests_path = get_test_file_path(
-            self.args.tests_root,
-            function_to_optimize.function_name,
-            0,
-        )
-        with pathlib.Path(generated_tests_path).open("w", encoding="utf8") as file:
-            file.write(generated_tests.instrumented_test_source)
-        # console.print(f"Generated tests saved to {generated_tests_path}")
-        logger.info(f"Generated tests saved to {generated_tests_path}")
-        code_print(generated_tests.instrumented_test_source)
-        self.test_files_created.add(generated_tests_path)
-=======
 
         generated_tests_paths = [
             get_test_file_path(
@@ -293,7 +276,6 @@
                 f"Generated test {i + 1}/{count_tests}:\n{generated_test.instrumented_test_source}",
             )
 
->>>>>>> 4fd03621
         baseline_result, test_functions_to_remove = self.establish_original_code_baseline(
             function_to_optimize.qualified_name,
             instrumented_unittests_created_for_function,
@@ -582,24 +564,6 @@
         function_trace_id: str,
         generated_tests: GeneratedTestsList,
     ) -> None:
-<<<<<<< HEAD
-        # console.print(
-        #     f"⚡️ Optimization successful! 📄 {function_to_optimize.qualified_name} in {explanation.file_path}",
-        # )
-        # console.print(f"📈 {explanation.perf_improvement_line}")
-        # console.print(f"Explanation: \n{explanation.to_console_string()}")
-        # console.print(
-        #     f"Optimization was validated for correctness by running the following tests - "
-        #     f"\n{generated_tests.generated_original_test_source}",
-        # )
-        logger.info(
-            f"⚡️ Optimization successful! 📄 {function_to_optimize.qualified_name} in {explanation.file_path}"
-            )
-        logger.info(f"📈 {explanation.perf_improvement_line}")
-        logger.info(f"Explanation: \n{explanation.to_console_string()}")
-        logger.info(f"Optimization was validated for correctness by running the following tests - ")
-        code_print(generated_tests.generated_original_test_source)
-=======
         logging.info(
             f"⚡️ Optimization successful! 📄 {function_to_optimize.qualified_name} in {explanation.file_path}",
         )
@@ -611,7 +575,6 @@
             "\n".join([test.generated_original_test_source for test in generated_tests.generated_tests]),
         )
 
->>>>>>> 4fd03621
         ph(
             "cli-optimize-success",
             {
@@ -1308,23 +1271,6 @@
         helper_function_names: list[str],
         module_path: str,
         function_trace_id: str,
-<<<<<<< HEAD
-    ) -> tuple[str, str] | None:
-        tests = generate_tests(
-            self.aiservice_client,
-            source_code_being_tested=source_code_being_tested,
-            function_to_optimize=function_to_optimize,
-            helper_function_names=helper_function_names,
-            module_path=module_path,
-            test_cfg=self.test_cfg,
-            test_timeout=INDIVIDUAL_TESTCASE_TIMEOUT,
-            use_cached_tests=self.args.use_cached_tests,
-            function_trace_id=function_trace_id,
-        )
-        if tests is None:
-            logger.warning(
-                f"Failed to generate and instrument tests for {function_to_optimize.function_name}",
-=======
     ) -> GeneratedTestsList | None:
         logging.info(f"Generating new tests for function {function_to_optimize.function_name} ...")
         futures = [
@@ -1362,7 +1308,6 @@
         except Exception as e:
             logging.warning(
                 f"Failed to generate and instrument tests for {function_to_optimize.function_name}: {e}"
->>>>>>> 4fd03621
             )
             return None
 
