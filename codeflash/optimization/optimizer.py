--- conflicted
+++ resolved
@@ -65,11 +65,8 @@
             function_to_optimize_ast=function_to_optimize_ast,
             aiservice_client=self.aiservice_client,
             args=self.args,
-<<<<<<< HEAD
             function_benchmark_timings=function_benchmark_timings if function_benchmark_timings else None,
             total_benchmark_timings=total_benchmark_timings if total_benchmark_timings else None,
-=======
->>>>>>> 094dcae7
         )
 
     def run(self) -> None:
@@ -185,7 +182,6 @@
                             f"Skipping optimization."
                         )
                         continue
-<<<<<<< HEAD
                     if self.args.benchmark:
 
                         function_optimizer = self.create_function_optimizer(
@@ -197,14 +193,6 @@
                             validated_original_code[original_module_path].source_code
                         )
 
-=======
-                    function_optimizer = self.create_function_optimizer(
-                        function_to_optimize,
-                        function_to_optimize_ast,
-                        function_to_tests,
-                        validated_original_code[original_module_path].source_code,
-                    )
->>>>>>> 094dcae7
                     best_optimization = function_optimizer.optimize_function()
                     if is_successful(best_optimization):
                         optimizations_found += 1
