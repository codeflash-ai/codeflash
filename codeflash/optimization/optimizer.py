from __future__ import annotations

import ast
import concurrent.futures
import os
import shutil
import subprocess
import tempfile
import time
import uuid
from collections import defaultdict
from pathlib import Path
from typing import TYPE_CHECKING

import isort
import libcst as cst
from returns.pipeline import is_successful
from returns.result import Failure, Success
from rich.console import Group
from rich.panel import Panel
from rich.syntax import Syntax
from rich.tree import Tree

from codeflash.api.aiservice import AiServiceClient, LocalAiServiceClient
from codeflash.cli_cmds.console import code_print, console, logger, progress_bar
from codeflash.code_utils import env_utils
from codeflash.code_utils.code_extractor import add_needed_imports_from_module, extract_code, find_preexisting_objects
from codeflash.code_utils.code_replacer import normalize_code, normalize_node, replace_function_definitions_in_module
from codeflash.code_utils.code_utils import (
    file_name_from_test_module_name,
    get_run_tmp_file,
    module_name_from_file_path,
)
from codeflash.code_utils.config_consts import (
    INDIVIDUAL_TESTCASE_TIMEOUT,
    N_CANDIDATES,
    N_TESTS_TO_GENERATE,
    TOTAL_LOOPING_TIME,
)
from codeflash.code_utils.formatter import format_code, sort_imports
from codeflash.code_utils.instrument_existing_tests import inject_profiling_into_existing_test
from codeflash.code_utils.remove_generated_tests import remove_functions_from_generated_tests
from codeflash.code_utils.static_analysis import analyze_imported_modules, get_first_top_level_function_or_method_ast
from codeflash.code_utils.time_utils import humanize_runtime
from codeflash.discovery.discover_unit_tests import discover_unit_tests
from codeflash.discovery.functions_to_optimize import FunctionToOptimize, get_functions_to_optimize
from codeflash.models.ExperimentMetadata import ExperimentMetadata
from codeflash.models.models import (
    BestOptimization,
    CodeOptimizationContext,
    FunctionParent,
    GeneratedTests,
    GeneratedTestsList,
    OptimizationSet,
    OptimizedCandidateResult,
    OriginalCodeBaseline,
    TestFile,
    TestFiles,
    ValidCode,
)
from codeflash.optimization.function_context import get_constrained_function_context_and_helper_functions
from codeflash.result.create_pr import check_create_pr, existing_tests_source_for
from codeflash.result.critic import performance_gain, quantity_of_tests_critic, speedup_critic
from codeflash.result.explanation import Explanation
from codeflash.telemetry.posthog_cf import ph
from codeflash.verification.concolic_testing import generate_concolic_tests
from codeflash.verification.equivalence import compare_test_results
from codeflash.verification.parse_test_output import parse_test_results
from codeflash.verification.test_results import TestResults, TestType
from codeflash.verification.test_runner import run_tests
from codeflash.verification.verification_utils import TestConfig, get_test_file_path
from codeflash.verification.verifier import generate_tests

if TYPE_CHECKING:
    from argparse import Namespace

    from returns.result import Result

    from codeflash.models.models import CoverageData, FunctionCalledInTest, FunctionSource, OptimizedCandidate


class Optimizer:
    def __init__(self, args: Namespace) -> None:
        self.args = args

        self.test_cfg = TestConfig(
            tests_root=args.tests_root,
            tests_project_rootdir=args.test_project_root,
            project_root_path=args.project_root,
            test_framework=args.test_framework,
            pytest_cmd=args.pytest_cmd,
        )

        self.aiservice_client = AiServiceClient()
        self.experiment_id = os.getenv("CODEFLASH_EXPERIMENT_ID", None)
        self.local_aiservice_client = LocalAiServiceClient() if self.experiment_id else None

        self.test_files = TestFiles(test_files=[])

    def run(self) -> None:
        ph("cli-optimize-run-start")
        logger.info("Running optimizer.")
        console.rule()
        if not env_utils.ensure_codeflash_api_key():
            return

        file_to_funcs_to_optimize: dict[Path, list[FunctionToOptimize]]
        num_optimizable_functions: int
        (file_to_funcs_to_optimize, num_optimizable_functions) = get_functions_to_optimize(
            optimize_all=self.args.all,
            replay_test=self.args.replay_test,
            file=self.args.file,
            only_get_this_function=self.args.function,
            test_cfg=self.test_cfg,
            ignore_paths=self.args.ignore_paths,
            project_root=self.args.project_root,
            module_root=self.args.module_root,
        )

        optimizations_found: int = 0
        function_iterator_count: int = 0
        if self.args.test_framework == "pytest":
            self.test_cfg.concolic_test_root_dir = Path(tempfile.mkdtemp(dir=self.args.tests_root))
        try:
            ph("cli-optimize-functions-to-optimize", {"num_functions": num_optimizable_functions})
            if num_optimizable_functions == 0:
                logger.info("No functions found to optimize. Exiting…")
                return

            console.rule()
            logger.info(f"Discovering existing unit tests in {self.test_cfg.tests_root}…")
            function_to_tests: dict[str, list[FunctionCalledInTest]] = discover_unit_tests(self.test_cfg)
            num_discovered_tests: int = sum([len(value) for value in function_to_tests.values()])
            logger.info(f"Discovered {num_discovered_tests} existing unit tests in {self.test_cfg.tests_root}")
            console.rule()
            ph("cli-optimize-discovered-tests", {"num_tests": num_discovered_tests})

            for original_module_path in file_to_funcs_to_optimize:
                logger.info(f"Examining file {original_module_path!s}…")

                original_module_code: str = original_module_path.read_text(encoding="utf8")
                try:
                    original_module_ast = ast.parse(original_module_code)
                except SyntaxError as e:
                    logger.warning(f"Syntax error parsing code in {original_module_path}: {e}")
                    logger.info("Skipping optimization due to file error.")
                    continue
                normalized_original_module_code = ast.unparse(normalize_node(original_module_ast))
                validated_original_code: dict[Path, ValidCode] = {
                    original_module_path: ValidCode(
                        source_code=original_module_code, normalized_code=normalized_original_module_code
                    )
                }

                imported_module_analyses = analyze_imported_modules(
                    original_module_code, original_module_path, self.args.project_root
                )

                has_syntax_error = False
                for analysis in imported_module_analyses:
                    callee_original_code = analysis.file_path.read_text(encoding="utf8")
                    try:
                        normalized_callee_original_code = normalize_code(callee_original_code)
                    except SyntaxError as e:
                        logger.warning(f"Syntax error parsing code in callee module {analysis.file_path}: {e}")
                        logger.info("Skipping optimization due to helper file error.")
                        has_syntax_error = True
                        break
                    validated_original_code[analysis.file_path] = ValidCode(
                        source_code=callee_original_code, normalized_code=normalized_callee_original_code
                    )
                if has_syntax_error:
                    continue

                for function_to_optimize in file_to_funcs_to_optimize[original_module_path]:
                    function_iterator_count += 1
                    logger.info(
                        f"Optimizing function {function_iterator_count} of {num_optimizable_functions}: "
                        f"{function_to_optimize.qualified_name}"
                    )

                    if not (
                        function_to_optimize_ast := get_first_top_level_function_or_method_ast(
                            function_to_optimize.function_name, function_to_optimize.parents, original_module_ast
                        )
                    ):
                        logger.info(
                            f"Function {function_to_optimize.qualified_name} not found in {original_module_path}.\n"
                            f"Skipping optimization."
                        )
                        continue

                    best_optimization = self.optimize_function(
                        function_to_optimize, function_to_optimize_ast, function_to_tests, validated_original_code
                    )
                    self.test_files = TestFiles(test_files=[])
                    if is_successful(best_optimization):
                        optimizations_found += 1
                    else:
                        logger.warning(best_optimization.failure())
                        console.rule()
                        continue
            ph("cli-optimize-run-finished", {"optimizations_found": optimizations_found})
            if optimizations_found == 0:
                logger.info("❌ No optimizations found.")
            elif self.args.all:
                logger.info("✨ All functions have been optimized! ✨")
        finally:
            for test_file in self.test_files.get_by_type(TestType.GENERATED_REGRESSION).test_files:
                test_file.instrumented_file_path.unlink(missing_ok=True)
            for test_file in self.test_files.get_by_type(TestType.EXISTING_UNIT_TEST).test_files:
                test_file.instrumented_file_path.unlink(missing_ok=True)
            for test_file in self.test_files.get_by_type(TestType.CONCOLIC_COVERAGE_TEST).test_files:
                test_file.instrumented_file_path.unlink(missing_ok=True)
            if hasattr(get_run_tmp_file, "tmpdir"):
                get_run_tmp_file.tmpdir.cleanup()
            if self.test_cfg.concolic_test_root_dir:
                shutil.rmtree(self.test_cfg.concolic_test_root_dir, ignore_errors=True)

    def optimize_function(
        self,
        function_to_optimize: FunctionToOptimize,
        function_to_optimize_ast: ast.FunctionDef,
        function_to_tests: dict[str, list[FunctionCalledInTest]],
        validated_original_code: dict[Path, ValidCode],
    ) -> Result[BestOptimization, str]:
        should_run_experiment = self.experiment_id is not None
        function_trace_id: str = str(uuid.uuid4())
        logger.debug(f"Function Trace ID: {function_trace_id}")
        ph("cli-optimize-function-start", {"function_trace_id": function_trace_id})
        self.cleanup_leftover_test_return_values()
        file_name_from_test_module_name.cache_clear()
        ctx_result = self.get_code_optimization_context(
            function_to_optimize,
            self.args.project_root,
            validated_original_code[function_to_optimize.file_path].source_code,
        )
        if not is_successful(ctx_result):
            return Failure(ctx_result.failure())
        code_context: CodeOptimizationContext = ctx_result.unwrap()
        original_helper_code: dict[Path, str] = {}
        helper_function_paths = {hf.file_path for hf in code_context.helper_functions}
        for helper_function_path in helper_function_paths:
            with helper_function_path.open(encoding="utf8") as f:
                helper_code = f.read()
                original_helper_code[helper_function_path] = helper_code

        code_print(code_context.code_to_optimize_with_helpers)

        original_module_path = module_name_from_file_path(function_to_optimize.file_path, self.args.project_root)

        for module_abspath in original_helper_code:
            code_context.code_to_optimize_with_helpers = add_needed_imports_from_module(
                original_helper_code[module_abspath],
                code_context.code_to_optimize_with_helpers,
                module_abspath,
                function_to_optimize.file_path,
                self.args.project_root,
            )

        generated_test_paths = [
            get_test_file_path(self.test_cfg.tests_root, function_to_optimize.function_name, test_index)
            for test_index in range(N_TESTS_TO_GENERATE)
        ]

        with progress_bar(
            f"Generating new tests and optimizations for function {function_to_optimize.function_name}", transient=True
        ):
            generated_results = self.generate_tests_and_optimizations(
                code_context.code_to_optimize_with_helpers,
                function_to_optimize,
                code_context.helper_functions,
                Path(original_module_path),
                function_trace_id,
                generated_test_paths,
                function_to_optimize_ast,
                run_experiment=should_run_experiment,
            )

        if not is_successful(generated_results):
            return Failure(generated_results.failure())
        generated_tests: GeneratedTestsList
        optimizations_set: OptimizationSet
        generated_tests, function_to_concolic_tests, concolic_test_str, optimizations_set = generated_results.unwrap()
        count_tests = len(generated_tests.generated_tests)
        if concolic_test_str:
            count_tests += 1

        for i, generated_test in enumerate(generated_tests.generated_tests):
            with generated_test.file_path.open("w", encoding="utf8") as f:
                f.write(generated_test.instrumented_test_source)
            self.test_files.add(
                TestFile(
                    instrumented_file_path=generated_test.file_path,
                    original_file_path=None,
                    original_source=generated_test.generated_original_test_source,
                    test_type=TestType.GENERATED_REGRESSION,
                )
            )
            logger.info(f"Generated test {i + 1}/{count_tests}:")
            code_print(generated_test.generated_original_test_source)
        if concolic_test_str:
            logger.info(f"Generated test {count_tests}/{count_tests}:")
            code_print(concolic_test_str)

        function_to_optimize_qualified_name = function_to_optimize.qualified_name
        function_to_all_tests = {
            key: function_to_tests.get(key, []) + function_to_concolic_tests.get(key, [])
            for key in set(function_to_tests) | set(function_to_concolic_tests)
        }
        instrumented_unittests_created_for_function = self.instrument_existing_tests(
            function_to_optimize=function_to_optimize, function_to_tests=function_to_all_tests
        )

        baseline_result = self.establish_original_code_baseline(
            function_to_optimize_qualified_name,
            function_to_all_tests.get(original_module_path + "." + function_to_optimize_qualified_name, []),
            function_file_path=function_to_optimize.file_path,
            code_context=code_context,
        )

        console.rule()
        if not is_successful(baseline_result):
            for generated_test_path in generated_test_paths:
                generated_test_path.unlink(missing_ok=True)

            for instrumented_path in instrumented_unittests_created_for_function:
                instrumented_path.unlink(missing_ok=True)
            return Failure(baseline_result.failure())
        original_code_baseline, test_functions_to_remove = baseline_result.unwrap()
        best_optimization = None

        for u, candidates in enumerate([optimizations_set.control, optimizations_set.experiment]):
            if candidates is None:
                continue

            tests_in_file: list[FunctionCalledInTest] = function_to_all_tests.get(
                function_to_optimize.qualified_name_with_modules_from_root(self.args.project_root), []
            )

            best_optimization = self.determine_best_candidate(
                candidates=candidates,
                code_context=code_context,
                function_to_optimize=function_to_optimize,
                original_code=validated_original_code[function_to_optimize.file_path].source_code,
                original_code_baseline=original_code_baseline,
                original_helper_code=original_helper_code,
                function_trace_id=function_trace_id[:-4] + f"EXP{u}" if should_run_experiment else function_trace_id,
                only_run_this_test_function=tests_in_file,
            )
            ph("cli-optimize-function-finished", {"function_trace_id": function_trace_id})

            generated_tests = remove_functions_from_generated_tests(
                generated_tests=generated_tests, test_functions_to_remove=test_functions_to_remove
            )

            if best_optimization:
                logger.info("Best candidate:")
                code_print(best_optimization.candidate.source_code)
                console.print(
                    Panel(
                        best_optimization.candidate.explanation, title="Best Candidate Explanation", border_style="blue"
                    )
                )
                explanation = Explanation(
                    raw_explanation_message=best_optimization.candidate.explanation,
                    winning_test_results=best_optimization.winning_test_results,
                    original_runtime_ns=original_code_baseline.runtime,
                    best_runtime_ns=best_optimization.runtime,
                    function_name=function_to_optimize_qualified_name,
                    file_path=function_to_optimize.file_path,
                )

                self.log_successful_optimization(explanation, function_to_optimize, function_trace_id, generated_tests)

                self.replace_function_and_helpers_with_optimized_code(
                    code_context=code_context,
                    function_to_optimize_file_path=explanation.file_path,
                    optimized_code=best_optimization.candidate.source_code,
                    qualified_function_name=function_to_optimize_qualified_name,
                )

                new_code, new_helper_code = self.reformat_code_and_helpers(
                    code_context.helper_functions,
                    explanation.file_path,
                    validated_original_code[function_to_optimize.file_path].source_code,
                )

                existing_tests = existing_tests_source_for(
                    function_to_optimize.qualified_name_with_modules_from_root(self.args.project_root),
                    function_to_all_tests,
                    tests_root=self.test_cfg.tests_root,
                )

                original_code_combined = original_helper_code.copy()
                original_code_combined[explanation.file_path] = validated_original_code[
                    function_to_optimize.file_path
                ].source_code
                new_code_combined = new_helper_code.copy()
                new_code_combined[explanation.file_path] = new_code
                if not self.args.no_pr:
                    coverage_message = (
                        original_code_baseline.coverage_results.build_message()
                        if original_code_baseline.coverage_results
                        else "Coverage data not available"
                    )

                    check_create_pr(
                        original_code=original_code_combined,
                        new_code=new_code_combined,
                        explanation=explanation,
                        existing_tests_source=existing_tests,
                        generated_original_test_source="\n".join(
                            [test.generated_original_test_source for test in generated_tests.generated_tests]
                        ),
                        function_trace_id=function_trace_id,
<<<<<<< HEAD
                        coverage_pct=coverage_pct,
                        git_remote=self.args.git_remote if "git_remote" in self.args else None,
=======
                        coverage_message=coverage_message,
>>>>>>> 048be840
                    )
                    if self.args.all or env_utils.get_pr_number():
                        self.write_code_and_helpers(
                            validated_original_code[function_to_optimize.file_path].source_code,
                            original_helper_code,
                            function_to_optimize.file_path,
                        )
        for generated_test_path in generated_test_paths:
            generated_test_path.unlink(missing_ok=True)
        for test_paths in instrumented_unittests_created_for_function:
            test_paths.unlink(missing_ok=True)
        for fn in function_to_concolic_tests:
            for test in function_to_concolic_tests[fn]:
                shutil.rmtree(test.tests_in_file.test_file.parent)
                break  # need to delete only one test directory

        if not best_optimization:
            return Failure(f"No best optimizations found for function {function_to_optimize.qualified_name}")
        return Success(best_optimization)

    def determine_best_candidate(
        self,
        *,
        candidates: list[OptimizedCandidate],
        code_context: CodeOptimizationContext,
        function_to_optimize: FunctionToOptimize,
        original_code: str,
        original_code_baseline: OriginalCodeBaseline,
        original_helper_code: dict[Path, str],
        function_trace_id: str,
        only_run_this_test_function: list[FunctionCalledInTest] | None = None,
    ) -> BestOptimization | None:
        best_optimization: BestOptimization | None = None
        best_runtime_until_now = original_code_baseline.runtime

        speedup_ratios: dict[str, float | None] = {}
        optimized_runtimes: dict[str, float | None] = {}
        is_correct = {}

        logger.info(
            f"Determining best optimization candidate (out of {len(candidates)}) for "
            f"{function_to_optimize.qualified_name}…"
        )
        console.rule()
        try:
            for candidate_index, candidate in enumerate(candidates, start=1):
                get_run_tmp_file(Path(f"test_return_values_{candidate_index}.bin")).unlink(missing_ok=True)
                get_run_tmp_file(Path(f"test_return_values_{candidate_index}.sqlite")).unlink(missing_ok=True)
                logger.info(f"Optimization candidate {candidate_index}/{len(candidates)}:")
                code_print(candidate.source_code)
                try:
                    did_update = self.replace_function_and_helpers_with_optimized_code(
                        code_context=code_context,
                        function_to_optimize_file_path=function_to_optimize.file_path,
                        optimized_code=candidate.source_code,
                        qualified_function_name=function_to_optimize.qualified_name,
                    )
                    if not did_update:
                        logger.warning(
                            "No functions were replaced in the optimized code. Skipping optimization candidate."
                        )
                        continue
                except (ValueError, SyntaxError, cst.ParserSyntaxError, AttributeError) as e:
                    logger.error(e)
                    self.write_code_and_helpers(original_code, original_helper_code, function_to_optimize.file_path)
                    continue

                run_results = self.run_optimized_candidate(
                    optimization_candidate_index=candidate_index,
                    original_test_results=original_code_baseline.overall_test_results,
                    tests_in_file=only_run_this_test_function,
                )
                console.rule()
                if not is_successful(run_results):
                    optimized_runtimes[candidate.optimization_id] = None
                    is_correct[candidate.optimization_id] = False
                    speedup_ratios[candidate.optimization_id] = None
                else:
                    candidate_result: OptimizedCandidateResult = run_results.unwrap()
                    best_test_runtime = candidate_result.best_test_runtime
                    optimized_runtimes[candidate.optimization_id] = best_test_runtime
                    is_correct[candidate.optimization_id] = True
                    perf_gain = performance_gain(
                        original_runtime_ns=original_code_baseline.runtime, optimized_runtime_ns=best_test_runtime
                    )
                    speedup_ratios[candidate.optimization_id] = perf_gain

                    tree = Tree(f"Candidate #{candidate_index} - Runtime Information")
                    if speedup_critic(
                        candidate_result, original_code_baseline.runtime, best_runtime_until_now
                    ) and quantity_of_tests_critic(candidate_result):
                        tree.add("This candidate is faster than the previous best candidate. 🚀")
                        tree.add(f"Original runtime: {humanize_runtime(original_code_baseline.runtime)}")
                        tree.add(
                            f"Best test runtime: {humanize_runtime(candidate_result.best_test_runtime)} "
                            f"(measured over {candidate_result.max_loop_count} "
                            f"loop{'s' if candidate_result.max_loop_count > 1 else ''})"
                        )
                        tree.add(f"Speedup ratio: {perf_gain:.3f}")

                        best_optimization = BestOptimization(
                            candidate=candidate,
                            helper_functions=code_context.helper_functions,
                            runtime=best_test_runtime,
                            winning_test_results=candidate_result.test_results,
                        )
                        best_runtime_until_now = best_test_runtime
                    else:
                        tree.add(
                            f"Runtime: {humanize_runtime(best_test_runtime)} "
                            f"(measured over {candidate_result.max_loop_count} "
                            f"loop{'s' if candidate_result.max_loop_count > 1 else ''})"
                        )
                        tree.add(f"Speedup ratio: {perf_gain:.3f}")
                    console.print(tree)
                    console.rule()

                self.write_code_and_helpers(original_code, original_helper_code, function_to_optimize.file_path)
        except KeyboardInterrupt as e:
            self.write_code_and_helpers(original_code, original_helper_code, function_to_optimize.file_path)
            logger.exception(f"Optimization interrupted: {e}")
            raise

        self.aiservice_client.log_results(
            function_trace_id=function_trace_id,
            speedup_ratio=speedup_ratios,
            original_runtime=original_code_baseline.runtime,
            optimized_runtime=optimized_runtimes,
            is_correct=is_correct,
        )
        return best_optimization

    @staticmethod
    def log_successful_optimization(
        explanation: Explanation,
        function_to_optimize: FunctionToOptimize,
        function_trace_id: str,
        generated_tests: GeneratedTestsList,
    ) -> None:
        explanation_panel = Panel(
            f"⚡️ Optimization successful! 📄 {function_to_optimize.qualified_name} in {explanation.file_path}\n"
            f"📈 {explanation.perf_improvement_line}\n"
            f"Explanation: \n{explanation.to_console_string()}",
            title="Optimization Summary",
            border_style="green",
        )

        tests_panel = Panel(
            Syntax(
                "\n".join([test.generated_original_test_source for test in generated_tests.generated_tests]),
                "python",
                line_numbers=True,
            ),
            title="Validated Tests",
            border_style="blue",
        )

        console.print(Group(explanation_panel, tests_panel))

        ph(
            "cli-optimize-success",
            {
                "function_trace_id": function_trace_id,
                "speedup_x": explanation.speedup_x,
                "speedup_pct": explanation.speedup_pct,
                "best_runtime": explanation.best_runtime_ns,
                "original_runtime": explanation.original_runtime_ns,
                "winning_test_results": {
                    tt.to_name(): v
                    for tt, v in explanation.winning_test_results.get_test_pass_fail_report_by_type().items()
                },
            },
        )

    @staticmethod
    def write_code_and_helpers(original_code: str, original_helper_code: dict[Path, str], path: Path) -> None:
        with path.open("w", encoding="utf8") as f:
            f.write(original_code)
        for module_abspath in original_helper_code:
            with Path(module_abspath).open("w", encoding="utf8") as f:
                f.write(original_helper_code[module_abspath])

    def reformat_code_and_helpers(
        self, helper_functions: list[FunctionSource], path: Path, original_code: str
    ) -> tuple[str, dict[Path, str]]:
        should_sort_imports = not self.args.disable_imports_sorting
        if should_sort_imports and isort.code(original_code) != original_code:
            should_sort_imports = False

        new_code = format_code(self.args.formatter_cmds, path)
        if should_sort_imports:
            new_code = sort_imports(new_code)

        new_helper_code: dict[Path, str] = {}
        helper_functions_paths = {hf.file_path for hf in helper_functions}
        for module_abspath in helper_functions_paths:
            formatted_helper_code = format_code(self.args.formatter_cmds, module_abspath)
            if should_sort_imports:
                formatted_helper_code = sort_imports(formatted_helper_code)
            new_helper_code[module_abspath] = formatted_helper_code

        return new_code, new_helper_code

    def replace_function_and_helpers_with_optimized_code(
        self,
        code_context: CodeOptimizationContext,
        function_to_optimize_file_path: Path,
        optimized_code: str,
        qualified_function_name: str,
    ) -> bool:
        did_update = replace_function_definitions_in_module(
            function_names=[qualified_function_name],
            optimized_code=optimized_code,
            file_path_of_module_with_function_to_optimize=function_to_optimize_file_path,
            module_abspath=function_to_optimize_file_path,
            preexisting_objects=code_context.preexisting_objects,
            contextual_functions=code_context.contextual_dunder_methods,
            project_root_path=self.args.project_root,
        )
        helper_functions_by_module_abspath = defaultdict(set)
        for helper_function in code_context.helper_functions:
            if helper_function.jedi_definition.type != "class":
                helper_functions_by_module_abspath[helper_function.file_path].add(helper_function.qualified_name)
        for module_abspath, qualified_names in helper_functions_by_module_abspath.items():
            did_update |= replace_function_definitions_in_module(
                function_names=list(qualified_names),
                optimized_code=optimized_code,
                file_path_of_module_with_function_to_optimize=function_to_optimize_file_path,
                module_abspath=module_abspath,
                preexisting_objects=[],
                contextual_functions=code_context.contextual_dunder_methods,
                project_root_path=self.args.project_root,
            )
        return did_update

    def get_code_optimization_context(
        self, function_to_optimize: FunctionToOptimize, project_root: Path, original_source_code: str
    ) -> Result[CodeOptimizationContext, str]:
        code_to_optimize, contextual_dunder_methods = extract_code([function_to_optimize])
        if code_to_optimize is None:
            return Failure("Could not find function to optimize.")
        (helper_code, helper_functions, helper_dunder_methods) = get_constrained_function_context_and_helper_functions(
            function_to_optimize, self.args.project_root, code_to_optimize
        )
        if function_to_optimize.parents:
            function_class = function_to_optimize.parents[0].name
            same_class_helper_methods = [
                df
                for df in helper_functions
                if df.qualified_name.count(".") > 0 and df.qualified_name.split(".")[0] == function_class
            ]
            optimizable_methods = [
                FunctionToOptimize(
                    df.qualified_name.split(".")[-1],
                    df.file_path,
                    [FunctionParent(df.qualified_name.split(".")[0], "ClassDef")],
                    None,
                    None,
                )
                for df in same_class_helper_methods
            ] + [function_to_optimize]
            dedup_optimizable_methods = []
            added_methods = set()
            for method in reversed(optimizable_methods):
                if f"{method.file_path}.{method.qualified_name}" not in added_methods:
                    dedup_optimizable_methods.append(method)
                    added_methods.add(f"{method.file_path}.{method.qualified_name}")
            if len(dedup_optimizable_methods) > 1:
                code_to_optimize, contextual_dunder_methods = extract_code(list(reversed(dedup_optimizable_methods)))
                if code_to_optimize is None:
                    return Failure("Could not find function to optimize.")
        code_to_optimize_with_helpers = helper_code + "\n" + code_to_optimize

        code_to_optimize_with_helpers_and_imports = add_needed_imports_from_module(
            original_source_code,
            code_to_optimize_with_helpers,
            function_to_optimize.file_path,
            function_to_optimize.file_path,
            project_root,
            helper_functions,
        )
        preexisting_objects = find_preexisting_objects(code_to_optimize_with_helpers)
        contextual_dunder_methods.update(helper_dunder_methods)
        return Success(
            CodeOptimizationContext(
                code_to_optimize_with_helpers=code_to_optimize_with_helpers_and_imports,
                contextual_dunder_methods=contextual_dunder_methods,
                helper_functions=helper_functions,
                preexisting_objects=preexisting_objects,
            )
        )

    @staticmethod
    def cleanup_leftover_test_return_values() -> None:
        # remove leftovers from previous run
        get_run_tmp_file(Path("test_return_values_0.bin")).unlink(missing_ok=True)
        get_run_tmp_file(Path("test_return_values_0.sqlite")).unlink(missing_ok=True)

    def instrument_existing_tests(
        self, function_to_optimize: FunctionToOptimize, function_to_tests: dict[str, list[FunctionCalledInTest]]
    ) -> set[Path]:
        existing_test_files_count = 0
        replay_test_files_count = 0
        concolic_coverage_test_files_count = 0
        unique_instrumented_test_files = set()

        func_qualname = function_to_optimize.qualified_name_with_modules_from_root(self.args.project_root)
        if func_qualname not in function_to_tests:
            logger.info(f"Did not find any pre-existing tests for '{func_qualname}', will only use generated tests.")
        else:
            test_file_invocation_positions = defaultdict(list)
            for tests_in_file in function_to_tests.get(func_qualname):
                test_file_invocation_positions[
                    (tests_in_file.tests_in_file.test_file, tests_in_file.tests_in_file.test_type)
                ].append(tests_in_file.position)
            for (test_file, test_type), positions in test_file_invocation_positions.items():
                path_obj_test_file = Path(test_file)
                if test_type == TestType.EXISTING_UNIT_TEST:
                    existing_test_files_count += 1
                elif test_type == TestType.REPLAY_TEST:
                    replay_test_files_count += 1
                elif test_type == TestType.CONCOLIC_COVERAGE_TEST:
                    concolic_coverage_test_files_count += 1
                else:
                    msg = f"Unexpected test type: {test_type}"
                    raise ValueError(msg)
                success, injected_test = inject_profiling_into_existing_test(
                    test_path=path_obj_test_file,
                    call_positions=positions,
                    function_to_optimize=function_to_optimize,
                    tests_project_root=self.test_cfg.tests_project_rootdir,
                    test_framework=self.args.test_framework,
                )
                if not success:
                    continue

                new_test_path = Path(
                    f"{os.path.splitext(test_file)[0]}__perfinstrumented{os.path.splitext(test_file)[1]}"
                )
                if injected_test is not None:
                    with new_test_path.open("w", encoding="utf8") as _f:
                        _f.write(injected_test)
                else:
                    msg = "injected_test is None"
                    raise ValueError(msg)

                unique_instrumented_test_files.add(new_test_path)
                if not self.test_files.get_by_original_file_path(path_obj_test_file):
                    self.test_files.add(
                        TestFile(
                            instrumented_file_path=new_test_path,
                            original_source=None,
                            original_file_path=Path(test_file),
                            test_type=test_type,
                        )
                    )
            logger.info(
                f"Discovered {existing_test_files_count} existing unit test file"
                f"{'s' if existing_test_files_count != 1 else ''}, {replay_test_files_count} replay test file"
                f"{'s' if replay_test_files_count != 1 else ''}, and "
                f"{concolic_coverage_test_files_count} concolic coverage test file"
                f"{'s' if concolic_coverage_test_files_count != 1 else ''} for {func_qualname}"
            )
        return unique_instrumented_test_files

    def generate_tests_and_optimizations(
        self,
        code_to_optimize_with_helpers: str,
        function_to_optimize: FunctionToOptimize,
        helper_functions: list[FunctionSource],
        module_path: Path,
        function_trace_id: str,
        generated_test_paths: list[Path],
        function_to_optimize_ast: ast.FunctionDef,
        run_experiment: bool = False,
    ) -> Result[tuple[GeneratedTestsList, dict[str, list[FunctionCalledInTest]], OptimizationSet], str]:
        assert len(generated_test_paths) == N_TESTS_TO_GENERATE
        max_workers = N_TESTS_TO_GENERATE + 2 if not run_experiment else N_TESTS_TO_GENERATE + 3
        console.rule()
        with concurrent.futures.ThreadPoolExecutor(max_workers=max_workers) as executor:
            # Submit the test generation task as future
            future_tests = self.generate_and_instrument_tests(
                executor,
                code_to_optimize_with_helpers,
                function_to_optimize,
                [definition.fully_qualified_name for definition in helper_functions],
                module_path,
                generated_test_paths,
                (function_trace_id[:-4] + "EXP0" if run_experiment else function_trace_id),
            )
            future_optimization_candidates = executor.submit(
                self.aiservice_client.optimize_python_code,
                code_to_optimize_with_helpers,
                function_trace_id[:-4] + "EXP0" if run_experiment else function_trace_id,
                N_CANDIDATES,
                ExperimentMetadata(id=self.experiment_id, group="control") if run_experiment else None,
            )
            future_candidates_exp = None

            future_concolic_tests = executor.submit(
                generate_concolic_tests, self.test_cfg, self.args, function_to_optimize, function_to_optimize_ast
            )
            futures = [*future_tests, future_optimization_candidates, future_concolic_tests]
            if run_experiment:
                future_candidates_exp = executor.submit(
                    self.local_aiservice_client.optimize_python_code,
                    code_to_optimize_with_helpers,
                    function_trace_id[:-4] + "EXP1",
                    N_CANDIDATES,
                    ExperimentMetadata(id=self.experiment_id, group="experiment"),
                )
                futures.append(future_candidates_exp)

            # Wait for all futures to complete
            concurrent.futures.wait(futures)

            # Retrieve results
            candidates: list[OptimizedCandidate] = future_optimization_candidates.result()
            if not candidates:
                return Failure(f"/!\\ NO OPTIMIZATIONS GENERATED for {function_to_optimize.function_name}")

            candidates_experiment = future_candidates_exp.result() if future_candidates_exp else None

            # Process test generation results

            tests: list[GeneratedTests] = []
            for future in future_tests:
                res = future.result()
                if res:
                    generated_test_source, instrumented_test_source, test_path = res
                    tests.append(
                        GeneratedTests(
                            generated_original_test_source=generated_test_source,
                            instrumented_test_source=instrumented_test_source,
                            file_path=test_path,
                        )
                    )
            if not tests:
                logger.warning(f"Failed to generate and instrument tests for {function_to_optimize.function_name}")
                return Failure(f"/!\\ NO TESTS GENERATED for {function_to_optimize.function_name}")
            function_to_concolic_tests, concolic_test_str = future_concolic_tests.result()
            logger.info(f"Generated {len(tests)} tests for {function_to_optimize.function_name}")
            console.rule()
            generated_tests = GeneratedTestsList(generated_tests=tests)

        return Success(
            (
                generated_tests,
                function_to_concolic_tests,
                concolic_test_str,
                OptimizationSet(control=candidates, experiment=candidates_experiment),
            )
        )

    def establish_original_code_baseline(
        self,
        function_name: str,
        tests_in_file: list[FunctionCalledInTest],
        function_file_path: Path,
        code_context: CodeOptimizationContext,
    ) -> Result[tuple[OriginalCodeBaseline, list[str]], str]:
        # For the original function - run the tests and get the runtime, plus coverage
        with progress_bar(f"Establishing original code baseline for {function_name}"):
            assert (test_framework := self.args.test_framework) in ["pytest", "unittest"]
            success = True

            test_env = os.environ.copy()
            test_env["CODEFLASH_TEST_ITERATION"] = "0"
            test_env["CODEFLASH_TRACER_DISABLE"] = "1"
            if "PYTHONPATH" not in test_env:
                test_env["PYTHONPATH"] = str(self.args.project_root)
            else:
                test_env["PYTHONPATH"] += os.pathsep + str(self.args.project_root)

            only_run_these_test_functions_for_test_files: dict[Path, str] = {}

            # Replay tests can have hundreds of test functions and running them can be very slow,
            # so we only run the test functions that are relevant to the function we are optimizing
            for test_file in self.test_files.get_by_type(TestType.REPLAY_TEST).test_files:
                relevant_tests_in_file = [
                    test_in_file
                    for test_in_file in tests_in_file
                    if test_in_file.tests_in_file.test_file == test_file.original_file_path
                ]
                only_run_these_test_functions_for_test_files[test_file.instrumented_file_path] = relevant_tests_in_file[
                    0
                ].tests_in_file.test_function

                if len(relevant_tests_in_file) > 1:
                    logger.warning(
                        f"Multiple tests found ub the replay test {test_file} for {function_name}. Should not happen"
                    )
            coverage_results = None
            if test_framework == "pytest":
                unittest_results, coverage_results = self.run_and_parse_tests(
                    test_env=test_env,
                    test_files=self.test_files,
                    optimization_iteration=0,
                    test_functions=only_run_these_test_functions_for_test_files,
                    testing_time=TOTAL_LOOPING_TIME,
                    enable_coverage=True,
                    function_name=function_name,
                    source_file=function_file_path,
                    code_context=code_context,
                )
            else:
                unittest_results = TestResults()
                start_time: float = time.time()
                for i in range(100):
                    if i >= 5 and time.time() - start_time >= TOTAL_LOOPING_TIME:
                        break
                    test_env["CODEFLASH_LOOP_INDEX"] = str(i + 1)
                    unittest_loop_results, coverage_results = self.run_and_parse_tests(
                        test_env=test_env,
                        test_files=self.test_files,
                        optimization_iteration=0,
                        test_functions=only_run_these_test_functions_for_test_files,
                        testing_time=TOTAL_LOOPING_TIME,
                        enable_coverage=False,
                        function_name=function_name,
                        source_file=function_file_path,
                        code_context=code_context,
                        unittest_loop_index=i + 1,
                    )
                    unittest_results.merge(unittest_loop_results)

            initial_loop_unittest_results = TestResults()
            for result in unittest_results.test_results:
                if result.loop_index == 1:
                    initial_loop_unittest_results.add(result)

            console.print(
                TestResults.report_to_tree(
                    initial_loop_unittest_results.get_test_pass_fail_report_by_type(),
                    title="Overall initial loop test results for original code",
                )
            )
            console.rule()

            existing_test_results = TestResults()
            concolic_test_results = TestResults()
            for result in unittest_results:
                if result.test_type == TestType.EXISTING_UNIT_TEST:
                    existing_test_results.add(result)
                elif result.test_type == TestType.CONCOLIC_COVERAGE_TEST:
                    concolic_test_results.add(result)
            generated_test_results = TestResults()
            for result in unittest_results:
                if result.test_type == TestType.GENERATED_REGRESSION:
                    generated_test_results.add(result)

            total_timing = unittest_results.total_passed_runtime()  # caution: doesn't handle the loop index

            functions_to_remove = [
                result.id.test_function_name for result in generated_test_results.test_results if not result.did_pass
            ]

            if not initial_loop_unittest_results:
                logger.warning(
                    f"Couldn't run any tests for original function {function_name}. SKIPPING OPTIMIZING THIS FUNCTION."
                )
                console.rule()
                success = False
            if total_timing == 0:
                logger.warning("The overall test runtime of the original function is 0, couldn't run tests.")
                console.rule()
                success = False
            if not total_timing:
                logger.warning("Failed to run the tests for the original function, skipping optimization")
                console.rule()
                success = False
            if not success:
                return Failure("Failed to establish a baseline for the original code.")

            loop_count = max([int(result.loop_index) for result in unittest_results.test_results])
            logger.info(
                f"Original code runtime measured over {loop_count} loop{'s' if loop_count > 1 else ''}: "
                f"{humanize_runtime(total_timing)} per full loop"
            )
            console.rule()
            logger.debug(f"Total original code runtime (ns): {total_timing}")
            return Success(
                (
                    OriginalCodeBaseline(
                        generated_test_results=generated_test_results,
                        existing_test_results=existing_test_results,
                        concolic_test_results=concolic_test_results,
                        overall_test_results=unittest_results,
                        runtime=total_timing,
                        coverage_results=coverage_results,
                    ),
                    functions_to_remove,
                )
            )

    def run_optimized_candidate(
        self,
        *,
        optimization_candidate_index: int,
        original_test_results: TestResults | None,
        tests_in_file: list[FunctionCalledInTest] | None,
    ) -> Result[OptimizedCandidateResult, str]:
        assert (test_framework := self.args.test_framework) in ["pytest", "unittest"]

        with progress_bar("Testing optimization candidate"):
            success = True

            test_env = os.environ.copy()
            test_env["CODEFLASH_TEST_ITERATION"] = str(optimization_candidate_index)
            test_env["CODEFLASH_TRACER_DISABLE"] = "1"
            if "PYTHONPATH" not in test_env:
                test_env["PYTHONPATH"] = str(self.args.project_root)
            else:
                test_env["PYTHONPATH"] += os.pathsep + str(self.args.project_root)

            get_run_tmp_file(Path(f"test_return_values_{optimization_candidate_index}.sqlite")).unlink(missing_ok=True)
            get_run_tmp_file(Path(f"test_return_values_{optimization_candidate_index}.sqlite")).unlink(missing_ok=True)

            only_run_these_test_functions_for_test_files: dict[Path, str] = {}
            # Replay tests can have hundreds of test functions and running them can be very slow,
            # so we only run the test functions that are relevant to the function we are optimizing
            for test_file in self.test_files.get_by_type(TestType.REPLAY_TEST).test_files:
                relevant_tests_in_file = [
                    test_in_file
                    for test_in_file in tests_in_file
                    if test_in_file.tests_in_file.test_file == test_file.original_file_path
                ]
                only_run_these_test_functions_for_test_files[test_file.instrumented_file_path] = relevant_tests_in_file[
                    0
                ].tests_in_file.test_function

            if test_framework == "pytest":
                candidate_results, cov = self.run_and_parse_tests(
                    test_env=test_env,
                    test_files=self.test_files,
                    optimization_iteration=optimization_candidate_index,
                    test_functions=only_run_these_test_functions_for_test_files,
                    testing_time=TOTAL_LOOPING_TIME,
                )
                loop_count = (
                    max(all_loop_indices)
                    if (all_loop_indices := {result.loop_index for result in candidate_results.test_results})
                    else 0
                )
            else:
                candidate_results = TestResults()
                start_time: float = time.time()
                loop_count = 0
                for i in range(100):
                    if i >= 5 and time.time() - start_time >= TOTAL_LOOPING_TIME:
                        break
                    test_env["CODEFLASH_LOOP_INDEX"] = str(i + 1)
                    candidate_loop_results, cov = self.run_and_parse_tests(
                        test_env=test_env,
                        test_files=self.test_files,
                        optimization_iteration=optimization_candidate_index,
                        test_functions=only_run_these_test_functions_for_test_files,
                        testing_time=TOTAL_LOOPING_TIME,
                        unittest_loop_index=i + 1,
                    )
                    loop_count = i + 1
                    candidate_results.merge(candidate_loop_results)

            initial_loop_candidate_results = TestResults()
            for result in candidate_results.test_results:
                if result.loop_index == 1:
                    initial_loop_candidate_results.add(result)

            console.print(
                TestResults.report_to_tree(
                    initial_loop_candidate_results.get_test_pass_fail_report_by_type(),
                    title="Overall initial loop test results for candidate",
                )
            )
            console.rule()

            initial_loop_original_test_results = TestResults()
            for result in original_test_results.test_results:
                if result.loop_index == 1:
                    initial_loop_original_test_results.add(result)

            if compare_test_results(initial_loop_original_test_results, initial_loop_candidate_results):
                logger.info("Test results matched!")
                equal_results = True
            else:
                logger.info("Test results did not match the test results of the original code.")
                success = False
                equal_results = False

            if (total_candidate_timing := candidate_results.total_passed_runtime()) == 0:
                logger.warning("The overall test runtime of the optimized function is 0, couldn't run tests.")
                console.rule()
            get_run_tmp_file(Path(f"test_return_values_{optimization_candidate_index}.bin")).unlink(missing_ok=True)

            get_run_tmp_file(Path(f"test_return_values_{optimization_candidate_index}.sqlite")).unlink(missing_ok=True)
            if not equal_results:
                success = False

            if not success:
                return Failure("Failed to run the optimization candidate.")
            logger.debug(f"Total optimized code {optimization_candidate_index} runtime (ns): {total_candidate_timing}")
            return Success(
                OptimizedCandidateResult(
                    max_loop_count=loop_count,
                    best_test_runtime=total_candidate_timing,
                    test_results=candidate_results,
                    optimization_candidate_index=optimization_candidate_index,
                    total_candidate_timing=total_candidate_timing,
                )
            )

    def run_and_parse_tests(
        self,
        test_env: dict[str, str],
        test_files: TestFiles,
        optimization_iteration: int,
        test_functions: dict[Path, str] | None = None,
        testing_time: float = TOTAL_LOOPING_TIME,
        *,
        enable_coverage: bool = False,
        pytest_min_loops: int = 5,
        pytest_max_loops: int = 100_000,
        function_name: str | None = None,
        source_file: Path | None = None,
        code_context: CodeOptimizationContext | None = None,
        unittest_loop_index: int | None = None,
    ) -> tuple[TestResults, CoverageData | None]:
        try:
            result_file_path, run_result, coverage_out_file = run_tests(
                test_files,
                test_framework=self.args.test_framework,
                cwd=self.args.project_root,
                test_env=test_env,
                pytest_timeout=INDIVIDUAL_TESTCASE_TIMEOUT,
                pytest_cmd=self.test_cfg.pytest_cmd,
                verbose=True,
                only_run_these_test_functions=test_functions,
                pytest_target_runtime_seconds=testing_time,
                pytest_min_loops=pytest_min_loops,
                pytest_max_loops=pytest_max_loops,
                enable_coverage=enable_coverage,
            )
        except subprocess.TimeoutExpired:
            logger.exception(
                f'Error running tests in {", ".join(str(f) for f in test_files.test_files)}.\nTimeout Error'
            )
            return TestResults(), None
        if run_result.returncode != 0:
            logger.debug(
                f'Nonzero return code {run_result.returncode} when running tests in '
                f'{", ".join([str(f.instrumented_file_path) for f in test_files.test_files])}.\n'
                f"stdout: {run_result.stdout}\n"
                f"stderr: {run_result.stderr}\n"
            )

        return parse_test_results(
            test_xml_path=result_file_path,
            test_files=test_files,
            test_config=self.test_cfg,
            optimization_iteration=optimization_iteration,
            run_result=run_result,
            unittest_loop_index=unittest_loop_index,
            function_name=function_name,
            source_file=source_file,
            code_context=code_context,
            coverage_file=coverage_out_file,
        )

    def generate_and_instrument_tests(
        self,
        executor: concurrent.futures.ThreadPoolExecutor,
        source_code_being_tested: str,
        function_to_optimize: FunctionToOptimize,
        helper_function_names: list[str],
        module_path: Path,
        generated_test_paths: list[Path],
        function_trace_id: str,
    ) -> list[concurrent.futures.Future]:
        return [
            executor.submit(
                generate_tests,
                self.aiservice_client,
                source_code_being_tested,
                function_to_optimize,
                helper_function_names,
                module_path,
                self.test_cfg,
                INDIVIDUAL_TESTCASE_TIMEOUT,
                function_trace_id,
                test_index,
                test_path,
            )
            for test_index, test_path in enumerate(generated_test_paths)
        ]


def run_with_args(args: Namespace) -> None:
    optimizer = Optimizer(args)
    optimizer.run()<|MERGE_RESOLUTION|>--- conflicted
+++ resolved
@@ -414,12 +414,9 @@
                             [test.generated_original_test_source for test in generated_tests.generated_tests]
                         ),
                         function_trace_id=function_trace_id,
-<<<<<<< HEAD
-                        coverage_pct=coverage_pct,
+                        coverage_message=coverage_message,
                         git_remote=self.args.git_remote if "git_remote" in self.args else None,
-=======
-                        coverage_message=coverage_message,
->>>>>>> 048be840
+
                     )
                     if self.args.all or env_utils.get_pr_number():
                         self.write_code_and_helpers(
