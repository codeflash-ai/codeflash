--- conflicted
+++ resolved
@@ -94,9 +94,7 @@
 
     from codeflash.discovery.functions_to_optimize import FunctionToOptimize
     from codeflash.either import Result
-<<<<<<< HEAD
     from codeflash.models.models import BenchmarkKey, CoverageData, FunctionCalledInTest, FunctionSource
-=======
     from codeflash.models.models import (
         BenchmarkKey,
         CodeStringsMarkdown,
@@ -105,7 +103,6 @@
         FunctionSource,
         OptimizedCandidate,
     )
->>>>>>> 3171bb87
     from codeflash.verification.verification_utils import TestConfig
 
 
@@ -390,11 +387,10 @@
         valid_optimizations = []
         # Start a new thread for AI service request, start loop in main thread
         # check if aiservice request is complete, when it is complete, append result to the candidates list
-<<<<<<< HEAD
         ai_service_client = self.aiservice_client if exp_type == "EXP0" else self.local_aiservice_client
         future_line_profile_results = self.executor.submit(
             ai_service_client.optimize_python_code_line_profiler,
-            source_code=code_context.read_writable_code,
+            source_code=code_context.read_writable_code.markdown,
             dependency_code=code_context.read_only_context_code,
             trace_id=self.function_trace_id[:-4] + exp_type if self.experiment_id else self.function_trace_id,
             line_profiler_results=original_code_baseline.line_profile_results["str_out"],
@@ -421,75 +417,13 @@
                 get_run_tmp_file(Path(f"test_return_values_{candidate_index}.bin")).unlink(missing_ok=True)
                 get_run_tmp_file(Path(f"test_return_values_{candidate_index}.sqlite")).unlink(missing_ok=True)
                 logger.info(f"Optimization candidate {candidate_index}/{original_len}:")
-                code_print(candidate.source_code)
+                code_print(candidate.source_code.flat)
                 # map ast normalized code to diff len, unnormalized code
                 # map opt id to the shortest unnormalized code
                 try:
                     did_update = self.replace_function_and_helpers_with_optimized_code(
                         code_context=code_context,
                         optimized_code=candidate.source_code,
-=======
-        with concurrent.futures.ThreadPoolExecutor(max_workers=2) as executor:
-            ai_service_client = self.aiservice_client if exp_type == "EXP0" else self.local_aiservice_client
-            future_line_profile_results = executor.submit(
-                ai_service_client.optimize_python_code_line_profiler,
-                source_code=code_context.read_writable_code.markdown,
-                dependency_code=code_context.read_only_context_code,
-                trace_id=self.function_trace_id[:-4] + exp_type if self.experiment_id else self.function_trace_id,
-                line_profiler_results=original_code_baseline.line_profile_results["str_out"],
-                num_candidates=10,
-                experiment_metadata=ExperimentMetadata(
-                    id=self.experiment_id, group="control" if exp_type == "EXP0" else "experiment"
-                )
-                if self.experiment_id
-                else None,
-            )
-            try:
-                candidate_index = 0
-                original_len = len(candidates)
-                while candidates:
-                    candidate_index += 1
-                    line_profiler_done = (
-                        True if future_line_profile_results is None else future_line_profile_results.done()
-                    )
-                    if line_profiler_done and (future_line_profile_results is not None):
-                        line_profile_results = future_line_profile_results.result()
-                        candidates.extend(line_profile_results)
-                        original_len += len(line_profile_results)
-                        logger.info(
-                            f"Added results from line profiler to candidates, total candidates now: {original_len}"
-                        )
-                        future_line_profile_results = None
-                    candidate = candidates.popleft()
-                    get_run_tmp_file(Path(f"test_return_values_{candidate_index}.bin")).unlink(missing_ok=True)
-                    get_run_tmp_file(Path(f"test_return_values_{candidate_index}.sqlite")).unlink(missing_ok=True)
-                    logger.info(f"Optimization candidate {candidate_index}/{original_len}:")
-                    code_print(candidate.source_code.flat)
-                    try:
-                        did_update = self.replace_function_and_helpers_with_optimized_code(
-                            code_context=code_context,
-                            optimized_code=candidate.source_code,
-                            original_helper_code=original_helper_code,
-                        )
-                        if not did_update:
-                            logger.warning(
-                                "No functions were replaced in the optimized code. Skipping optimization candidate."
-                            )
-                            console.rule()
-                            continue
-                    except (ValueError, SyntaxError, cst.ParserSyntaxError, AttributeError) as e:
-                        logger.error(e)
-                        self.write_code_and_helpers(
-                            self.function_to_optimize_source_code,
-                            original_helper_code,
-                            self.function_to_optimize.file_path,
-                        )
-                        continue
-
-                    run_results = self.run_optimized_candidate(
-                        optimization_candidate_index=candidate_index,
-                        baseline_results=original_code_baseline,
->>>>>>> 3171bb87
                         original_helper_code=original_helper_code,
                     )
                     if not did_update:
@@ -677,11 +611,7 @@
             )
             valid_candidates_with_shorter_code.append(new_best_opt)
             diff_lens_list.append(
-<<<<<<< HEAD
-                diff_length(new_best_opt.candidate.source_code, code_context.read_writable_code)
-=======
-                diff_length(valid_opt.candidate.source_code.flat, code_context.read_writable_code.flat)
->>>>>>> 3171bb87
+                diff_length(new_best_opt.candidate.source_code.flat, code_context.read_writable_code.flat)
             )  # char level diff
             runtimes_list.append(new_best_opt.runtime)
         diff_lens_ranking = create_rank_dictionary_compact(diff_lens_list)
@@ -967,7 +897,6 @@
     ) -> Result[tuple[GeneratedTestsList, dict[str, set[FunctionCalledInTest]], OptimizationSet], str]:
         assert len(generated_test_paths) == N_TESTS_TO_GENERATE
         console.rule()
-<<<<<<< HEAD
         # Submit the test generation task as future
         future_tests = self.submit_test_generation_tasks(
             self.executor,
@@ -978,7 +907,7 @@
         )
         future_optimization_candidates = self.executor.submit(
             self.aiservice_client.optimize_python_code,
-            read_writable_code,
+            read_writable_code.markdown,
             read_only_context_code,
             self.function_trace_id[:-4] + "EXP0" if run_experiment else self.function_trace_id,
             N_CANDIDATES,
@@ -993,21 +922,7 @@
         if run_experiment:
             future_candidates_exp = self.executor.submit(
                 self.local_aiservice_client.optimize_python_code,
-                read_writable_code,
-=======
-        with concurrent.futures.ThreadPoolExecutor(max_workers=max_workers) as executor:
-            # Submit the test generation task as future
-            future_tests = self.submit_test_generation_tasks(
-                executor,
-                testgen_context_code,
-                [definition.fully_qualified_name for definition in helper_functions],
-                generated_test_paths,
-                generated_perf_test_paths,
-            )
-            future_optimization_candidates = executor.submit(
-                self.aiservice_client.optimize_python_code,
                 read_writable_code.markdown,
->>>>>>> 3171bb87
                 read_only_context_code,
                 self.function_trace_id[:-4] + "EXP1",
                 N_CANDIDATES,
@@ -1015,7 +930,6 @@
             )
             futures.append(future_candidates_exp)
 
-<<<<<<< HEAD
         # Wait for all futures to complete
         concurrent.futures.wait(futures)
 
@@ -1046,58 +960,6 @@
                         instrumented_perf_test_source=instrumented_perf_test_source,
                         behavior_file_path=test_behavior_path,
                         perf_file_path=test_perf_path,
-=======
-            future_concolic_tests = executor.submit(
-                generate_concolic_tests,
-                self.test_cfg,
-                self.args,
-                self.function_to_optimize,
-                self.function_to_optimize_ast,
-            )
-            futures = [*future_tests, future_optimization_candidates, future_concolic_tests]
-            if run_experiment:
-                future_candidates_exp = executor.submit(
-                    self.local_aiservice_client.optimize_python_code,
-                    read_writable_code.markdown,
-                    read_only_context_code,
-                    self.function_trace_id[:-4] + "EXP1",
-                    N_CANDIDATES,
-                    ExperimentMetadata(id=self.experiment_id, group="experiment"),
-                )
-                futures.append(future_candidates_exp)
-
-            # Wait for all futures to complete
-            concurrent.futures.wait(futures)
-
-            # Retrieve results
-            candidates: list[OptimizedCandidate] = future_optimization_candidates.result()
-            if not candidates:
-                return Failure(f"/!\\ NO OPTIMIZATIONS GENERATED for {self.function_to_optimize.function_name}")
-
-            candidates_experiment = future_candidates_exp.result() if future_candidates_exp else None
-
-            # Process test generation results
-
-            tests: list[GeneratedTests] = []
-            for future in future_tests:
-                res = future.result()
-                if res:
-                    (
-                        generated_test_source,
-                        instrumented_behavior_test_source,
-                        instrumented_perf_test_source,
-                        test_behavior_path,
-                        test_perf_path,
-                    ) = res
-                    tests.append(
-                        GeneratedTests(
-                            generated_original_test_source=generated_test_source,
-                            instrumented_behavior_test_source=instrumented_behavior_test_source,
-                            instrumented_perf_test_source=instrumented_perf_test_source,
-                            behavior_file_path=test_behavior_path,
-                            perf_file_path=test_perf_path,
-                        )
->>>>>>> 3171bb87
                     )
                 )
         if not tests:
