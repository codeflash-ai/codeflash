--- conflicted
+++ resolved
@@ -1416,17 +1416,12 @@
 
         generated_tests_str = ""
         for test in generated_tests.generated_tests:
-<<<<<<< HEAD
             if map_gen_test_file_to_no_of_tests[test.behavior_file_path] > 0:
-                generated_tests_str += f"```python\n{test.generated_original_test_source}\n```"
+                formatted_generated_test = format_generated_code(
+                    test.generated_original_test_source, self.args.formatter_cmds
+                )
+                generated_tests_str += f"```python\n{formatted_generated_test}\n```"
                 generated_tests_str += "\n\n"
-=======
-            formatted_generated_test = format_generated_code(
-                test.generated_original_test_source, self.args.formatter_cmds
-            )
-            generated_tests_str += f"```python\n{formatted_generated_test}\n```"
-            generated_tests_str += "\n\n"
->>>>>>> 4a6eaab9
 
         if concolic_test_str:
             formatted_generated_test = format_generated_code(concolic_test_str, self.args.formatter_cmds)
@@ -1578,8 +1573,7 @@
     ) -> Result[tuple[OriginalCodeBaseline, list[str]], str]:
         line_profile_results = {"timings": {}, "unit": 0, "str_out": ""}
         # For the original function - run the tests and get the runtime, plus coverage
-        test_framework = self.args.test_framework
-        assert test_framework in {"pytest", "unittest"}
+        assert (test_framework := self.args.test_framework) in {"pytest", "unittest"}  # noqa: RUF018
         success = True
 
         test_env = self.get_test_env(codeflash_loop_index=0, codeflash_test_iteration=0, codeflash_tracer_disable=1)
@@ -1757,8 +1751,7 @@
         original_helper_code: dict[Path, str],
         file_path_to_helper_classes: dict[Path, set[str]],
     ) -> Result[OptimizedCandidateResult, str]:
-        test_framework = self.args.test_framework
-        assert test_framework in {"pytest", "unittest"}
+        assert (test_framework := self.args.test_framework) in {"pytest", "unittest"}  # noqa: RUF018
 
         with progress_bar("Testing optimization candidate"):
             test_env = self.get_test_env(
