from __future__ import annotations

import ast
import concurrent.futures
import os
import shutil
import subprocess
import time
import uuid
from collections import defaultdict, deque
from pathlib import Path
from typing import TYPE_CHECKING

import isort
import libcst as cst
from rich.console import Group
from rich.panel import Panel
from rich.syntax import Syntax
from rich.tree import Tree

from codeflash.api.aiservice import AiServiceClient, LocalAiServiceClient
from codeflash.benchmarking.utils import process_benchmark_data
from codeflash.cli_cmds.console import code_print, console, logger, progress_bar
from codeflash.code_utils import env_utils
from codeflash.code_utils.code_replacer import replace_function_definitions_in_module
from codeflash.code_utils.code_utils import (
    cleanup_paths,
    file_name_from_test_module_name,
    get_run_tmp_file,
    has_any_async_functions,
    module_name_from_file_path,
)
from codeflash.code_utils.config_consts import (
    INDIVIDUAL_TESTCASE_TIMEOUT,
    N_CANDIDATES,
    N_TESTS_TO_GENERATE,
    TOTAL_LOOPING_TIME,
)
from codeflash.code_utils.formatter import format_code, sort_imports
from codeflash.code_utils.instrument_existing_tests import inject_profiling_into_existing_test
from codeflash.code_utils.line_profile_utils import add_decorator_imports
from codeflash.code_utils.remove_generated_tests import remove_functions_from_generated_tests
from codeflash.code_utils.static_analysis import get_first_top_level_function_or_method_ast
from codeflash.code_utils.time_utils import humanize_runtime
from codeflash.context import code_context_extractor
from codeflash.either import Failure, Success, is_successful
from codeflash.models.ExperimentMetadata import ExperimentMetadata
from codeflash.models.models import (
    BestOptimization,
    CodeOptimizationContext,
    FunctionCalledInTest,
    GeneratedTests,
    GeneratedTestsList,
    OptimizationSet,
    OptimizedCandidateResult,
    OriginalCodeBaseline,
    TestFile,
    TestFiles,
    TestingMode,
    TestResults,
    TestType,
)
from codeflash.result.create_pr import check_create_pr, existing_tests_source_for
from codeflash.result.critic import coverage_critic, performance_gain, quantity_of_tests_critic, speedup_critic
from codeflash.result.explanation import Explanation
from codeflash.telemetry.posthog_cf import ph
from codeflash.verification.concolic_testing import generate_concolic_tests
from codeflash.verification.equivalence import compare_test_results
from codeflash.verification.instrument_codeflash_capture import instrument_codeflash_capture
from codeflash.verification.parse_line_profile_test_output import parse_line_profile_results
from codeflash.verification.parse_test_output import parse_test_results
from codeflash.verification.test_runner import run_behavioral_tests, run_benchmarking_tests, run_line_profile_tests
from codeflash.verification.verification_utils import get_test_file_path
from codeflash.verification.verifier import generate_tests

if TYPE_CHECKING:
    from argparse import Namespace

    from codeflash.discovery.functions_to_optimize import FunctionToOptimize
    from codeflash.either import Result
    from codeflash.models.models import BenchmarkKey, CoverageData, FunctionSource, OptimizedCandidate
    from codeflash.verification.verification_utils import TestConfig


class FunctionOptimizer:
    def __init__(
        self,
        function_to_optimize: FunctionToOptimize,
        test_cfg: TestConfig,
        function_to_optimize_source_code: str = "",
        function_to_tests: dict[str, list[FunctionCalledInTest]] | None = None,
        function_to_optimize_ast: ast.FunctionDef | None = None,
        aiservice_client: AiServiceClient | None = None,
        function_benchmark_timings: dict[BenchmarkKey, int] | None = None,
        total_benchmark_timings: dict[BenchmarkKey, int] | None = None,
        args: Namespace | None = None,
        replay_tests_dir: Path|None = None
    ) -> None:
        self.project_root = test_cfg.project_root_path
        self.test_cfg = test_cfg
        self.aiservice_client = aiservice_client if aiservice_client else AiServiceClient()
        self.function_to_optimize = function_to_optimize
        self.function_to_optimize_source_code = (
            function_to_optimize_source_code
            if function_to_optimize_source_code
            else function_to_optimize.file_path.read_text(encoding="utf8")
        )
        if not function_to_optimize_ast:
            original_module_ast = ast.parse(function_to_optimize_source_code)
            self.function_to_optimize_ast = get_first_top_level_function_or_method_ast(
                function_to_optimize.function_name, function_to_optimize.parents, original_module_ast
            )
        else:
            self.function_to_optimize_ast = function_to_optimize_ast
        self.function_to_tests = function_to_tests if function_to_tests else {}

        self.experiment_id = os.getenv("CODEFLASH_EXPERIMENT_ID", None)
        self.local_aiservice_client = LocalAiServiceClient() if self.experiment_id else None
        self.test_files = TestFiles(test_files=[])
        self.args = args  # Check defaults for these
        self.function_trace_id: str = str(uuid.uuid4())
        self.original_module_path = module_name_from_file_path(self.function_to_optimize.file_path, self.project_root)

        self.function_benchmark_timings = function_benchmark_timings if function_benchmark_timings else {}
        self.total_benchmark_timings = total_benchmark_timings if total_benchmark_timings else {}
        self.replay_tests_dir = replay_tests_dir if replay_tests_dir else None

    def optimize_function(self) -> Result[BestOptimization, str]:
        should_run_experiment = self.experiment_id is not None
        logger.debug(f"Function Trace ID: {self.function_trace_id}")
        ph("cli-optimize-function-start", {"function_trace_id": self.function_trace_id})
        self.cleanup_leftover_test_return_values()
        file_name_from_test_module_name.cache_clear()
        ctx_result = self.get_code_optimization_context()
        if not is_successful(ctx_result):
            return Failure(ctx_result.failure())
        code_context: CodeOptimizationContext = ctx_result.unwrap()
        original_helper_code: dict[Path, str] = {}
        helper_function_paths = {hf.file_path for hf in code_context.helper_functions}
        for helper_function_path in helper_function_paths:
            with helper_function_path.open(encoding="utf8") as f:
                helper_code = f.read()
                original_helper_code[helper_function_path] = helper_code
        if has_any_async_functions(code_context.read_writable_code):
            return Failure("Codeflash does not support async functions in the code to optimize.")

        code_print(code_context.read_writable_code)
        generated_test_paths = [
            get_test_file_path(
                self.test_cfg.tests_root, self.function_to_optimize.function_name, test_index, test_type="unit"
            )
            for test_index in range(N_TESTS_TO_GENERATE)
        ]
        generated_perf_test_paths = [
            get_test_file_path(
                self.test_cfg.tests_root, self.function_to_optimize.function_name, test_index, test_type="perf"
            )
            for test_index in range(N_TESTS_TO_GENERATE)
        ]

        with progress_bar(
            f"Generating new tests and optimizations for function {self.function_to_optimize.function_name}",
            transient=True,
        ):
            generated_results = self.generate_tests_and_optimizations(
                testgen_context_code=code_context.testgen_context_code,
                read_writable_code=code_context.read_writable_code,
                read_only_context_code=code_context.read_only_context_code,
                helper_functions=code_context.helper_functions,
                generated_test_paths=generated_test_paths,
                generated_perf_test_paths=generated_perf_test_paths,
                run_experiment=should_run_experiment,
            )

        if not is_successful(generated_results):
            return Failure(generated_results.failure())
        generated_tests: GeneratedTestsList
        optimizations_set: OptimizationSet
        generated_tests, function_to_concolic_tests, concolic_test_str, optimizations_set = generated_results.unwrap()
        count_tests = len(generated_tests.generated_tests)
        if concolic_test_str:
            count_tests += 1

        for i, generated_test in enumerate(generated_tests.generated_tests):
            with generated_test.behavior_file_path.open("w", encoding="utf8") as f:
                f.write(generated_test.instrumented_behavior_test_source)
            with generated_test.perf_file_path.open("w", encoding="utf8") as f:
                f.write(generated_test.instrumented_perf_test_source)
            self.test_files.add(
                TestFile(
                    instrumented_behavior_file_path=generated_test.behavior_file_path,
                    benchmarking_file_path=generated_test.perf_file_path,
                    original_file_path=None,
                    original_source=generated_test.generated_original_test_source,
                    test_type=TestType.GENERATED_REGRESSION,
                    tests_in_file=None,  # This is currently unused. We can discover the tests in the file if needed.
                )
            )
            logger.info(f"Generated test {i + 1}/{count_tests}:")
            code_print(generated_test.generated_original_test_source)
        if concolic_test_str:
            logger.info(f"Generated test {count_tests}/{count_tests}:")
            code_print(concolic_test_str)

        function_to_optimize_qualified_name = self.function_to_optimize.qualified_name
        function_to_all_tests = {
            key: self.function_to_tests.get(key, []) + function_to_concolic_tests.get(key, [])
            for key in set(self.function_to_tests) | set(function_to_concolic_tests)
        }
        instrumented_unittests_created_for_function = self.instrument_existing_tests(function_to_all_tests)

        # Get a dict of file_path_to_classes of fto and helpers_of_fto
        file_path_to_helper_classes = defaultdict(set)
        for function_source in code_context.helper_functions:
            if (
                function_source.qualified_name != self.function_to_optimize.qualified_name
                and "." in function_source.qualified_name
            ):
                file_path_to_helper_classes[function_source.file_path].add(function_source.qualified_name.split(".")[0])

        baseline_result = self.establish_original_code_baseline(  # this needs better typing
            code_context=code_context,
            original_helper_code=original_helper_code,
            file_path_to_helper_classes=file_path_to_helper_classes,
        )

        console.rule()
        paths_to_cleanup = (
            generated_test_paths + generated_perf_test_paths + list(instrumented_unittests_created_for_function)
        )

        if not is_successful(baseline_result):
            cleanup_paths(paths_to_cleanup)
            return Failure(baseline_result.failure())

        original_code_baseline, test_functions_to_remove = baseline_result.unwrap()
        if isinstance(original_code_baseline, OriginalCodeBaseline) and not coverage_critic(
            original_code_baseline.coverage_results, self.args.test_framework
        ):
            cleanup_paths(paths_to_cleanup)
            return Failure("The threshold for test coverage was not met.")
        # request for new optimizations but don't block execution, check for completion later
        # adding to control and experiment set but with same traceid
        best_optimization = None

        for _u, candidates in enumerate([optimizations_set.control, optimizations_set.experiment]):
            if candidates is None:
                continue

            best_optimization = self.determine_best_candidate(
                candidates=candidates,
                code_context=code_context,
                original_code_baseline=original_code_baseline,
                original_helper_code=original_helper_code,
                file_path_to_helper_classes=file_path_to_helper_classes,
            )
            ph("cli-optimize-function-finished", {"function_trace_id": self.function_trace_id})

            generated_tests = remove_functions_from_generated_tests(
                generated_tests=generated_tests, test_functions_to_remove=test_functions_to_remove
            )

            if best_optimization:
                logger.info("Best candidate:")
                code_print(best_optimization.candidate.source_code)
                console.print(
                    Panel(
                        best_optimization.candidate.explanation, title="Best Candidate Explanation", border_style="blue"
                    )
                )
                processed_benchmark_info = None
                if self.args.benchmark:
                    processed_benchmark_info = process_benchmark_data(
                        replay_performance_gain=best_optimization.replay_performance_gain,
                        fto_benchmark_timings=self.function_benchmark_timings,
                        total_benchmark_timings=self.total_benchmark_timings
                    )
                explanation = Explanation(
                    raw_explanation_message=best_optimization.candidate.explanation,
                    winning_behavioral_test_results=best_optimization.winning_behavioral_test_results,
                    winning_benchmarking_test_results=best_optimization.winning_benchmarking_test_results,
                    original_runtime_ns=original_code_baseline.runtime,
                    best_runtime_ns=best_optimization.runtime,
                    function_name=function_to_optimize_qualified_name,
                    file_path=self.function_to_optimize.file_path,
                    benchmark_details=processed_benchmark_info.benchmark_details if processed_benchmark_info else None
                )

                self.log_successful_optimization(explanation, generated_tests)

                self.replace_function_and_helpers_with_optimized_code(
                    code_context=code_context, optimized_code=best_optimization.candidate.source_code
                )

                new_code, new_helper_code = self.reformat_code_and_helpers(
                    code_context.helper_functions, explanation.file_path, self.function_to_optimize_source_code
                )

                existing_tests = existing_tests_source_for(
                    self.function_to_optimize.qualified_name_with_modules_from_root(self.project_root),
                    function_to_all_tests,
                    tests_root=self.test_cfg.tests_root,
                )

                original_code_combined = original_helper_code.copy()
                original_code_combined[explanation.file_path] = self.function_to_optimize_source_code
                new_code_combined = new_helper_code.copy()
                new_code_combined[explanation.file_path] = new_code
                if not self.args.no_pr:
                    coverage_message = (
                        original_code_baseline.coverage_results.build_message()
                        if original_code_baseline.coverage_results
                        else "Coverage data not available"
                    )
                    generated_tests_str = "\n\n".join(
                        [test.generated_original_test_source for test in generated_tests.generated_tests]
                    )
                    if concolic_test_str:
                        generated_tests_str += "\n\n" + concolic_test_str

                    check_create_pr(
                        original_code=original_code_combined,
                        new_code=new_code_combined,
                        explanation=explanation,
                        existing_tests_source=existing_tests,
                        generated_original_test_source=generated_tests_str,
                        function_trace_id=self.function_trace_id,
                        coverage_message=coverage_message,
                        git_remote=self.args.git_remote,
                    )
                    if self.args.all or env_utils.get_pr_number():
                        self.write_code_and_helpers(
                            self.function_to_optimize_source_code,
                            original_helper_code,
                            self.function_to_optimize.file_path,
                        )
        for generated_test_path in generated_test_paths:
            generated_test_path.unlink(missing_ok=True)
        for generated_perf_test_path in generated_perf_test_paths:
            generated_perf_test_path.unlink(missing_ok=True)
        for test_paths in instrumented_unittests_created_for_function:
            test_paths.unlink(missing_ok=True)
        for fn in function_to_concolic_tests:
            for test in function_to_concolic_tests[fn]:
                if not test.tests_in_file.test_file.parent.exists():
                    logger.warning(
                        f"Concolic test directory {test.tests_in_file.test_file.parent} does not exist so could not be deleted."
                    )
                shutil.rmtree(test.tests_in_file.test_file.parent, ignore_errors=True)
                break  # need to delete only one test directory

        if not best_optimization:
            return Failure(f"No best optimizations found for function {self.function_to_optimize.qualified_name}")
        return Success(best_optimization)

    def determine_best_candidate(
        self,
        *,
        candidates: list[OptimizedCandidate],
        code_context: CodeOptimizationContext,
        original_code_baseline: OriginalCodeBaseline,
        original_helper_code: dict[Path, str],
        file_path_to_helper_classes: dict[Path, set[str]],
    ) -> BestOptimization | None:
        best_optimization: BestOptimization | None = None
        best_runtime_until_now = original_code_baseline.runtime

        speedup_ratios: dict[str, float | None] = {}
        optimized_runtimes: dict[str, float | None] = {}
        is_correct = {}

        logger.info(
            f"Determining best optimization candidate (out of {len(candidates)}) for "
            f"{self.function_to_optimize.qualified_name}…"
        )
        console.rule()
        candidates = deque(candidates)
        # Start a new thread for AI service request, start loop in main thread
        # check if aiservice request is complete, when it is complete, append result to the candidates list
        with concurrent.futures.ThreadPoolExecutor(max_workers=1) as executor:
            future_line_profile_results = executor.submit(
                self.aiservice_client.optimize_python_code_line_profiler,
                source_code=code_context.read_writable_code,
                dependency_code=code_context.read_only_context_code,
                trace_id=self.function_trace_id,
                line_profiler_results=original_code_baseline.line_profile_results["str_out"],
                num_candidates=10,
                experiment_metadata=None,
            )
            try:
                candidate_index = 0
                done = False
                original_len = len(candidates)
                while candidates:
                    # for candidate_index, candidate in enumerate(candidates, start=1):
                    done = True if future_line_profile_results is None else future_line_profile_results.done()
                    if done and (future_line_profile_results is not None):
                        line_profile_results = future_line_profile_results.result()
                        candidates.extend(line_profile_results)
                        original_len+= len(candidates)
                        logger.info(f"Added results from line profiler to candidates, total candidates now: {original_len}")
                        future_line_profile_results = None
                    candidate_index += 1
                    candidate = candidates.popleft()
                    get_run_tmp_file(Path(f"test_return_values_{candidate_index}.bin")).unlink(missing_ok=True)
                    get_run_tmp_file(Path(f"test_return_values_{candidate_index}.sqlite")).unlink(missing_ok=True)
                    logger.info(f"Optimization candidate {candidate_index}/{original_len}:")
                    code_print(candidate.source_code)
                    try:
                        did_update = self.replace_function_and_helpers_with_optimized_code(
                            code_context=code_context, optimized_code=candidate.source_code
                        )
                        if not did_update:
                            logger.warning(
                                "No functions were replaced in the optimized code. Skipping optimization candidate."
                            )
                            console.rule()
                            continue
                    except (ValueError, SyntaxError, cst.ParserSyntaxError, AttributeError) as e:
                        logger.error(e)
                        self.write_code_and_helpers(
                            self.function_to_optimize_source_code,
                            original_helper_code,
                            self.function_to_optimize.file_path,
                        )
                        continue
<<<<<<< HEAD
                except (ValueError, SyntaxError, cst.ParserSyntaxError, AttributeError) as e:
                    logger.error(e)
                    self.write_code_and_helpers(
                        self.function_to_optimize_source_code, original_helper_code, self.function_to_optimize.file_path
                    )
                    continue


                run_results = self.run_optimized_candidate(
                    optimization_candidate_index=candidate_index,
                    baseline_results=original_code_baseline,
                    original_helper_code=original_helper_code,
                    file_path_to_helper_classes=file_path_to_helper_classes,
                )
                console.rule()
=======
>>>>>>> f54c1ad3

                    # Instrument codeflash capture
                    run_results = self.run_optimized_candidate(
                        optimization_candidate_index=candidate_index,
                        baseline_results=original_code_baseline,
                        original_helper_code=original_helper_code,
                        file_path_to_helper_classes=file_path_to_helper_classes,
                    )
<<<<<<< HEAD
                    speedup_ratios[candidate.optimization_id] = perf_gain

                    tree = Tree(f"Candidate #{candidate_index} - Runtime Information")
                    if speedup_critic(
                        candidate_result, original_code_baseline.runtime, best_runtime_until_now
                    ) and quantity_of_tests_critic(candidate_result):
                        tree.add("This candidate is faster than the previous best candidate. 🚀")
                        tree.add(f"Original summed runtime: {humanize_runtime(original_code_baseline.runtime)}")
                        tree.add(
                            f"Best summed runtime: {humanize_runtime(candidate_result.best_test_runtime)} "
                            f"(measured over {candidate_result.max_loop_count} "
                            f"loop{'s' if candidate_result.max_loop_count > 1 else ''})"
                        )
                        tree.add(f"Speedup percentage: {perf_gain * 100:.1f}%")
                        tree.add(f"Speedup ratio: {perf_gain + 1:.1f}X")
                        replay_perf_gain = {}
                        if self.args.benchmark:
                            benchmark_tree = Tree("Speedup percentage on benchmarks:")
                            test_results_by_benchmark = candidate_result.benchmarking_test_results.group_by_benchmarks(self.total_benchmark_timings.keys(), self.replay_tests_dir, self.project_root)
                            for benchmark_key, candidate_test_results in test_results_by_benchmark.items():
                                original_code_replay_runtime = original_code_baseline.replay_benchmarking_test_results[benchmark_key].total_passed_runtime()
                                candidate_replay_runtime = candidate_test_results.total_passed_runtime()
                                replay_perf_gain[benchmark_key] = performance_gain(
                                    original_runtime_ns=original_code_replay_runtime,
                                    optimized_runtime_ns=candidate_replay_runtime,
                                )
                                benchmark_tree.add(f"{benchmark_key}: {replay_perf_gain[benchmark_key] * 100:.1f}%")

                        best_optimization = BestOptimization(
                            candidate=candidate,
                            helper_functions=code_context.helper_functions,
                            runtime=best_test_runtime,
                            winning_behavioral_test_results=candidate_result.behavior_test_results,
                            replay_performance_gain=replay_perf_gain if self.args.benchmark else None,
                            winning_benchmarking_test_results=candidate_result.benchmarking_test_results,
                            winning_replay_benchmarking_test_results=candidate_result.benchmarking_test_results,
                        )
                        best_runtime_until_now = best_test_runtime
=======
                    console.rule()

                    if not is_successful(run_results):
                        optimized_runtimes[candidate.optimization_id] = None
                        is_correct[candidate.optimization_id] = False
                        speedup_ratios[candidate.optimization_id] = None
>>>>>>> f54c1ad3
                    else:
                        candidate_result: OptimizedCandidateResult = run_results.unwrap()
                        best_test_runtime = candidate_result.best_test_runtime
                        optimized_runtimes[candidate.optimization_id] = best_test_runtime
                        is_correct[candidate.optimization_id] = True
                        perf_gain = performance_gain(
                            original_runtime_ns=original_code_baseline.runtime, optimized_runtime_ns=best_test_runtime
                        )
<<<<<<< HEAD
                        tree.add(f"Speedup percentage: {perf_gain * 100:.1f}%")
                        tree.add(f"Speedup ratio: {perf_gain + 1:.3f}X")
                    console.print(tree)
                    if self.args.benchmark and benchmark_tree:
                        console.print(benchmark_tree)
                    console.rule()
=======
                        speedup_ratios[candidate.optimization_id] = perf_gain

                        tree = Tree(f"Candidate #{candidate_index} - Runtime Information")
                        if speedup_critic(
                            candidate_result, original_code_baseline.runtime, best_runtime_until_now
                        ) and quantity_of_tests_critic(candidate_result):
                            tree.add("This candidate is faster than the previous best candidate. 🚀")
                            tree.add(f"Original summed runtime: {humanize_runtime(original_code_baseline.runtime)}")
                            tree.add(
                                f"Best summed runtime: {humanize_runtime(candidate_result.best_test_runtime)} "
                                f"(measured over {candidate_result.max_loop_count} "
                                f"loop{'s' if candidate_result.max_loop_count > 1 else ''})"
                            )
                            tree.add(f"Speedup percentage: {perf_gain * 100:.1f}%")
                            tree.add(f"Speedup ratio: {perf_gain + 1:.1f}X")

                            best_optimization = BestOptimization(
                                candidate=candidate,
                                helper_functions=code_context.helper_functions,
                                runtime=best_test_runtime,
                                winning_behavioral_test_results=candidate_result.behavior_test_results,
                                winning_benchmarking_test_results=candidate_result.benchmarking_test_results,
                            )
                            best_runtime_until_now = best_test_runtime
                        else:
                            tree.add(
                                f"Summed runtime: {humanize_runtime(best_test_runtime)} "
                                f"(measured over {candidate_result.max_loop_count} "
                                f"loop{'s' if candidate_result.max_loop_count > 1 else ''})"
                            )
                            tree.add(f"Speedup percentage: {perf_gain * 100:.1f}%")
                            tree.add(f"Speedup ratio: {perf_gain + 1:.3f}X")
                        console.print(tree)
                        console.rule()

                    self.write_code_and_helpers(
                        self.function_to_optimize_source_code, original_helper_code, self.function_to_optimize.file_path
                    )
>>>>>>> f54c1ad3

            except KeyboardInterrupt as e:
                self.write_code_and_helpers(
                    self.function_to_optimize_source_code, original_helper_code, self.function_to_optimize.file_path
                )
                logger.exception(f"Optimization interrupted: {e}")
                raise

        self.aiservice_client.log_results(
            function_trace_id=self.function_trace_id,
            speedup_ratio=speedup_ratios,
            original_runtime=original_code_baseline.runtime,
            optimized_runtime=optimized_runtimes,
            is_correct=is_correct,
        )
        return best_optimization

    def log_successful_optimization(self, explanation: Explanation, generated_tests: GeneratedTestsList) -> None:
        explanation_panel = Panel(
            f"⚡️ Optimization successful! 📄 {self.function_to_optimize.qualified_name} in {explanation.file_path}\n"
            f"📈 {explanation.perf_improvement_line}\n"
            f"Explanation: \n{explanation.to_console_string()}",
            title="Optimization Summary",
            border_style="green",
        )

        if self.args.no_pr:
            tests_panel = Panel(
                Syntax(
                    "\n".join([test.generated_original_test_source for test in generated_tests.generated_tests]),
                    "python",
                    line_numbers=True,
                ),
                title="Validated Tests",
                border_style="blue",
            )

            console.print(Group(explanation_panel, tests_panel))
        else:
            console.print(explanation_panel)

        ph(
            "cli-optimize-success",
            {
                "function_trace_id": self.function_trace_id,
                "speedup_x": explanation.speedup_x,
                "speedup_pct": explanation.speedup_pct,
                "best_runtime": explanation.best_runtime_ns,
                "original_runtime": explanation.original_runtime_ns,
                "winning_test_results": {
                    tt.to_name(): v
                    for tt, v in explanation.winning_behavioral_test_results.get_test_pass_fail_report_by_type().items()
                },
            },
        )

    @staticmethod
    def write_code_and_helpers(original_code: str, original_helper_code: dict[Path, str], path: Path) -> None:
        with path.open("w", encoding="utf8") as f:
            f.write(original_code)
        for module_abspath in original_helper_code:
            with Path(module_abspath).open("w", encoding="utf8") as f:
                f.write(original_helper_code[module_abspath])

    def reformat_code_and_helpers(
        self, helper_functions: list[FunctionSource], path: Path, original_code: str
    ) -> tuple[str, dict[Path, str]]:
        should_sort_imports = not self.args.disable_imports_sorting
        if should_sort_imports and isort.code(original_code) != original_code:
            should_sort_imports = False

        new_code = format_code(self.args.formatter_cmds, path)
        if should_sort_imports:
            new_code = sort_imports(new_code)

        new_helper_code: dict[Path, str] = {}
        helper_functions_paths = {hf.file_path for hf in helper_functions}
        for module_abspath in helper_functions_paths:
            formatted_helper_code = format_code(self.args.formatter_cmds, module_abspath)
            if should_sort_imports:
                formatted_helper_code = sort_imports(formatted_helper_code)
            new_helper_code[module_abspath] = formatted_helper_code

        return new_code, new_helper_code

    def replace_function_and_helpers_with_optimized_code(
        self, code_context: CodeOptimizationContext, optimized_code: str
    ) -> bool:
        did_update = False
        read_writable_functions_by_file_path = defaultdict(set)
        read_writable_functions_by_file_path[self.function_to_optimize.file_path].add(
            self.function_to_optimize.qualified_name
        )
        for helper_function in code_context.helper_functions:
            if helper_function.jedi_definition.type != "class":
                read_writable_functions_by_file_path[helper_function.file_path].add(helper_function.qualified_name)
        for module_abspath, qualified_names in read_writable_functions_by_file_path.items():
            did_update |= replace_function_definitions_in_module(
                function_names=list(qualified_names),
                optimized_code=optimized_code,
                module_abspath=module_abspath,
                preexisting_objects=code_context.preexisting_objects,
                project_root_path=self.project_root,
            )
        return did_update

    def get_code_optimization_context(self) -> Result[CodeOptimizationContext, str]:
        try:
            new_code_ctx = code_context_extractor.get_code_optimization_context(
                self.function_to_optimize, self.project_root
            )
        except ValueError as e:
            return Failure(str(e))

        return Success(
            CodeOptimizationContext(
                testgen_context_code=new_code_ctx.testgen_context_code,
                read_writable_code=new_code_ctx.read_writable_code,
                read_only_context_code=new_code_ctx.read_only_context_code,
                helper_functions=new_code_ctx.helper_functions,  # only functions that are read writable
                preexisting_objects=new_code_ctx.preexisting_objects,
            )
        )

    @staticmethod
    def cleanup_leftover_test_return_values() -> None:
        # remove leftovers from previous run
        get_run_tmp_file(Path("test_return_values_0.bin")).unlink(missing_ok=True)
        get_run_tmp_file(Path("test_return_values_0.sqlite")).unlink(missing_ok=True)

    def instrument_existing_tests(self, function_to_all_tests: dict[str, list[FunctionCalledInTest]]) -> set[Path]:
        existing_test_files_count = 0
        replay_test_files_count = 0
        concolic_coverage_test_files_count = 0
        unique_instrumented_test_files = set()

        func_qualname = self.function_to_optimize.qualified_name_with_modules_from_root(self.project_root)
        if func_qualname not in function_to_all_tests:
            logger.info(f"Did not find any pre-existing tests for '{func_qualname}', will only use generated tests.")
            console.rule()
        else:
            test_file_invocation_positions = defaultdict(list[FunctionCalledInTest])
            for tests_in_file in function_to_all_tests.get(func_qualname):
                test_file_invocation_positions[
                    (tests_in_file.tests_in_file.test_file, tests_in_file.tests_in_file.test_type)
                ].append(tests_in_file)
            for (test_file, test_type), tests_in_file_list in test_file_invocation_positions.items():
                path_obj_test_file = Path(test_file)
                if test_type == TestType.EXISTING_UNIT_TEST:
                    existing_test_files_count += 1
                elif test_type == TestType.REPLAY_TEST:
                    replay_test_files_count += 1
                elif test_type == TestType.CONCOLIC_COVERAGE_TEST:
                    concolic_coverage_test_files_count += 1
                else:
                    msg = f"Unexpected test type: {test_type}"
                    raise ValueError(msg)
                success, injected_behavior_test = inject_profiling_into_existing_test(
                    mode=TestingMode.BEHAVIOR,
                    test_path=path_obj_test_file,
                    call_positions=[test.position for test in tests_in_file_list],
                    function_to_optimize=self.function_to_optimize,
                    tests_project_root=self.test_cfg.tests_project_rootdir,
                    test_framework=self.args.test_framework,
                )
                if not success:
                    continue
                success, injected_perf_test = inject_profiling_into_existing_test(
                    mode=TestingMode.PERFORMANCE,
                    test_path=path_obj_test_file,
                    call_positions=[test.position for test in tests_in_file_list],
                    function_to_optimize=self.function_to_optimize,
                    tests_project_root=self.test_cfg.tests_project_rootdir,
                    test_framework=self.args.test_framework,
                )
                if not success:
                    continue
                # TODO: this naming logic should be moved to a function and made more standard
                new_behavioral_test_path = Path(
                    f"{os.path.splitext(test_file)[0]}__perfinstrumented{os.path.splitext(test_file)[1]}"
                )
                new_perf_test_path = Path(
                    f"{os.path.splitext(test_file)[0]}__perfonlyinstrumented{os.path.splitext(test_file)[1]}"
                )
                if injected_behavior_test is not None:
                    with new_behavioral_test_path.open("w", encoding="utf8") as _f:
                        _f.write(injected_behavior_test)
                else:
                    msg = "injected_behavior_test is None"
                    raise ValueError(msg)
                if injected_perf_test is not None:
                    with new_perf_test_path.open("w", encoding="utf8") as _f:
                        _f.write(injected_perf_test)

                unique_instrumented_test_files.add(new_behavioral_test_path)
                unique_instrumented_test_files.add(new_perf_test_path)

                if not self.test_files.get_by_original_file_path(path_obj_test_file):
                    self.test_files.add(
                        TestFile(
                            instrumented_behavior_file_path=new_behavioral_test_path,
                            benchmarking_file_path=new_perf_test_path,
                            original_source=None,
                            original_file_path=Path(test_file),
                            test_type=test_type,
                            tests_in_file=[t.tests_in_file for t in tests_in_file_list],
                        )
                    )

            logger.info(
                f"Discovered {existing_test_files_count} existing unit test file"
                f"{'s' if existing_test_files_count != 1 else ''}, {replay_test_files_count} replay test file"
                f"{'s' if replay_test_files_count != 1 else ''}, and "
                f"{concolic_coverage_test_files_count} concolic coverage test file"
                f"{'s' if concolic_coverage_test_files_count != 1 else ''} for {func_qualname}"
            )
        return unique_instrumented_test_files

    def generate_tests_and_optimizations(
        self,
        testgen_context_code: str,
        read_writable_code: str,
        read_only_context_code: str,
        helper_functions: list[FunctionSource],
        generated_test_paths: list[Path],
        generated_perf_test_paths: list[Path],
        run_experiment: bool = False,
    ) -> Result[tuple[GeneratedTestsList, dict[str, list[FunctionCalledInTest]], OptimizationSet], str]:
        assert len(generated_test_paths) == N_TESTS_TO_GENERATE
        max_workers = N_TESTS_TO_GENERATE + 2 if not run_experiment else N_TESTS_TO_GENERATE + 3
        console.rule()
        with concurrent.futures.ThreadPoolExecutor(max_workers=max_workers) as executor:
            # Submit the test generation task as future
            future_tests = self.generate_and_instrument_tests(
                executor,
                testgen_context_code,
                [definition.fully_qualified_name for definition in helper_functions],
                generated_test_paths,
                generated_perf_test_paths,
            )
            future_optimization_candidates = executor.submit(
                self.aiservice_client.optimize_python_code,
                read_writable_code,
                read_only_context_code,
                self.function_trace_id[:-4] + "EXP0" if run_experiment else self.function_trace_id,
                N_CANDIDATES,
                ExperimentMetadata(id=self.experiment_id, group="control") if run_experiment else None,
            )
            future_candidates_exp = None

            future_concolic_tests = executor.submit(
                generate_concolic_tests,
                self.test_cfg,
                self.args,
                self.function_to_optimize,
                self.function_to_optimize_ast,
            )
            futures = [*future_tests, future_optimization_candidates, future_concolic_tests]
            if run_experiment:
                future_candidates_exp = executor.submit(
                    self.local_aiservice_client.optimize_python_code,
                    read_writable_code,
                    read_only_context_code,
                    self.function_trace_id[:-4] + "EXP1",
                    N_CANDIDATES,
                    ExperimentMetadata(id=self.experiment_id, group="experiment"),
                )
                futures.append(future_candidates_exp)

            # Wait for all futures to complete
            concurrent.futures.wait(futures)

            # Retrieve results
            candidates: list[OptimizedCandidate] = future_optimization_candidates.result()
            if not candidates:
                return Failure(f"/!\\ NO OPTIMIZATIONS GENERATED for {self.function_to_optimize.function_name}")

            candidates_experiment = future_candidates_exp.result() if future_candidates_exp else None

            # Process test generation results

            tests: list[GeneratedTests] = []
            for future in future_tests:
                res = future.result()
                if res:
                    (
                        generated_test_source,
                        instrumented_behavior_test_source,
                        instrumented_perf_test_source,
                        test_behavior_path,
                        test_perf_path,
                    ) = res
                    tests.append(
                        GeneratedTests(
                            generated_original_test_source=generated_test_source,
                            instrumented_behavior_test_source=instrumented_behavior_test_source,
                            instrumented_perf_test_source=instrumented_perf_test_source,
                            behavior_file_path=test_behavior_path,
                            perf_file_path=test_perf_path,
                        )
                    )
            if not tests:
                logger.warning(f"Failed to generate and instrument tests for {self.function_to_optimize.function_name}")
                return Failure(f"/!\\ NO TESTS GENERATED for {self.function_to_optimize.function_name}")
            function_to_concolic_tests, concolic_test_str = future_concolic_tests.result()
            logger.info(f"Generated {len(tests)} tests for {self.function_to_optimize.function_name}")
            console.rule()
            generated_tests = GeneratedTestsList(generated_tests=tests)

        return Success(
            (
                generated_tests,
                function_to_concolic_tests,
                concolic_test_str,
                OptimizationSet(control=candidates, experiment=candidates_experiment),
            )
        )

    def establish_original_code_baseline(
        self,
        code_context: CodeOptimizationContext,
        original_helper_code: dict[Path, str],
        file_path_to_helper_classes: dict[Path, set[str]],
    ) -> Result[tuple[OriginalCodeBaseline, list[str]], str]:
        line_profile_results = {"timings": {}, "unit": 0, "str_out": ""}
        # For the original function - run the tests and get the runtime, plus coverage
        with progress_bar(f"Establishing original code baseline for {self.function_to_optimize.function_name}"):
            assert (test_framework := self.args.test_framework) in ["pytest", "unittest"]
            success = True

            test_env = os.environ.copy()
            test_env["CODEFLASH_TEST_ITERATION"] = "0"
            test_env["CODEFLASH_TRACER_DISABLE"] = "1"
            test_env["CODEFLASH_LOOP_INDEX"] = "0"
            if "PYTHONPATH" not in test_env:
                test_env["PYTHONPATH"] = str(self.args.project_root)
            else:
                test_env["PYTHONPATH"] += os.pathsep + str(self.args.project_root)

            coverage_results = None
            # Instrument codeflash capture
            try:
                instrument_codeflash_capture(
                    self.function_to_optimize, file_path_to_helper_classes, self.test_cfg.tests_root
                )
                behavioral_results, coverage_results = self.run_and_parse_tests(
                    testing_type=TestingMode.BEHAVIOR,
                    test_env=test_env,
                    test_files=self.test_files,
                    optimization_iteration=0,
                    testing_time=TOTAL_LOOPING_TIME,
                    enable_coverage=test_framework == "pytest",
                    code_context=code_context,
                )
            finally:
                # Remove codeflash capture
                self.write_code_and_helpers(
                    self.function_to_optimize_source_code, original_helper_code, self.function_to_optimize.file_path
                )
            if not behavioral_results:
                logger.warning(
                    f"Couldn't run any tests for original function {self.function_to_optimize.function_name}. SKIPPING OPTIMIZING THIS FUNCTION."
                )
                console.rule()
                return Failure("Failed to establish a baseline for the original code - bevhavioral tests failed.")
            if not coverage_critic(coverage_results, self.args.test_framework):
                return Failure("The threshold for test coverage was not met.")
            if test_framework == "pytest":
                try:
                    line_profiler_output_file = add_decorator_imports(self.function_to_optimize, code_context)
                    line_profile_results, _ = self.run_and_parse_tests(
                        testing_type=TestingMode.LINE_PROFILE,
                        test_env=test_env,
                        test_files=self.test_files,
                        optimization_iteration=0,
                        testing_time=TOTAL_LOOPING_TIME,
                        enable_coverage=False,
                        code_context=code_context,
                        line_profiler_output_file=line_profiler_output_file,
                    )
                finally:
                    # Remove codeflash capture
                    self.write_code_and_helpers(
                        self.function_to_optimize_source_code, original_helper_code, self.function_to_optimize.file_path
                    )
                if line_profile_results["str_out"] == "":
                    logger.warning(
                        f"Couldn't run line profiler for original function {self.function_to_optimize.function_name}"
                    )
                    console.rule()
                benchmarking_results, _ = self.run_and_parse_tests(
                    testing_type=TestingMode.PERFORMANCE,
                    test_env=test_env,
                    test_files=self.test_files,
                    optimization_iteration=0,
                    testing_time=TOTAL_LOOPING_TIME,
                    enable_coverage=False,
                    code_context=code_context,
                )
            else:
                benchmarking_results = TestResults()
                start_time: float = time.time()
                for i in range(100):
                    if i >= 5 and time.time() - start_time >= TOTAL_LOOPING_TIME * 1.5:
                        # * 1.5 to give unittest a bit more time to run
                        break
                    test_env["CODEFLASH_LOOP_INDEX"] = str(i + 1)
                    unittest_loop_results, _ = self.run_and_parse_tests(
                        testing_type=TestingMode.PERFORMANCE,
                        test_env=test_env,
                        test_files=self.test_files,
                        optimization_iteration=0,
                        testing_time=TOTAL_LOOPING_TIME,
                        enable_coverage=False,
                        code_context=code_context,
                        unittest_loop_index=i + 1,
                    )
                    benchmarking_results.merge(unittest_loop_results)

            console.print(
                TestResults.report_to_tree(
                    behavioral_results.get_test_pass_fail_report_by_type(),
                    title="Overall test results for original code",
                )
            )
            console.rule()

            total_timing = benchmarking_results.total_passed_runtime()  # caution: doesn't handle the loop index
            functions_to_remove = [
                result.id.test_function_name
                for result in behavioral_results
                if (result.test_type == TestType.GENERATED_REGRESSION and not result.did_pass)
            ]
            if total_timing == 0:
                logger.warning(
                    "The overall summed benchmark runtime of the original function is 0, couldn't run tests."
                )
                console.rule()
                success = False
            if not total_timing:
                logger.warning("Failed to run the tests for the original function, skipping optimization")
                console.rule()
                success = False
            if not success:
                return Failure("Failed to establish a baseline for the original code.")

            loop_count = max([int(result.loop_index) for result in benchmarking_results.test_results])
            logger.info(
                f"Original code summed runtime measured over {loop_count} loop{'s' if loop_count > 1 else ''}: "
                f"{humanize_runtime(total_timing)} per full loop"
            )
            console.rule()
            logger.debug(f"Total original code runtime (ns): {total_timing}")

            if self.args.benchmark:
                replay_benchmarking_test_results = benchmarking_results.group_by_benchmarks(self.total_benchmark_timings.keys(), self.replay_tests_dir, self.project_root)
            return Success(
                (
                    OriginalCodeBaseline(
                        behavioral_test_results=behavioral_results,
                        benchmarking_test_results=benchmarking_results,
                        replay_benchmarking_test_results = replay_benchmarking_test_results if self.args.benchmark else None,
                        runtime=total_timing,
                        coverage_results=coverage_results,
                        line_profile_results=line_profile_results,
                    ),
                    functions_to_remove,
                )
            )

    def run_optimized_candidate(
        self,
        *,
        optimization_candidate_index: int,
        baseline_results: OriginalCodeBaseline,
        original_helper_code: dict[Path, str],
        file_path_to_helper_classes: dict[Path, set[str]],
    ) -> Result[OptimizedCandidateResult, str]:
        assert (test_framework := self.args.test_framework) in ["pytest", "unittest"]
        with progress_bar("Testing optimization candidate"):
            test_env = os.environ.copy()
            test_env["CODEFLASH_LOOP_INDEX"] = "0"
            test_env["CODEFLASH_TEST_ITERATION"] = str(optimization_candidate_index)
            test_env["CODEFLASH_TRACER_DISABLE"] = "1"
            if "PYTHONPATH" not in test_env:
                test_env["PYTHONPATH"] = str(self.project_root)
            else:
                test_env["PYTHONPATH"] += os.pathsep + str(self.project_root)

            get_run_tmp_file(Path(f"test_return_values_{optimization_candidate_index}.sqlite")).unlink(missing_ok=True)
            # Instrument codeflash capture
            candidate_fto_code = Path(self.function_to_optimize.file_path).read_text("utf-8")
            candidate_helper_code = {}
            for module_abspath in original_helper_code:
                candidate_helper_code[module_abspath] = Path(module_abspath).read_text("utf-8")
            try:
                instrument_codeflash_capture(
                    self.function_to_optimize, file_path_to_helper_classes, self.test_cfg.tests_root
                )

                candidate_behavior_results, _ = self.run_and_parse_tests(
                    testing_type=TestingMode.BEHAVIOR,
                    test_env=test_env,
                    test_files=self.test_files,
                    optimization_iteration=optimization_candidate_index,
                    testing_time=TOTAL_LOOPING_TIME,
                    enable_coverage=False,
                )
            # Remove instrumentation
            finally:
                self.write_code_and_helpers(
                    candidate_fto_code, candidate_helper_code, self.function_to_optimize.file_path
                )
            console.print(
                TestResults.report_to_tree(
                    candidate_behavior_results.get_test_pass_fail_report_by_type(),
                    title="Behavioral Test Results for candidate",
                )
            )
            console.rule()
            if compare_test_results(baseline_results.behavioral_test_results, candidate_behavior_results):
                logger.info("Test results matched!")
                console.rule()
            else:
                logger.info("Test results did not match the test results of the original code.")
                console.rule()
                return Failure("Test results did not match the test results of the original code.")

            if test_framework == "pytest":
                candidate_benchmarking_results, _ = self.run_and_parse_tests(
                    testing_type=TestingMode.PERFORMANCE,
                    test_env=test_env,
                    test_files=self.test_files,
                    optimization_iteration=optimization_candidate_index,
                    testing_time=TOTAL_LOOPING_TIME,
                    enable_coverage=False,
                )
                loop_count = (
                    max(all_loop_indices)
                    if (
                        all_loop_indices := {
                            result.loop_index for result in candidate_benchmarking_results.test_results
                        }
                    )
                    else 0
                )

            else:
                candidate_benchmarking_results = TestResults()
                start_time: float = time.time()
                loop_count = 0
                for i in range(100):
                    if i >= 5 and time.time() - start_time >= TOTAL_LOOPING_TIME * 1.5:
                        # * 1.5 to give unittest a bit more time to run
                        break
                    test_env["CODEFLASH_LOOP_INDEX"] = str(i + 1)
                    unittest_loop_results, cov = self.run_and_parse_tests(
                        testing_type=TestingMode.PERFORMANCE,
                        test_env=test_env,
                        test_files=self.test_files,
                        optimization_iteration=optimization_candidate_index,
                        testing_time=TOTAL_LOOPING_TIME,
                        unittest_loop_index=i + 1,
                    )
                    loop_count = i + 1
                    candidate_benchmarking_results.merge(unittest_loop_results)

            if (total_candidate_timing := candidate_benchmarking_results.total_passed_runtime()) == 0:
                logger.warning("The overall test runtime of the optimized function is 0, couldn't run tests.")
                console.rule()

            logger.debug(f"Total optimized code {optimization_candidate_index} runtime (ns): {total_candidate_timing}")
            if self.args.benchmark:
                candidate_replay_benchmarking_results = candidate_benchmarking_results.group_by_benchmarks(self.total_benchmark_timings.keys(), self.replay_tests_dir, self.project_root)
                for benchmark_name, benchmark_results in candidate_replay_benchmarking_results.items():
                    logger.debug(f"Benchmark {benchmark_name} runtime (ns): {humanize_runtime(benchmark_results.total_passed_runtime())}")
            return Success(
                OptimizedCandidateResult(
                    max_loop_count=loop_count,
                    best_test_runtime=total_candidate_timing,
                    behavior_test_results=candidate_behavior_results,
                    benchmarking_test_results=candidate_benchmarking_results,
                    replay_benchmarking_test_results = candidate_replay_benchmarking_results if self.args.benchmark else None,
                    optimization_candidate_index=optimization_candidate_index,
                    total_candidate_timing=total_candidate_timing,
                )
            )

    def run_and_parse_tests(
        self,
        testing_type: TestingMode,
        test_env: dict[str, str],
        test_files: TestFiles,
        optimization_iteration: int,
        testing_time: float = TOTAL_LOOPING_TIME,
        *,
        enable_coverage: bool = False,
        pytest_min_loops: int = 5,
        pytest_max_loops: int = 100_000,
        code_context: CodeOptimizationContext | None = None,
        unittest_loop_index: int | None = None,
        line_profiler_output_file: Path | None = None,
    ) -> tuple[TestResults | dict, CoverageData | None]:
        coverage_database_file = None
        coverage_config_file = None
        try:
            if testing_type == TestingMode.BEHAVIOR:
                result_file_path, run_result, coverage_database_file, coverage_config_file = run_behavioral_tests(
                    test_files,
                    test_framework=self.test_cfg.test_framework,
                    cwd=self.project_root,
                    test_env=test_env,
                    pytest_timeout=INDIVIDUAL_TESTCASE_TIMEOUT,
                    verbose=True,
                    enable_coverage=enable_coverage,
                )
            elif testing_type == TestingMode.LINE_PROFILE:
                result_file_path, run_result = run_line_profile_tests(
                    test_files,
                    cwd=self.project_root,
                    test_env=test_env,
                    pytest_cmd=self.test_cfg.pytest_cmd,
                    pytest_timeout=INDIVIDUAL_TESTCASE_TIMEOUT,
                    pytest_target_runtime_seconds=testing_time,
                    pytest_min_loops=1,
                    pytest_max_loops=1,
                    test_framework=self.test_cfg.test_framework,
                    line_profiler_output_file=line_profiler_output_file,
                )
            elif testing_type == TestingMode.PERFORMANCE:
                result_file_path, run_result = run_benchmarking_tests(
                    test_files,
                    cwd=self.project_root,
                    test_env=test_env,
                    pytest_cmd=self.test_cfg.pytest_cmd,
                    pytest_timeout=INDIVIDUAL_TESTCASE_TIMEOUT,
                    pytest_target_runtime_seconds=testing_time,
                    pytest_min_loops=pytest_min_loops,
                    pytest_max_loops=pytest_max_loops,
                    test_framework=self.test_cfg.test_framework,
                )
            else:
                msg = f"Unexpected testing type: {testing_type}"
                raise ValueError(msg)
        except subprocess.TimeoutExpired:
            logger.exception(
                f"Error running tests in {', '.join(str(f) for f in test_files.test_files)}.\nTimeout Error"
            )
            return TestResults(), None
        if run_result.returncode != 0 and testing_type == TestingMode.BEHAVIOR:
            logger.debug(
                f"Nonzero return code {run_result.returncode} when running tests in "
                f"{', '.join([str(f.instrumented_behavior_file_path) for f in test_files.test_files])}.\n"
                f"stdout: {run_result.stdout}\n"
                f"stderr: {run_result.stderr}\n"
            )
<<<<<<< HEAD
        results, coverage_results = parse_test_results(
            test_xml_path=result_file_path,
            test_files=test_files,
            test_config=self.test_cfg,
            optimization_iteration=optimization_iteration,
            run_result=run_result,
            unittest_loop_index=unittest_loop_index,
            function_name=self.function_to_optimize.function_name,
            source_file=self.function_to_optimize.file_path,
            code_context=code_context,
            coverage_database_file=coverage_database_file,
            coverage_config_file=coverage_config_file,
        )
=======
        if testing_type in [TestingMode.BEHAVIOR, TestingMode.PERFORMANCE]:
            results, coverage_results = parse_test_results(
                test_xml_path=result_file_path,
                test_files=test_files,
                test_config=self.test_cfg,
                optimization_iteration=optimization_iteration,
                run_result=run_result,
                unittest_loop_index=unittest_loop_index,
                function_name=self.function_to_optimize.function_name,
                source_file=self.function_to_optimize.file_path,
                code_context=code_context,
                coverage_database_file=coverage_database_file,
                coverage_config_file=coverage_config_file,
            )
        else:
            results, coverage_results = parse_line_profile_results(line_profiler_output_file=line_profiler_output_file)
>>>>>>> f54c1ad3
        return results, coverage_results

    def generate_and_instrument_tests(
        self,
        executor: concurrent.futures.ThreadPoolExecutor,
        source_code_being_tested: str,
        helper_function_names: list[str],
        generated_test_paths: list[Path],
        generated_perf_test_paths: list[Path],
    ) -> list[concurrent.futures.Future]:
        return [
            executor.submit(
                generate_tests,
                self.aiservice_client,
                source_code_being_tested,
                self.function_to_optimize,
                helper_function_names,
                Path(self.original_module_path),
                self.test_cfg,
                INDIVIDUAL_TESTCASE_TIMEOUT,
                self.function_trace_id,
                test_index,
                test_path,
                test_perf_path,
            )
            for test_index, (test_path, test_perf_path) in enumerate(
                zip(generated_test_paths, generated_perf_test_paths)
            )
        ]<|MERGE_RESOLUTION|>--- conflicted
+++ resolved
@@ -424,13 +424,6 @@
                             self.function_to_optimize.file_path,
                         )
                         continue
-<<<<<<< HEAD
-                except (ValueError, SyntaxError, cst.ParserSyntaxError, AttributeError) as e:
-                    logger.error(e)
-                    self.write_code_and_helpers(
-                        self.function_to_optimize_source_code, original_helper_code, self.function_to_optimize.file_path
-                    )
-                    continue
 
 
                 run_results = self.run_optimized_candidate(
@@ -440,18 +433,20 @@
                     file_path_to_helper_classes=file_path_to_helper_classes,
                 )
                 console.rule()
-=======
->>>>>>> f54c1ad3
-
-                    # Instrument codeflash capture
-                    run_results = self.run_optimized_candidate(
-                        optimization_candidate_index=candidate_index,
-                        baseline_results=original_code_baseline,
-                        original_helper_code=original_helper_code,
-                        file_path_to_helper_classes=file_path_to_helper_classes,
-                    )
-<<<<<<< HEAD
-                    speedup_ratios[candidate.optimization_id] = perf_gain
+
+                    if not is_successful(run_results):
+                        optimized_runtimes[candidate.optimization_id] = None
+                        is_correct[candidate.optimization_id] = False
+                        speedup_ratios[candidate.optimization_id] = None
+                    else:
+                        candidate_result: OptimizedCandidateResult = run_results.unwrap()
+                        best_test_runtime = candidate_result.best_test_runtime
+                        optimized_runtimes[candidate.optimization_id] = best_test_runtime
+                        is_correct[candidate.optimization_id] = True
+                        perf_gain = performance_gain(
+                            original_runtime_ns=original_code_baseline.runtime, optimized_runtime_ns=best_test_runtime
+                        )
+                        speedup_ratios[candidate.optimization_id] = perf_gain
 
                     tree = Tree(f"Candidate #{candidate_index} - Runtime Information")
                     if speedup_critic(
@@ -489,69 +484,22 @@
                             winning_replay_benchmarking_test_results=candidate_result.benchmarking_test_results,
                         )
                         best_runtime_until_now = best_test_runtime
-=======
-                    console.rule()
-
-                    if not is_successful(run_results):
-                        optimized_runtimes[candidate.optimization_id] = None
-                        is_correct[candidate.optimization_id] = False
-                        speedup_ratios[candidate.optimization_id] = None
->>>>>>> f54c1ad3
                     else:
-                        candidate_result: OptimizedCandidateResult = run_results.unwrap()
-                        best_test_runtime = candidate_result.best_test_runtime
-                        optimized_runtimes[candidate.optimization_id] = best_test_runtime
-                        is_correct[candidate.optimization_id] = True
-                        perf_gain = performance_gain(
-                            original_runtime_ns=original_code_baseline.runtime, optimized_runtime_ns=best_test_runtime
+                        tree.add(
+                            f"Summed runtime: {humanize_runtime(best_test_runtime)} "
+                            f"(measured over {candidate_result.max_loop_count} "
+                            f"loop{'s' if candidate_result.max_loop_count > 1 else ''})"
                         )
-<<<<<<< HEAD
                         tree.add(f"Speedup percentage: {perf_gain * 100:.1f}%")
                         tree.add(f"Speedup ratio: {perf_gain + 1:.3f}X")
                     console.print(tree)
                     if self.args.benchmark and benchmark_tree:
                         console.print(benchmark_tree)
                     console.rule()
-=======
-                        speedup_ratios[candidate.optimization_id] = perf_gain
-
-                        tree = Tree(f"Candidate #{candidate_index} - Runtime Information")
-                        if speedup_critic(
-                            candidate_result, original_code_baseline.runtime, best_runtime_until_now
-                        ) and quantity_of_tests_critic(candidate_result):
-                            tree.add("This candidate is faster than the previous best candidate. 🚀")
-                            tree.add(f"Original summed runtime: {humanize_runtime(original_code_baseline.runtime)}")
-                            tree.add(
-                                f"Best summed runtime: {humanize_runtime(candidate_result.best_test_runtime)} "
-                                f"(measured over {candidate_result.max_loop_count} "
-                                f"loop{'s' if candidate_result.max_loop_count > 1 else ''})"
-                            )
-                            tree.add(f"Speedup percentage: {perf_gain * 100:.1f}%")
-                            tree.add(f"Speedup ratio: {perf_gain + 1:.1f}X")
-
-                            best_optimization = BestOptimization(
-                                candidate=candidate,
-                                helper_functions=code_context.helper_functions,
-                                runtime=best_test_runtime,
-                                winning_behavioral_test_results=candidate_result.behavior_test_results,
-                                winning_benchmarking_test_results=candidate_result.benchmarking_test_results,
-                            )
-                            best_runtime_until_now = best_test_runtime
-                        else:
-                            tree.add(
-                                f"Summed runtime: {humanize_runtime(best_test_runtime)} "
-                                f"(measured over {candidate_result.max_loop_count} "
-                                f"loop{'s' if candidate_result.max_loop_count > 1 else ''})"
-                            )
-                            tree.add(f"Speedup percentage: {perf_gain * 100:.1f}%")
-                            tree.add(f"Speedup ratio: {perf_gain + 1:.3f}X")
-                        console.print(tree)
-                        console.rule()
 
                     self.write_code_and_helpers(
                         self.function_to_optimize_source_code, original_helper_code, self.function_to_optimize.file_path
                     )
->>>>>>> f54c1ad3
 
             except KeyboardInterrupt as e:
                 self.write_code_and_helpers(
@@ -1208,21 +1156,6 @@
                 f"stdout: {run_result.stdout}\n"
                 f"stderr: {run_result.stderr}\n"
             )
-<<<<<<< HEAD
-        results, coverage_results = parse_test_results(
-            test_xml_path=result_file_path,
-            test_files=test_files,
-            test_config=self.test_cfg,
-            optimization_iteration=optimization_iteration,
-            run_result=run_result,
-            unittest_loop_index=unittest_loop_index,
-            function_name=self.function_to_optimize.function_name,
-            source_file=self.function_to_optimize.file_path,
-            code_context=code_context,
-            coverage_database_file=coverage_database_file,
-            coverage_config_file=coverage_config_file,
-        )
-=======
         if testing_type in [TestingMode.BEHAVIOR, TestingMode.PERFORMANCE]:
             results, coverage_results = parse_test_results(
                 test_xml_path=result_file_path,
@@ -1239,7 +1172,6 @@
             )
         else:
             results, coverage_results = parse_line_profile_results(line_profiler_output_file=line_profiler_output_file)
->>>>>>> f54c1ad3
         return results, coverage_results
 
     def generate_and_instrument_tests(
