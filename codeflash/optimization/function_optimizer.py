from __future__ import annotations

import ast
import concurrent.futures
import os
import random
import subprocess
import time
import uuid
from collections import defaultdict, deque
from pathlib import Path
from typing import TYPE_CHECKING

import isort
import libcst as cst
from rich.console import Group
from rich.panel import Panel
from rich.syntax import Syntax
from rich.tree import Tree

from codeflash.api.aiservice import AiServiceClient, AIServiceRefinerRequest, LocalAiServiceClient
from codeflash.api.cfapi import add_code_context_hash, create_staging, mark_optimization_success
from codeflash.benchmarking.utils import process_benchmark_data
from codeflash.cli_cmds.console import code_print, console, logger, progress_bar
from codeflash.code_utils import env_utils
from codeflash.code_utils.code_replacer import (
    add_custom_marker_to_all_tests,
    modify_autouse_fixture,
    replace_function_definitions_in_module,
)
from codeflash.code_utils.code_utils import (
    ImportErrorPattern,
    cleanup_paths,
    create_rank_dictionary_compact,
    diff_length,
    file_name_from_test_module_name,
    get_run_tmp_file,
    has_any_async_functions,
    module_name_from_file_path,
    restore_conftest,
)
from codeflash.code_utils.config_consts import (
    INDIVIDUAL_TESTCASE_TIMEOUT,
    N_CANDIDATES,
    N_TESTS_TO_GENERATE,
    REPEAT_OPTIMIZATION_PROBABILITY,
    TOTAL_LOOPING_TIME,
)
from codeflash.code_utils.edit_generated_tests import (
    add_runtime_comments_to_generated_tests,
    remove_functions_from_generated_tests,
)
from codeflash.code_utils.env_utils import get_pr_number
from codeflash.code_utils.formatter import format_code, sort_imports
from codeflash.code_utils.instrument_existing_tests import inject_profiling_into_existing_test
from codeflash.code_utils.line_profile_utils import add_decorator_imports
from codeflash.code_utils.static_analysis import get_first_top_level_function_or_method_ast
from codeflash.code_utils.time_utils import humanize_runtime
from codeflash.context import code_context_extractor
from codeflash.context.unused_definition_remover import detect_unused_helper_functions, revert_unused_helper_functions
from codeflash.discovery.functions_to_optimize import was_function_previously_optimized
from codeflash.either import Failure, Success, is_successful
from codeflash.models.ExperimentMetadata import ExperimentMetadata
from codeflash.models.models import (
    BestOptimization,
    CodeOptimizationContext,
    GeneratedTests,
    GeneratedTestsList,
    OptimizationSet,
    OptimizedCandidate,
    OptimizedCandidateResult,
    OriginalCodeBaseline,
    TestFile,
    TestFiles,
    TestingMode,
    TestResults,
    TestType,
)
from codeflash.result.create_pr import check_create_pr, existing_tests_source_for
from codeflash.result.critic import coverage_critic, performance_gain, quantity_of_tests_critic, speedup_critic
from codeflash.result.explanation import Explanation
from codeflash.telemetry.posthog_cf import ph
from codeflash.verification.concolic_testing import generate_concolic_tests
from codeflash.verification.equivalence import compare_test_results
from codeflash.verification.instrument_codeflash_capture import instrument_codeflash_capture
from codeflash.verification.parse_line_profile_test_output import parse_line_profile_results
from codeflash.verification.parse_test_output import parse_test_results
from codeflash.verification.test_runner import run_behavioral_tests, run_benchmarking_tests, run_line_profile_tests
from codeflash.verification.verification_utils import get_test_file_path
from codeflash.verification.verifier import generate_tests

if TYPE_CHECKING:
    from argparse import Namespace

    from codeflash.discovery.functions_to_optimize import FunctionToOptimize
    from codeflash.either import Result
    from codeflash.models.models import (
        BenchmarkKey,
        CodeStringsMarkdown,
        CoverageData,
        FunctionCalledInTest,
        FunctionSource,
    )
    from codeflash.verification.verification_utils import TestConfig


class FunctionOptimizer:
    def __init__(
        self,
        function_to_optimize: FunctionToOptimize,
        test_cfg: TestConfig,
        function_to_optimize_source_code: str = "",
        function_to_tests: dict[str, set[FunctionCalledInTest]] | None = None,
        function_to_optimize_ast: ast.FunctionDef | None = None,
        aiservice_client: AiServiceClient | None = None,
        function_benchmark_timings: dict[BenchmarkKey, int] | None = None,
        total_benchmark_timings: dict[BenchmarkKey, int] | None = None,
        args: Namespace | None = None,
        replay_tests_dir: Path | None = None,
    ) -> None:
        self.project_root = test_cfg.project_root_path
        self.test_cfg = test_cfg
        self.aiservice_client = aiservice_client if aiservice_client else AiServiceClient()
        self.function_to_optimize = function_to_optimize
        self.function_to_optimize_source_code = (
            function_to_optimize_source_code
            if function_to_optimize_source_code
            else function_to_optimize.file_path.read_text(encoding="utf8")
        )
        if not function_to_optimize_ast:
            original_module_ast = ast.parse(function_to_optimize_source_code)
            self.function_to_optimize_ast = get_first_top_level_function_or_method_ast(
                function_to_optimize.function_name, function_to_optimize.parents, original_module_ast
            )
        else:
            self.function_to_optimize_ast = function_to_optimize_ast
        self.function_to_tests = function_to_tests if function_to_tests else {}

        self.experiment_id = os.getenv("CODEFLASH_EXPERIMENT_ID", None)
        self.local_aiservice_client = LocalAiServiceClient() if self.experiment_id else None
        self.test_files = TestFiles(test_files=[])
        self.args = args  # Check defaults for these
        self.function_trace_id: str = str(uuid.uuid4())
        self.original_module_path = module_name_from_file_path(self.function_to_optimize.file_path, self.project_root)

        self.function_benchmark_timings = function_benchmark_timings if function_benchmark_timings else {}
        self.total_benchmark_timings = total_benchmark_timings if total_benchmark_timings else {}
        self.replay_tests_dir = replay_tests_dir if replay_tests_dir else None
        self.generate_and_instrument_tests_results: (
            tuple[GeneratedTestsList, dict[str, set[FunctionCalledInTest]], OptimizationSet] | None
        ) = None
        self.executor = concurrent.futures.ThreadPoolExecutor(
            max_workers=N_TESTS_TO_GENERATE + 2 if self.experiment_id is None else N_TESTS_TO_GENERATE + 3
        )

    def can_be_optimized(self) -> Result[tuple[bool, CodeOptimizationContext, dict[Path, str]], str]:
        should_run_experiment = self.experiment_id is not None
        logger.debug(f"Function Trace ID: {self.function_trace_id}")
        ph("cli-optimize-function-start", {"function_trace_id": self.function_trace_id})
        self.cleanup_leftover_test_return_values()
        file_name_from_test_module_name.cache_clear()
        ctx_result = self.get_code_optimization_context()
        if not is_successful(ctx_result):
            return Failure(ctx_result.failure())
        code_context: CodeOptimizationContext = ctx_result.unwrap()
        original_helper_code: dict[Path, str] = {}
        helper_function_paths = {hf.file_path for hf in code_context.helper_functions}
        for helper_function_path in helper_function_paths:
            with helper_function_path.open(encoding="utf8") as f:
                helper_code = f.read()
                original_helper_code[helper_function_path] = helper_code

        async_code = any(
            has_any_async_functions(code_string.code) for code_string in code_context.read_writable_code.code_strings
        )
        if async_code:
            return Failure("Codeflash does not support async functions in the code to optimize.")
        # Random here means that we still attempt optimization with a fractional chance to see if
        # last time we could not find an optimization, maybe this time we do.
        # Random is before as a performance optimization, swapping the two 'and' statements has the same effect
        if random.random() > REPEAT_OPTIMIZATION_PROBABILITY and was_function_previously_optimized(  # noqa: S311
            self.function_to_optimize, code_context, self.args
        ):
            return Failure("Function optimization previously attempted, skipping.")

        return Success((should_run_experiment, code_context, original_helper_code))

    def generate_and_instrument_tests(
        self, code_context: CodeOptimizationContext, *, should_run_experiment: bool
    ) -> Result[
        tuple[
            GeneratedTestsList,
            dict[str, set[FunctionCalledInTest]],
            str,
            OptimizationSet,
            list[Path],
            list[Path],
            set[Path],
            dict | None,
        ]
    ]:
        """Generate and instrument tests, returning all necessary data for optimization."""
        generated_test_paths = [
            get_test_file_path(
                self.test_cfg.tests_root, self.function_to_optimize.function_name, test_index, test_type="unit"
            )
            for test_index in range(N_TESTS_TO_GENERATE)
        ]
        generated_perf_test_paths = [
            get_test_file_path(
                self.test_cfg.tests_root, self.function_to_optimize.function_name, test_index, test_type="perf"
            )
            for test_index in range(N_TESTS_TO_GENERATE)
        ]

        with progress_bar(
            f"Generating new tests and optimizations for function {self.function_to_optimize.function_name}",
            transient=True,
            revert_to_print=bool(get_pr_number()),
        ):
            generated_results = self.generate_tests_and_optimizations(
                testgen_context_code=code_context.testgen_context_code,
                read_writable_code=code_context.read_writable_code,
                read_only_context_code=code_context.read_only_context_code,
                helper_functions=code_context.helper_functions,
                generated_test_paths=generated_test_paths,
                generated_perf_test_paths=generated_perf_test_paths,
                run_experiment=should_run_experiment,
            )

        if not is_successful(generated_results):
            return Failure(generated_results.failure())

        generated_tests: GeneratedTestsList
        optimizations_set: OptimizationSet
        generated_tests, function_to_concolic_tests, concolic_test_str, optimizations_set = generated_results.unwrap()
        count_tests = len(generated_tests.generated_tests)
        if concolic_test_str:
            count_tests += 1

        for i, generated_test in enumerate(generated_tests.generated_tests):
            with generated_test.behavior_file_path.open("w", encoding="utf8") as f:
                f.write(generated_test.instrumented_behavior_test_source)
            with generated_test.perf_file_path.open("w", encoding="utf8") as f:
                f.write(generated_test.instrumented_perf_test_source)
            self.test_files.add(
                TestFile(
                    instrumented_behavior_file_path=generated_test.behavior_file_path,
                    benchmarking_file_path=generated_test.perf_file_path,
                    original_file_path=None,
                    original_source=generated_test.generated_original_test_source,
                    test_type=TestType.GENERATED_REGRESSION,
                    tests_in_file=None,  # This is currently unused. We can discover the tests in the file if needed.
                )
            )
            logger.info(f"Generated test {i + 1}/{count_tests}:")
            code_print(generated_test.generated_original_test_source)
        if concolic_test_str:
            logger.info(f"Generated test {count_tests}/{count_tests}:")
            code_print(concolic_test_str)

        function_to_all_tests = {
            key: self.function_to_tests.get(key, set()) | function_to_concolic_tests.get(key, set())
            for key in set(self.function_to_tests) | set(function_to_concolic_tests)
        }
        instrumented_unittests_created_for_function = self.instrument_existing_tests(function_to_all_tests)

        original_conftest_content = None
        if self.args.override_fixtures:
            logger.info("Disabling all autouse fixtures associated with the generated test files")
            original_conftest_content = modify_autouse_fixture(generated_test_paths + generated_perf_test_paths)
            logger.info("Add custom marker to generated test files")
            add_custom_marker_to_all_tests(generated_test_paths + generated_perf_test_paths)

        return Success(
            (
                generated_tests,
                function_to_concolic_tests,
                concolic_test_str,
                optimizations_set,
                generated_test_paths,
                generated_perf_test_paths,
                instrumented_unittests_created_for_function,
                original_conftest_content,
            )
        )

    def optimize_function(self) -> Result[BestOptimization, str]:
        initialization_result = self.can_be_optimized()
        if not is_successful(initialization_result):
            return Failure(initialization_result.failure())

        should_run_experiment, code_context, original_helper_code = initialization_result.unwrap()

        code_print(code_context.read_writable_code.flat)

        test_setup_result = self.generate_and_instrument_tests(  # also generates optimizations
            code_context, should_run_experiment=should_run_experiment
        )
        if not is_successful(test_setup_result):
            return Failure(test_setup_result.failure())

        (
            generated_tests,
            function_to_concolic_tests,
            concolic_test_str,
            optimizations_set,
            generated_test_paths,
            generated_perf_test_paths,
            instrumented_unittests_created_for_function,
            original_conftest_content,
        ) = test_setup_result.unwrap()

        baseline_setup_result = self.setup_and_establish_baseline(
            code_context=code_context,
            original_helper_code=original_helper_code,
            function_to_concolic_tests=function_to_concolic_tests,
            generated_test_paths=generated_test_paths,
            generated_perf_test_paths=generated_perf_test_paths,
            instrumented_unittests_created_for_function=instrumented_unittests_created_for_function,
            original_conftest_content=original_conftest_content,
        )

        if not is_successful(baseline_setup_result):
            return Failure(baseline_setup_result.failure())

        (
            function_to_optimize_qualified_name,
            function_to_all_tests,
            original_code_baseline,
            test_functions_to_remove,
            file_path_to_helper_classes,
        ) = baseline_setup_result.unwrap()

        best_optimization = self.find_and_process_best_optimization(
            optimizations_set=optimizations_set,
            code_context=code_context,
            original_code_baseline=original_code_baseline,
            original_helper_code=original_helper_code,
            file_path_to_helper_classes=file_path_to_helper_classes,
            function_to_optimize_qualified_name=function_to_optimize_qualified_name,
            function_to_all_tests=function_to_all_tests,
            generated_tests=generated_tests,
            test_functions_to_remove=test_functions_to_remove,
            concolic_test_str=concolic_test_str,
        )

        # Add function to code context hash if in gh actions

        add_code_context_hash(code_context.hashing_code_context_hash)

        if self.args.override_fixtures:
            restore_conftest(original_conftest_content)
        if not best_optimization:
            return Failure(f"No best optimizations found for function {self.function_to_optimize.qualified_name}")
        return Success(best_optimization)

    def determine_best_candidate(
        self,
        *,
        candidates: list[OptimizedCandidate],
        code_context: CodeOptimizationContext,
        original_code_baseline: OriginalCodeBaseline,
        original_helper_code: dict[Path, str],
        file_path_to_helper_classes: dict[Path, set[str]],
        exp_type: str,
    ) -> BestOptimization | None:
        best_optimization: BestOptimization | None = None
        _best_runtime_until_now = original_code_baseline.runtime

        speedup_ratios: dict[str, float | None] = {}
        optimized_runtimes: dict[str, float | None] = {}
        is_correct = {}
        optimized_line_profiler_results: dict[str, str] = {}

        logger.info(
            f"Determining best optimization candidate (out of {len(candidates)}) for "
            f"{self.function_to_optimize.qualified_name}…"
        )
        console.rule()
        candidates = deque(candidates)
        refinement_done = False
        line_profiler_done = False
        future_all_refinements: list[concurrent.futures.Future] = []
        ast_code_to_id = {}
        valid_optimizations = []
        optimizations_post = {}  # we need to overwrite some opt candidates' code strings as they are no longer evaluated, instead their shorter/longer versions might be evaluated
        # Start a new thread for AI service request, start loop in main thread
        # check if aiservice request is complete, when it is complete, append result to the candidates list
        ai_service_client = self.aiservice_client if exp_type == "EXP0" else self.local_aiservice_client
        future_line_profile_results = self.executor.submit(
            ai_service_client.optimize_python_code_line_profiler,
            source_code=code_context.read_writable_code.markdown,
            dependency_code=code_context.read_only_context_code,
            trace_id=self.function_trace_id[:-4] + exp_type if self.experiment_id else self.function_trace_id,
            line_profiler_results=original_code_baseline.line_profile_results["str_out"],
            num_candidates=10,
            experiment_metadata=ExperimentMetadata(
                id=self.experiment_id, group="control" if exp_type == "EXP0" else "experiment"
            )
            if self.experiment_id
            else None,
        )
        candidate_index = 0
        original_len = len(candidates)
        # TODO : We need to rewrite this candidate loop as a class, the container which has candidates receives new candidates at unknown times due to the async nature of lp and refinement calls,
        #  TODO : in addition, the refinement calls depend on line profiler calls being complete so we need to check that reliably
        while True:
            try:
                if len(candidates) > 0:
                    candidate = candidates.popleft()
                else:
                    if not line_profiler_done:
                        logger.debug("all candidates processed, await candidates from line profiler")
                        concurrent.futures.wait([future_line_profile_results])
                        line_profile_results = future_line_profile_results.result()
                        candidates.extend(line_profile_results)
                        original_len += len(line_profile_results)
                        logger.info(
                            f"Added results from line profiler to candidates, total candidates now: {original_len}"
                        )
                        line_profiler_done = True
                        continue
                    if line_profiler_done and not refinement_done:
                        concurrent.futures.wait(future_all_refinements)
                        refinement_response = []
                        for future_refinement in future_all_refinements:
                            possible_refinement = future_refinement.result()
                            if len(possible_refinement) > 0:  # if the api returns a valid response
                                refinement_response.append(possible_refinement[0])
                        candidates.extend(refinement_response)
                        original_len += len(refinement_response)
                        logger.info(
                            f"Added {len(refinement_response)} candidates from refinement, total candidates now: {original_len}"
                        )
                        refinement_done = True
                        continue
                    if line_profiler_done and refinement_done:
                        logger.debug("everything done, exiting")
                        break

                candidate_index += 1
                get_run_tmp_file(Path(f"test_return_values_{candidate_index}.bin")).unlink(missing_ok=True)
                get_run_tmp_file(Path(f"test_return_values_{candidate_index}.sqlite")).unlink(missing_ok=True)
                logger.info(f"Optimization candidate {candidate_index}/{original_len}:")
                code_print(candidate.source_code.flat)
                # map ast normalized code to diff len, unnormalized code
                # map opt id to the shortest unnormalized code
                try:
                    did_update = self.replace_function_and_helpers_with_optimized_code(
                        code_context=code_context,
                        optimized_code=candidate.source_code,
                        original_helper_code=original_helper_code,
                    )
                    if not did_update:
                        logger.warning(
                            "No functions were replaced in the optimized code. Skipping optimization candidate."
                        )
                        console.rule()
                        continue
                except (ValueError, SyntaxError, cst.ParserSyntaxError, AttributeError) as e:
                    logger.error(e)
                    self.write_code_and_helpers(
                        self.function_to_optimize_source_code, original_helper_code, self.function_to_optimize.file_path
                    )
                    continue
                # check if this code has been evaluated before by checking the ast normalized code string
                normalized_code = ast.unparse(ast.parse(candidate.source_code.flat.strip()))
                if normalized_code in ast_code_to_id:
                    logger.warning(
                        "Current candidate has been encountered before in testing, Skipping optimization candidate."
                    )
                    past_opt_id = ast_code_to_id[normalized_code]["optimization_id"]
                    # update speedup ratio, is_correct, optimizations_post, optimized_line_profiler_results, optimized_runtimes
                    speedup_ratios[candidate.optimization_id] = speedup_ratios[past_opt_id]
                    is_correct[candidate.optimization_id] = is_correct[past_opt_id]
                    optimized_runtimes[candidate.optimization_id] = optimized_runtimes[past_opt_id]
                    # line profiler results only available for successful runs
                    if past_opt_id in optimized_line_profiler_results:
                        optimized_line_profiler_results[candidate.optimization_id] = optimized_line_profiler_results[
                            past_opt_id
                        ]
                    optimizations_post[candidate.optimization_id] = ast_code_to_id[normalized_code][
                        "shorter_source_code"
                    ].markdown
                    optimizations_post[past_opt_id] = ast_code_to_id[normalized_code]["shorter_source_code"].markdown
                    new_diff_len = diff_length(candidate.source_code.flat, code_context.read_writable_code.flat)
                    if new_diff_len < ast_code_to_id[normalized_code]["diff_len"]:
                        ast_code_to_id[normalized_code]["shorter_source_code"] = candidate.source_code
                        ast_code_to_id[normalized_code]["diff_len"] = new_diff_len
                    continue
                ast_code_to_id[normalized_code] = {
                    "optimization_id": candidate.optimization_id,
                    "shorter_source_code": candidate.source_code,
                    "diff_len": diff_length(candidate.source_code.flat, code_context.read_writable_code.flat),
                }
                run_results = self.run_optimized_candidate(
                    optimization_candidate_index=candidate_index,
                    baseline_results=original_code_baseline,
                    original_helper_code=original_helper_code,
                    file_path_to_helper_classes=file_path_to_helper_classes,
                )
                console.rule()
                if not is_successful(run_results):
                    optimized_runtimes[candidate.optimization_id] = None
                    is_correct[candidate.optimization_id] = False
                    speedup_ratios[candidate.optimization_id] = None
                else:
                    candidate_result: OptimizedCandidateResult = run_results.unwrap()
                    best_test_runtime = candidate_result.best_test_runtime
                    optimized_runtimes[candidate.optimization_id] = best_test_runtime
                    is_correct[candidate.optimization_id] = True
                    perf_gain = performance_gain(
                        original_runtime_ns=original_code_baseline.runtime, optimized_runtime_ns=best_test_runtime
                    )
                    speedup_ratios[candidate.optimization_id] = perf_gain

                    tree = Tree(f"Candidate #{candidate_index} - Runtime Information")
                    benchmark_tree = None
                    if speedup_critic(
                        candidate_result, original_code_baseline.runtime, best_runtime_until_now=None
                    ) and quantity_of_tests_critic(candidate_result):
                        tree.add("This candidate is faster than the original code. 🚀")  # TODO: Change this description
                        tree.add(f"Original summed runtime: {humanize_runtime(original_code_baseline.runtime)}")
                        tree.add(
                            f"Best summed runtime: {humanize_runtime(candidate_result.best_test_runtime)} "
                            f"(measured over {candidate_result.max_loop_count} "
                            f"loop{'s' if candidate_result.max_loop_count > 1 else ''})"
                        )
                        tree.add(f"Speedup percentage: {perf_gain * 100:.1f}%")
                        tree.add(f"Speedup ratio: {perf_gain + 1:.3f}X")
                        line_profile_test_results = self.line_profiler_step(
                            code_context=code_context,
                            original_helper_code=original_helper_code,
                            candidate_index=candidate_index,
                        )
                        optimized_line_profiler_results[candidate.optimization_id] = line_profile_test_results[
                            "str_out"
                        ]
                        replay_perf_gain = {}
                        if self.args.benchmark:
                            test_results_by_benchmark = candidate_result.benchmarking_test_results.group_by_benchmarks(
                                self.total_benchmark_timings.keys(), self.replay_tests_dir, self.project_root
                            )
                            if len(test_results_by_benchmark) > 0:
                                benchmark_tree = Tree("Speedup percentage on benchmarks:")
                            for benchmark_key, candidate_test_results in test_results_by_benchmark.items():
                                original_code_replay_runtime = original_code_baseline.replay_benchmarking_test_results[
                                    benchmark_key
                                ].total_passed_runtime()
                                candidate_replay_runtime = candidate_test_results.total_passed_runtime()
                                replay_perf_gain[benchmark_key] = performance_gain(
                                    original_runtime_ns=original_code_replay_runtime,
                                    optimized_runtime_ns=candidate_replay_runtime,
                                )
                                benchmark_tree.add(f"{benchmark_key}: {replay_perf_gain[benchmark_key] * 100:.1f}%")
                        best_optimization = BestOptimization(
                            candidate=candidate,
                            helper_functions=code_context.helper_functions,
                            code_context=code_context,
                            runtime=best_test_runtime,
                            line_profiler_test_results=line_profile_test_results,
                            winning_behavior_test_results=candidate_result.behavior_test_results,
                            replay_performance_gain=replay_perf_gain if self.args.benchmark else None,
                            winning_benchmarking_test_results=candidate_result.benchmarking_test_results,
                            winning_replay_benchmarking_test_results=candidate_result.benchmarking_test_results,
                        )
                        valid_optimizations.append(best_optimization)
                        # queue corresponding refined optimization for best optimization
                        if not candidate.optimization_id.endswith("refi"):
                            future_all_refinements.append(
                                self.refine_optimizations(
                                    valid_optimizations=[best_optimization],
                                    original_code_baseline=original_code_baseline,
                                    code_context=code_context,
                                    trace_id=self.function_trace_id[:-4] + exp_type
                                    if self.experiment_id
                                    else self.function_trace_id,
                                    ai_service_client=ai_service_client,
                                    executor=self.executor,
                                )
                            )
                    else:
                        tree.add(
                            f"Summed runtime: {humanize_runtime(best_test_runtime)} "
                            f"(measured over {candidate_result.max_loop_count} "
                            f"loop{'s' if candidate_result.max_loop_count > 1 else ''})"
                        )
                        tree.add(f"Speedup percentage: {perf_gain * 100:.1f}%")
                        tree.add(f"Speedup ratio: {perf_gain + 1:.3f}X")
                    console.print(tree)
                    if self.args.benchmark and benchmark_tree:
                        console.print(benchmark_tree)
                    console.rule()

                self.write_code_and_helpers(
                    self.function_to_optimize_source_code, original_helper_code, self.function_to_optimize.file_path
                )
            except KeyboardInterrupt as e:
                self.write_code_and_helpers(
                    self.function_to_optimize_source_code, original_helper_code, self.function_to_optimize.file_path
                )
                logger.exception(f"Optimization interrupted: {e}")
                raise
        if not valid_optimizations:
            return None
        # need to figure out the best candidate here before we return best_optimization
        # reassign the shorter code here
        valid_candidates_with_shorter_code = []
        diff_lens_list = []  # character level diff
        runtimes_list = []
        for valid_opt in valid_optimizations:
            valid_opt_normalized_code = ast.unparse(ast.parse(valid_opt.candidate.source_code.flat.strip()))
            new_candidate_with_shorter_code = OptimizedCandidate(
                source_code=ast_code_to_id[valid_opt_normalized_code]["shorter_source_code"],
                optimization_id=valid_opt.candidate.optimization_id,
                explanation=valid_opt.candidate.explanation,
            )
            new_best_opt = BestOptimization(
                candidate=new_candidate_with_shorter_code,
                helper_functions=valid_opt.helper_functions,
                code_context=valid_opt.code_context,
                runtime=valid_opt.runtime,
                line_profiler_test_results=valid_opt.line_profiler_test_results,
                winning_behavior_test_results=valid_opt.winning_behavior_test_results,
                replay_performance_gain=valid_opt.replay_performance_gain,
                winning_benchmarking_test_results=valid_opt.winning_benchmarking_test_results,
                winning_replay_benchmarking_test_results=valid_opt.winning_replay_benchmarking_test_results,
            )
            valid_candidates_with_shorter_code.append(new_best_opt)
            diff_lens_list.append(
                diff_length(new_best_opt.candidate.source_code.flat, code_context.read_writable_code.flat)
            )  # char level diff
            runtimes_list.append(new_best_opt.runtime)
        diff_lens_ranking = create_rank_dictionary_compact(diff_lens_list)
        runtimes_ranking = create_rank_dictionary_compact(runtimes_list)
        # TODO: better way to resolve conflicts with same min ranking
        overall_ranking = {key: diff_lens_ranking[key] + runtimes_ranking[key] for key in diff_lens_ranking.keys()}  # noqa: SIM118
        min_key = min(overall_ranking, key=overall_ranking.get)
        best_optimization = valid_candidates_with_shorter_code[min_key]
        # reassign code string which is the shortest
        ai_service_client.log_results(
            function_trace_id=self.function_trace_id[:-4] + exp_type if self.experiment_id else self.function_trace_id,
            speedup_ratio=speedup_ratios,
            original_runtime=original_code_baseline.runtime,
            optimized_runtime=optimized_runtimes,
            is_correct=is_correct,
            optimized_line_profiler_results=optimized_line_profiler_results,
            optimizations_post=optimizations_post,
            metadata={"best_optimization_id": best_optimization.candidate.optimization_id},
        )
        return best_optimization

    def refine_optimizations(
        self,
        valid_optimizations: list[BestOptimization],
        original_code_baseline: OriginalCodeBaseline,
        code_context: CodeOptimizationContext,
        trace_id: str,
        ai_service_client: AiServiceClient,
        executor: concurrent.futures.ThreadPoolExecutor,
    ) -> concurrent.futures.Future:
        request = [
            AIServiceRefinerRequest(
                optimization_id=opt.candidate.optimization_id,
                original_source_code=code_context.read_writable_code.markdown,
                read_only_dependency_code=code_context.read_only_context_code,
                original_code_runtime=humanize_runtime(original_code_baseline.runtime),
                optimized_source_code=opt.candidate.source_code.markdown,
                optimized_explanation=opt.candidate.explanation,
                optimized_code_runtime=humanize_runtime(opt.runtime),
                speedup=f"{int(performance_gain(original_runtime_ns=original_code_baseline.runtime, optimized_runtime_ns=opt.runtime) * 100)}%",
                trace_id=trace_id,
                original_line_profiler_results=original_code_baseline.line_profile_results["str_out"],
                optimized_line_profiler_results=opt.line_profiler_test_results["str_out"],
            )
            for opt in valid_optimizations
        ]
        return executor.submit(ai_service_client.optimize_python_code_refinement, request=request)

    def log_successful_optimization(
        self, explanation: Explanation, generated_tests: GeneratedTestsList, exp_type: str
    ) -> None:
        explanation_panel = Panel(
            f"⚡️ Optimization successful! 📄 {self.function_to_optimize.qualified_name} in {explanation.file_path}\n"
            f"📈 {explanation.perf_improvement_line}\n"
            f"Explanation: \n{explanation.to_console_string()}",
            title="Optimization Summary",
            border_style="green",
        )

        if self.args.no_pr:
            tests_panel = Panel(
                Syntax(
                    "\n".join([test.generated_original_test_source for test in generated_tests.generated_tests]),
                    "python",
                    line_numbers=True,
                ),
                title="Validated Tests",
                border_style="blue",
            )

            console.print(Group(explanation_panel, tests_panel))
        else:
            console.print(explanation_panel)

        ph(
            "cli-optimize-success",
            {
                "function_trace_id": self.function_trace_id[:-4] + exp_type
                if self.experiment_id
                else self.function_trace_id,
                "speedup_x": explanation.speedup_x,
                "speedup_pct": explanation.speedup_pct,
                "best_runtime": explanation.best_runtime_ns,
                "original_runtime": explanation.original_runtime_ns,
                "winning_test_results": {
                    tt.to_name(): v
                    for tt, v in explanation.winning_behavior_test_results.get_test_pass_fail_report_by_type().items()
                },
            },
        )

    @staticmethod
    def write_code_and_helpers(original_code: str, original_helper_code: dict[Path, str], path: Path) -> None:
        with path.open("w", encoding="utf8") as f:
            f.write(original_code)
        for module_abspath, helper_code in original_helper_code.items():
            with Path(module_abspath).open("w", encoding="utf8") as f:
                f.write(helper_code)

    def reformat_code_and_helpers(
        self,
        helper_functions: list[FunctionSource],
        path: Path,
        original_code: str,
        optimized_context: CodeStringsMarkdown,
    ) -> tuple[str, dict[Path, str]]:
        should_sort_imports = not self.args.disable_imports_sorting
        if should_sort_imports and isort.code(original_code) != original_code:
            should_sort_imports = False

        optimized_code = ""
        if optimized_context is not None:
            file_to_code_context = optimized_context.file_to_path()
            optimized_code = file_to_code_context.get(str(path.relative_to(self.project_root)), "")

        new_code = format_code(
            self.args.formatter_cmds, path, optimized_code=optimized_code, check_diff=True, exit_on_failure=False
        )
        if should_sort_imports:
            new_code = sort_imports(new_code)

        new_helper_code: dict[Path, str] = {}
        for hp in helper_functions:
            module_abspath = hp.file_path
            hp_source_code = hp.source_code
            formatted_helper_code = format_code(
                self.args.formatter_cmds,
                module_abspath,
                optimized_code=hp_source_code,
                check_diff=True,
                exit_on_failure=False,
            )
            if should_sort_imports:
                formatted_helper_code = sort_imports(formatted_helper_code)
            new_helper_code[module_abspath] = formatted_helper_code

        return new_code, new_helper_code

    def replace_function_and_helpers_with_optimized_code(
        self, code_context: CodeOptimizationContext, optimized_code: CodeStringsMarkdown, original_helper_code: str
    ) -> bool:
        did_update = False
        read_writable_functions_by_file_path = defaultdict(set)
        read_writable_functions_by_file_path[self.function_to_optimize.file_path].add(
            self.function_to_optimize.qualified_name
        )
        for helper_function in code_context.helper_functions:
            if helper_function.jedi_definition.type != "class":
                read_writable_functions_by_file_path[helper_function.file_path].add(helper_function.qualified_name)
        for module_abspath, qualified_names in read_writable_functions_by_file_path.items():
            did_update |= replace_function_definitions_in_module(
                function_names=list(qualified_names),
                optimized_code=optimized_code,
                module_abspath=module_abspath,
                preexisting_objects=code_context.preexisting_objects,
                project_root_path=self.project_root,
            )
        unused_helpers = detect_unused_helper_functions(self.function_to_optimize, code_context, optimized_code)

        # Revert unused helper functions to their original definitions
        if unused_helpers:
            revert_unused_helper_functions(self.project_root, unused_helpers, original_helper_code)

        return did_update

    def get_code_optimization_context(self) -> Result[CodeOptimizationContext, str]:
        try:
            new_code_ctx = code_context_extractor.get_code_optimization_context(
                self.function_to_optimize, self.project_root
            )
        except ValueError as e:
            return Failure(str(e))

        return Success(
            CodeOptimizationContext(
                testgen_context_code=new_code_ctx.testgen_context_code,
                read_writable_code=new_code_ctx.read_writable_code,
                read_only_context_code=new_code_ctx.read_only_context_code,
                hashing_code_context=new_code_ctx.hashing_code_context,
                hashing_code_context_hash=new_code_ctx.hashing_code_context_hash,
                helper_functions=new_code_ctx.helper_functions,  # only functions that are read writable
                preexisting_objects=new_code_ctx.preexisting_objects,
            )
        )

    @staticmethod
    def cleanup_leftover_test_return_values() -> None:
        # remove leftovers from previous run
        get_run_tmp_file(Path("test_return_values_0.bin")).unlink(missing_ok=True)
        get_run_tmp_file(Path("test_return_values_0.sqlite")).unlink(missing_ok=True)

    def instrument_existing_tests(self, function_to_all_tests: dict[str, set[FunctionCalledInTest]]) -> set[Path]:
        existing_test_files_count = 0
        replay_test_files_count = 0
        concolic_coverage_test_files_count = 0
        unique_instrumented_test_files = set()

        func_qualname = self.function_to_optimize.qualified_name_with_modules_from_root(self.project_root)
        if func_qualname not in function_to_all_tests:
            logger.info(f"Did not find any pre-existing tests for '{func_qualname}', will only use generated tests.")
            console.rule()
        else:
            test_file_invocation_positions = defaultdict(list)
            for tests_in_file in function_to_all_tests.get(func_qualname):
                test_file_invocation_positions[
                    (tests_in_file.tests_in_file.test_file, tests_in_file.tests_in_file.test_type)
                ].append(tests_in_file)
            for (test_file, test_type), tests_in_file_list in test_file_invocation_positions.items():
                path_obj_test_file = Path(test_file)
                if test_type == TestType.EXISTING_UNIT_TEST:
                    existing_test_files_count += 1
                elif test_type == TestType.REPLAY_TEST:
                    replay_test_files_count += 1
                elif test_type == TestType.CONCOLIC_COVERAGE_TEST:
                    concolic_coverage_test_files_count += 1
                else:
                    msg = f"Unexpected test type: {test_type}"
                    raise ValueError(msg)
                success, injected_behavior_test = inject_profiling_into_existing_test(
                    mode=TestingMode.BEHAVIOR,
                    test_path=path_obj_test_file,
                    call_positions=[test.position for test in tests_in_file_list],
                    function_to_optimize=self.function_to_optimize,
                    tests_project_root=self.test_cfg.tests_project_rootdir,
                    test_framework=self.args.test_framework,
                )
                if not success:
                    continue
                success, injected_perf_test = inject_profiling_into_existing_test(
                    mode=TestingMode.PERFORMANCE,
                    test_path=path_obj_test_file,
                    call_positions=[test.position for test in tests_in_file_list],
                    function_to_optimize=self.function_to_optimize,
                    tests_project_root=self.test_cfg.tests_project_rootdir,
                    test_framework=self.args.test_framework,
                )
                if not success:
                    continue
                # TODO: this naming logic should be moved to a function and made more standard
                new_behavioral_test_path = Path(
                    f"{os.path.splitext(test_file)[0]}__perfinstrumented{os.path.splitext(test_file)[1]}"  # noqa: PTH122
                )
                new_perf_test_path = Path(
                    f"{os.path.splitext(test_file)[0]}__perfonlyinstrumented{os.path.splitext(test_file)[1]}"  # noqa: PTH122
                )
                if injected_behavior_test is not None:
                    with new_behavioral_test_path.open("w", encoding="utf8") as _f:
                        _f.write(injected_behavior_test)
                else:
                    msg = "injected_behavior_test is None"
                    raise ValueError(msg)
                if injected_perf_test is not None:
                    with new_perf_test_path.open("w", encoding="utf8") as _f:
                        _f.write(injected_perf_test)

                unique_instrumented_test_files.add(new_behavioral_test_path)
                unique_instrumented_test_files.add(new_perf_test_path)

                if not self.test_files.get_by_original_file_path(path_obj_test_file):
                    self.test_files.add(
                        TestFile(
                            instrumented_behavior_file_path=new_behavioral_test_path,
                            benchmarking_file_path=new_perf_test_path,
                            original_source=None,
                            original_file_path=Path(test_file),
                            test_type=test_type,
                            tests_in_file=[t.tests_in_file for t in tests_in_file_list],
                        )
                    )

            logger.info(
                f"Discovered {existing_test_files_count} existing unit test file"
                f"{'s' if existing_test_files_count != 1 else ''}, {replay_test_files_count} replay test file"
                f"{'s' if replay_test_files_count != 1 else ''}, and "
                f"{concolic_coverage_test_files_count} concolic coverage test file"
                f"{'s' if concolic_coverage_test_files_count != 1 else ''} for {func_qualname}"
            )
            console.rule()
        return unique_instrumented_test_files

    def generate_tests_and_optimizations(
        self,
        testgen_context_code: str,
        read_writable_code: CodeStringsMarkdown,
        read_only_context_code: str,
        helper_functions: list[FunctionSource],
        generated_test_paths: list[Path],
        generated_perf_test_paths: list[Path],
        run_experiment: bool = False,  # noqa: FBT001, FBT002
    ) -> Result[tuple[GeneratedTestsList, dict[str, set[FunctionCalledInTest]], OptimizationSet], str]:
        assert len(generated_test_paths) == N_TESTS_TO_GENERATE
        console.rule()
        # Submit the test generation task as future
        future_tests = self.submit_test_generation_tasks(
            self.executor,
            testgen_context_code,
            [definition.fully_qualified_name for definition in helper_functions],
            generated_test_paths,
            generated_perf_test_paths,
        )
        future_optimization_candidates = self.executor.submit(
            self.aiservice_client.optimize_python_code,
            read_writable_code.markdown,
            read_only_context_code,
            self.function_trace_id[:-4] + "EXP0" if run_experiment else self.function_trace_id,
            N_CANDIDATES,
            ExperimentMetadata(id=self.experiment_id, group="control") if run_experiment else None,
        )
        future_candidates_exp = None

        future_concolic_tests = self.executor.submit(
            generate_concolic_tests, self.test_cfg, self.args, self.function_to_optimize, self.function_to_optimize_ast
        )
        futures = [*future_tests, future_optimization_candidates, future_concolic_tests]
        if run_experiment:
            future_candidates_exp = self.executor.submit(
                self.local_aiservice_client.optimize_python_code,
                read_writable_code.markdown,
                read_only_context_code,
                self.function_trace_id[:-4] + "EXP1",
                N_CANDIDATES,
                ExperimentMetadata(id=self.experiment_id, group="experiment"),
            )
            futures.append(future_candidates_exp)

        # Wait for all futures to complete
        concurrent.futures.wait(futures)

        # Retrieve results
        candidates: list[OptimizedCandidate] = future_optimization_candidates.result()
        if not candidates:
            return Failure(f"/!\\ NO OPTIMIZATIONS GENERATED for {self.function_to_optimize.function_name}")

        candidates_experiment = future_candidates_exp.result() if future_candidates_exp else None

        # Process test generation results

        tests: list[GeneratedTests] = []
        for future in future_tests:
            res = future.result()
            if res:
                (
                    generated_test_source,
                    instrumented_behavior_test_source,
                    instrumented_perf_test_source,
                    test_behavior_path,
                    test_perf_path,
                ) = res
                tests.append(
                    GeneratedTests(
                        generated_original_test_source=generated_test_source,
                        instrumented_behavior_test_source=instrumented_behavior_test_source,
                        instrumented_perf_test_source=instrumented_perf_test_source,
                        behavior_file_path=test_behavior_path,
                        perf_file_path=test_perf_path,
                    )
                )
        if not tests:
            logger.warning(f"Failed to generate and instrument tests for {self.function_to_optimize.function_name}")
            return Failure(f"/!\\ NO TESTS GENERATED for {self.function_to_optimize.function_name}")
        function_to_concolic_tests, concolic_test_str = future_concolic_tests.result()
        logger.info(f"Generated {len(tests)} tests for {self.function_to_optimize.function_name}")
        console.rule()
        generated_tests = GeneratedTestsList(generated_tests=tests)
        result = (
            generated_tests,
            function_to_concolic_tests,
            concolic_test_str,
            OptimizationSet(control=candidates, experiment=candidates_experiment),
        )
        self.generate_and_instrument_tests_results = result
        return Success(result)

    def setup_and_establish_baseline(
        self,
        code_context: CodeOptimizationContext,
        original_helper_code: dict[Path, str],
        function_to_concolic_tests: dict[str, set[FunctionCalledInTest]],
        generated_test_paths: list[Path],
        generated_perf_test_paths: list[Path],
        instrumented_unittests_created_for_function: set[Path],
        original_conftest_content: str | None,
    ) -> Result[
        tuple[str, dict[str, set[FunctionCalledInTest]], OriginalCodeBaseline, list[str], dict[Path, set[str]]], str
    ]:
        """Set up baseline context and establish original code baseline."""
        function_to_optimize_qualified_name = self.function_to_optimize.qualified_name
        function_to_all_tests = {
            key: self.function_to_tests.get(key, set()) | function_to_concolic_tests.get(key, set())
            for key in set(self.function_to_tests) | set(function_to_concolic_tests)
        }

        # Get a dict of file_path_to_classes of fto and helpers_of_fto
        file_path_to_helper_classes = defaultdict(set)
        for function_source in code_context.helper_functions:
            if (
                function_source.qualified_name != self.function_to_optimize.qualified_name
                and "." in function_source.qualified_name
            ):
                file_path_to_helper_classes[function_source.file_path].add(function_source.qualified_name.split(".")[0])

        baseline_result = self.establish_original_code_baseline(
            code_context=code_context,
            original_helper_code=original_helper_code,
            file_path_to_helper_classes=file_path_to_helper_classes,
        )

        console.rule()
        paths_to_cleanup = (
            generated_test_paths + generated_perf_test_paths + list(instrumented_unittests_created_for_function)
        )

        if not is_successful(baseline_result):
            if self.args.override_fixtures:
                restore_conftest(original_conftest_content)
            cleanup_paths(paths_to_cleanup)
            return Failure(baseline_result.failure())

        original_code_baseline, test_functions_to_remove = baseline_result.unwrap()
        if isinstance(original_code_baseline, OriginalCodeBaseline) and (
            not coverage_critic(original_code_baseline.coverage_results, self.args.test_framework)
            or not quantity_of_tests_critic(original_code_baseline)
        ):
            if self.args.override_fixtures:
                restore_conftest(original_conftest_content)
            cleanup_paths(paths_to_cleanup)
            return Failure("The threshold for test confidence was not met.")

        return Success(
            (
                function_to_optimize_qualified_name,
                function_to_all_tests,
                original_code_baseline,
                test_functions_to_remove,
                file_path_to_helper_classes,
            )
        )

    def find_and_process_best_optimization(
        self,
        optimizations_set: OptimizationSet,
        code_context: CodeOptimizationContext,
        original_code_baseline: OriginalCodeBaseline,
        original_helper_code: dict[Path, str],
        file_path_to_helper_classes: dict[Path, set[str]],
        function_to_optimize_qualified_name: str,
        function_to_all_tests: dict[str, set[FunctionCalledInTest]],
        generated_tests: GeneratedTestsList,
        test_functions_to_remove: list[str],
        concolic_test_str: str | None,
    ) -> BestOptimization | None:
        """Find the best optimization candidate and process it with all required steps."""
        best_optimization = None
        for _u, (candidates, exp_type) in enumerate(
            zip([optimizations_set.control, optimizations_set.experiment], ["EXP0", "EXP1"])
        ):
            if candidates is None:
                continue

            best_optimization = self.determine_best_candidate(
                candidates=candidates,
                code_context=code_context,
                original_code_baseline=original_code_baseline,
                original_helper_code=original_helper_code,
                file_path_to_helper_classes=file_path_to_helper_classes,
                exp_type=exp_type,
            )
            ph(
                "cli-optimize-function-finished",
                {
                    "function_trace_id": self.function_trace_id[:-4] + exp_type
                    if self.experiment_id
                    else self.function_trace_id
                },
            )

            if best_optimization:
                logger.info("Best candidate:")
                code_print(best_optimization.candidate.source_code.flat)
                processed_benchmark_info = None
                if self.args.benchmark:
                    processed_benchmark_info = process_benchmark_data(
                        replay_performance_gain=best_optimization.replay_performance_gain,
                        fto_benchmark_timings=self.function_benchmark_timings,
                        total_benchmark_timings=self.total_benchmark_timings,
                    )
                explanation = Explanation(
                    raw_explanation_message=best_optimization.candidate.explanation,
                    winning_behavior_test_results=best_optimization.winning_behavior_test_results,
                    winning_benchmarking_test_results=best_optimization.winning_benchmarking_test_results,
                    original_runtime_ns=original_code_baseline.runtime,
                    best_runtime_ns=best_optimization.runtime,
                    function_name=function_to_optimize_qualified_name,
                    file_path=self.function_to_optimize.file_path,
                    benchmark_details=processed_benchmark_info.benchmark_details if processed_benchmark_info else None,
                )

                self.replace_function_and_helpers_with_optimized_code(
                    code_context=code_context,
                    optimized_code=best_optimization.candidate.source_code,
                    original_helper_code=original_helper_code,
                )

                new_code, new_helper_code = self.reformat_code_and_helpers(
                    code_context.helper_functions,
                    explanation.file_path,
                    self.function_to_optimize_source_code,
                    optimized_context=best_optimization.candidate.source_code,
                )

                original_code_combined = original_helper_code.copy()
                original_code_combined[explanation.file_path] = self.function_to_optimize_source_code
                new_code_combined = new_helper_code.copy()
                new_code_combined[explanation.file_path] = new_code
                self.process_review(
                    original_code_baseline,
                    best_optimization,
                    generated_tests,
                    test_functions_to_remove,
                    concolic_test_str,
                    original_code_combined,
                    new_code_combined,
                    explanation,
                    function_to_all_tests,
                    exp_type,
                    original_helper_code,
                    code_context,
                )
        return best_optimization

    def process_review(
        self,
        original_code_baseline: OriginalCodeBaseline,
        best_optimization: BestOptimization,
        generated_tests: GeneratedTestsList,
        test_functions_to_remove: list[str],
        concolic_test_str: str | None,
        original_code_combined: dict[Path, str],
        new_code_combined: dict[Path, str],
        explanation: Explanation,
        function_to_all_tests: dict[str, set[FunctionCalledInTest]],
        exp_type: str,
        original_helper_code: dict[Path, str],
        code_context: CodeOptimizationContext,
    ) -> None:
        coverage_message = (
            original_code_baseline.coverage_results.build_message()
            if original_code_baseline.coverage_results
            else "Coverage data not available"
        )

        generated_tests = remove_functions_from_generated_tests(
            generated_tests=generated_tests, test_functions_to_remove=test_functions_to_remove
        )

        original_runtime_by_test = original_code_baseline.benchmarking_test_results.usable_runtime_data_by_test_case()
        optimized_runtime_by_test = (
            best_optimization.winning_benchmarking_test_results.usable_runtime_data_by_test_case()
        )

        generated_tests = add_runtime_comments_to_generated_tests(
            generated_tests, original_runtime_by_test, optimized_runtime_by_test
        )

        generated_tests_str = "\n#------------------------------------------------\n".join(
            [test.generated_original_test_source for test in generated_tests.generated_tests]
        )
        if concolic_test_str:
            generated_tests_str += "\n#------------------------------------------------\n" + concolic_test_str

        existing_tests, replay_tests, concolic_tests = existing_tests_source_for(
            self.function_to_optimize.qualified_name_with_modules_from_root(self.project_root),
            function_to_all_tests,
            test_cfg=self.test_cfg,
            original_runtimes_all=original_runtime_by_test,
            optimized_runtimes_all=optimized_runtime_by_test,
        )
        new_explanation_raw_str = self.aiservice_client.get_new_explanation(
            source_code=code_context.read_writable_code.flat,
            dependency_code=code_context.read_only_context_code,
            trace_id=self.function_trace_id[:-4] + exp_type if self.experiment_id else self.function_trace_id,
            optimized_code=best_optimization.candidate.source_code.flat,
            original_line_profiler_results=original_code_baseline.line_profile_results["str_out"],
            optimized_line_profiler_results=best_optimization.line_profiler_test_results["str_out"],
            original_code_runtime=humanize_runtime(original_code_baseline.runtime),
            optimized_code_runtime=humanize_runtime(best_optimization.runtime),
            speedup=f"{int(performance_gain(original_runtime_ns=original_code_baseline.runtime, optimized_runtime_ns=best_optimization.runtime) * 100)}%",
            annotated_tests=generated_tests_str,
            optimization_id=best_optimization.candidate.optimization_id,
            original_explanation=best_optimization.candidate.explanation,
        )
        new_explanation = Explanation(
            raw_explanation_message=new_explanation_raw_str or explanation.raw_explanation_message,
            winning_behavior_test_results=explanation.winning_behavior_test_results,
            winning_benchmarking_test_results=explanation.winning_benchmarking_test_results,
            original_runtime_ns=explanation.original_runtime_ns,
            best_runtime_ns=explanation.best_runtime_ns,
            function_name=explanation.function_name,
            file_path=explanation.file_path,
            benchmark_details=explanation.benchmark_details,
        )
<<<<<<< HEAD
        self.log_successful_optimization(new_explanation, generated_tests, exp_type)

        best_optimization.explanation_v2 = new_explanation.explanation_message()
=======

        best_optimization.candidate.explanation = new_explanation

        console.print(Panel(new_explanation_raw_str, title="Best Candidate Explanation", border_style="blue"))
>>>>>>> a716c9bc

        data = {
            "original_code": original_code_combined,
            "new_code": new_code_combined,
            "explanation": new_explanation,
            "existing_tests_source": existing_tests,
            "generated_original_test_source": generated_tests_str,
            "function_trace_id": self.function_trace_id[:-4] + exp_type
            if self.experiment_id
            else self.function_trace_id,
            "coverage_message": coverage_message,
            "replay_tests": replay_tests,
            "concolic_tests": concolic_tests,
            "root_dir": self.project_root,
        }

        raise_pr = not self.args.no_pr

        if raise_pr and not self.args.staging_review:
            data["git_remote"] = self.args.git_remote
            check_create_pr(**data)
        elif self.args.staging_review:
            create_staging(**data)
        else:
            # Mark optimization success since no PR will be created
            mark_optimization_success(
                trace_id=self.function_trace_id, is_optimization_found=best_optimization is not None
            )

        # If worktree mode, do not revert code and helpers,, otherwise we would have an empty diff when writing the patch in the lsp
        if self.args.worktree:
            return

        if raise_pr and (
            self.args.all
            or env_utils.get_pr_number()
            or self.args.replay_test
            or (self.args.file and not self.args.function)
        ):
            self.revert_code_and_helpers(original_helper_code)
            return

        if self.args.staging_review:
            # always revert code and helpers when staging review
            self.revert_code_and_helpers(original_helper_code)
            return

    def revert_code_and_helpers(self, original_helper_code: dict[Path, str]) -> None:
        self.write_code_and_helpers(
            self.function_to_optimize_source_code, original_helper_code, self.function_to_optimize.file_path
        )

    def establish_original_code_baseline(
        self,
        code_context: CodeOptimizationContext,
        original_helper_code: dict[Path, str],
        file_path_to_helper_classes: dict[Path, set[str]],
    ) -> Result[tuple[OriginalCodeBaseline, list[str]], str]:
        line_profile_results = {"timings": {}, "unit": 0, "str_out": ""}
        # For the original function - run the tests and get the runtime, plus coverage
        with progress_bar(f"Establishing original code baseline for {self.function_to_optimize.function_name}"):
            assert (test_framework := self.args.test_framework) in {"pytest", "unittest"}  # noqa: RUF018
            success = True

            test_env = self.get_test_env(codeflash_loop_index=0, codeflash_test_iteration=0, codeflash_tracer_disable=1)

            # Instrument codeflash capture
            try:
                instrument_codeflash_capture(
                    self.function_to_optimize, file_path_to_helper_classes, self.test_cfg.tests_root
                )
                behavioral_results, coverage_results = self.run_and_parse_tests(
                    testing_type=TestingMode.BEHAVIOR,
                    test_env=test_env,
                    test_files=self.test_files,
                    optimization_iteration=0,
                    testing_time=TOTAL_LOOPING_TIME,
                    enable_coverage=test_framework == "pytest",
                    code_context=code_context,
                )
            finally:
                # Remove codeflash capture
                self.write_code_and_helpers(
                    self.function_to_optimize_source_code, original_helper_code, self.function_to_optimize.file_path
                )
            if not behavioral_results:
                logger.warning(
                    f"Couldn't run any tests for original function {self.function_to_optimize.function_name}. SKIPPING OPTIMIZING THIS FUNCTION."
                )
                console.rule()
                return Failure("Failed to establish a baseline for the original code - bevhavioral tests failed.")
            if not coverage_critic(coverage_results, self.args.test_framework):
                return Failure("The threshold for test coverage was not met.")
            if test_framework == "pytest":
                line_profile_results = self.line_profiler_step(
                    code_context=code_context, original_helper_code=original_helper_code, candidate_index=0
                )
                console.rule()
                benchmarking_results, _ = self.run_and_parse_tests(
                    testing_type=TestingMode.PERFORMANCE,
                    test_env=test_env,
                    test_files=self.test_files,
                    optimization_iteration=0,
                    testing_time=TOTAL_LOOPING_TIME,
                    enable_coverage=False,
                    code_context=code_context,
                )
            else:
                benchmarking_results = TestResults()
                start_time: float = time.time()
                for i in range(100):
                    if i >= 5 and time.time() - start_time >= TOTAL_LOOPING_TIME * 1.5:
                        # * 1.5 to give unittest a bit more time to run
                        break
                    test_env["CODEFLASH_LOOP_INDEX"] = str(i + 1)
                    unittest_loop_results, _ = self.run_and_parse_tests(
                        testing_type=TestingMode.PERFORMANCE,
                        test_env=test_env,
                        test_files=self.test_files,
                        optimization_iteration=0,
                        testing_time=TOTAL_LOOPING_TIME,
                        enable_coverage=False,
                        code_context=code_context,
                        unittest_loop_index=i + 1,
                    )
                    benchmarking_results.merge(unittest_loop_results)

            console.print(
                TestResults.report_to_tree(
                    behavioral_results.get_test_pass_fail_report_by_type(),
                    title="Overall test results for original code",
                )
            )
            console.rule()

            total_timing = benchmarking_results.total_passed_runtime()  # caution: doesn't handle the loop index
            functions_to_remove = [
                result.id.test_function_name
                for result in behavioral_results
                if (result.test_type == TestType.GENERATED_REGRESSION and not result.did_pass)
            ]
            if total_timing == 0:
                logger.warning(
                    "The overall summed benchmark runtime of the original function is 0, couldn't run tests."
                )
                console.rule()
                success = False
            if not total_timing:
                logger.warning("Failed to run the tests for the original function, skipping optimization")
                console.rule()
                success = False
            if not success:
                return Failure("Failed to establish a baseline for the original code.")

            loop_count = max([int(result.loop_index) for result in benchmarking_results.test_results])
            logger.info(
                f"Original code summed runtime measured over {loop_count} loop{'s' if loop_count > 1 else ''}: "
                f"{humanize_runtime(total_timing)} per full loop"
            )
            console.rule()
            logger.debug(f"Total original code runtime (ns): {total_timing}")

            if self.args.benchmark:
                replay_benchmarking_test_results = benchmarking_results.group_by_benchmarks(
                    self.total_benchmark_timings.keys(), self.replay_tests_dir, self.project_root
                )
            return Success(
                (
                    OriginalCodeBaseline(
                        behavior_test_results=behavioral_results,
                        benchmarking_test_results=benchmarking_results,
                        replay_benchmarking_test_results=replay_benchmarking_test_results
                        if self.args.benchmark
                        else None,
                        runtime=total_timing,
                        coverage_results=coverage_results,
                        line_profile_results=line_profile_results,
                    ),
                    functions_to_remove,
                )
            )

    def run_optimized_candidate(
        self,
        *,
        optimization_candidate_index: int,
        baseline_results: OriginalCodeBaseline,
        original_helper_code: dict[Path, str],
        file_path_to_helper_classes: dict[Path, set[str]],
    ) -> Result[OptimizedCandidateResult, str]:
        assert (test_framework := self.args.test_framework) in {"pytest", "unittest"}  # noqa: RUF018

        with progress_bar("Testing optimization candidate"):
            test_env = self.get_test_env(
                codeflash_loop_index=0,
                codeflash_test_iteration=optimization_candidate_index,
                codeflash_tracer_disable=1,
            )

            get_run_tmp_file(Path(f"test_return_values_{optimization_candidate_index}.sqlite")).unlink(missing_ok=True)
            # Instrument codeflash capture
            candidate_fto_code = Path(self.function_to_optimize.file_path).read_text("utf-8")
            candidate_helper_code = {}
            for module_abspath in original_helper_code:
                candidate_helper_code[module_abspath] = Path(module_abspath).read_text("utf-8")
            try:
                instrument_codeflash_capture(
                    self.function_to_optimize, file_path_to_helper_classes, self.test_cfg.tests_root
                )

                candidate_behavior_results, _ = self.run_and_parse_tests(
                    testing_type=TestingMode.BEHAVIOR,
                    test_env=test_env,
                    test_files=self.test_files,
                    optimization_iteration=optimization_candidate_index,
                    testing_time=TOTAL_LOOPING_TIME,
                    enable_coverage=False,
                )
            # Remove instrumentation
            finally:
                self.write_code_and_helpers(
                    candidate_fto_code, candidate_helper_code, self.function_to_optimize.file_path
                )
            console.print(
                TestResults.report_to_tree(
                    candidate_behavior_results.get_test_pass_fail_report_by_type(),
                    title="Behavioral Test Results for candidate",
                )
            )
            console.rule()
            if compare_test_results(baseline_results.behavior_test_results, candidate_behavior_results):
                logger.info("Test results matched!")
                console.rule()
            else:
                logger.info("Test results did not match the test results of the original code.")
                console.rule()
                return Failure("Test results did not match the test results of the original code.")

            if test_framework == "pytest":
                candidate_benchmarking_results, _ = self.run_and_parse_tests(
                    testing_type=TestingMode.PERFORMANCE,
                    test_env=test_env,
                    test_files=self.test_files,
                    optimization_iteration=optimization_candidate_index,
                    testing_time=TOTAL_LOOPING_TIME,
                    enable_coverage=False,
                )
                loop_count = (
                    max(all_loop_indices)
                    if (
                        all_loop_indices := {
                            result.loop_index for result in candidate_benchmarking_results.test_results
                        }
                    )
                    else 0
                )

            else:
                candidate_benchmarking_results = TestResults()
                start_time: float = time.time()
                loop_count = 0
                for i in range(100):
                    if i >= 5 and time.time() - start_time >= TOTAL_LOOPING_TIME * 1.5:
                        # * 1.5 to give unittest a bit more time to run
                        break
                    test_env["CODEFLASH_LOOP_INDEX"] = str(i + 1)
                    unittest_loop_results, cov = self.run_and_parse_tests(
                        testing_type=TestingMode.PERFORMANCE,
                        test_env=test_env,
                        test_files=self.test_files,
                        optimization_iteration=optimization_candidate_index,
                        testing_time=TOTAL_LOOPING_TIME,
                        unittest_loop_index=i + 1,
                    )
                    loop_count = i + 1
                    candidate_benchmarking_results.merge(unittest_loop_results)

            if (total_candidate_timing := candidate_benchmarking_results.total_passed_runtime()) == 0:
                logger.warning("The overall test runtime of the optimized function is 0, couldn't run tests.")
                console.rule()

            logger.debug(f"Total optimized code {optimization_candidate_index} runtime (ns): {total_candidate_timing}")
            if self.args.benchmark:
                candidate_replay_benchmarking_results = candidate_benchmarking_results.group_by_benchmarks(
                    self.total_benchmark_timings.keys(), self.replay_tests_dir, self.project_root
                )
                for benchmark_name, benchmark_results in candidate_replay_benchmarking_results.items():
                    logger.debug(
                        f"Benchmark {benchmark_name} runtime (ns): {humanize_runtime(benchmark_results.total_passed_runtime())}"
                    )
            return Success(
                OptimizedCandidateResult(
                    max_loop_count=loop_count,
                    best_test_runtime=total_candidate_timing,
                    behavior_test_results=candidate_behavior_results,
                    benchmarking_test_results=candidate_benchmarking_results,
                    replay_benchmarking_test_results=candidate_replay_benchmarking_results
                    if self.args.benchmark
                    else None,
                    optimization_candidate_index=optimization_candidate_index,
                    total_candidate_timing=total_candidate_timing,
                )
            )

    def run_and_parse_tests(
        self,
        testing_type: TestingMode,
        test_env: dict[str, str],
        test_files: TestFiles,
        optimization_iteration: int,
        testing_time: float = TOTAL_LOOPING_TIME,
        *,
        enable_coverage: bool = False,
        pytest_min_loops: int = 5,
        pytest_max_loops: int = 100_000,
        code_context: CodeOptimizationContext | None = None,
        unittest_loop_index: int | None = None,
        line_profiler_output_file: Path | None = None,
    ) -> tuple[TestResults | dict, CoverageData | None]:
        coverage_database_file = None
        coverage_config_file = None
        try:
            if testing_type == TestingMode.BEHAVIOR:
                result_file_path, run_result, coverage_database_file, coverage_config_file = run_behavioral_tests(
                    test_files,
                    test_framework=self.test_cfg.test_framework,
                    cwd=self.project_root,
                    test_env=test_env,
                    pytest_timeout=INDIVIDUAL_TESTCASE_TIMEOUT,
                    verbose=True,
                    enable_coverage=enable_coverage,
                )
            elif testing_type == TestingMode.LINE_PROFILE:
                result_file_path, run_result = run_line_profile_tests(
                    test_files,
                    cwd=self.project_root,
                    test_env=test_env,
                    pytest_cmd=self.test_cfg.pytest_cmd,
                    pytest_timeout=INDIVIDUAL_TESTCASE_TIMEOUT,
                    pytest_target_runtime_seconds=testing_time,
                    pytest_min_loops=1,
                    pytest_max_loops=1,
                    test_framework=self.test_cfg.test_framework,
                    line_profiler_output_file=line_profiler_output_file,
                )
            elif testing_type == TestingMode.PERFORMANCE:
                result_file_path, run_result = run_benchmarking_tests(
                    test_files,
                    cwd=self.project_root,
                    test_env=test_env,
                    pytest_cmd=self.test_cfg.pytest_cmd,
                    pytest_timeout=INDIVIDUAL_TESTCASE_TIMEOUT,
                    pytest_target_runtime_seconds=testing_time,
                    pytest_min_loops=pytest_min_loops,
                    pytest_max_loops=pytest_max_loops,
                    test_framework=self.test_cfg.test_framework,
                )
            else:
                msg = f"Unexpected testing type: {testing_type}"
                raise ValueError(msg)
        except subprocess.TimeoutExpired:
            logger.exception(
                f"Error running tests in {', '.join(str(f) for f in test_files.test_files)}.\nTimeout Error"
            )
            return TestResults(), None
        if run_result.returncode != 0 and testing_type == TestingMode.BEHAVIOR:
            logger.debug(
                f"Nonzero return code {run_result.returncode} when running tests in "
                f"{', '.join([str(f.instrumented_behavior_file_path) for f in test_files.test_files])}.\n"
                f"stdout: {run_result.stdout}\n"
                f"stderr: {run_result.stderr}\n"
            )
            if "ModuleNotFoundError" in run_result.stdout:
                from rich.text import Text

                match = ImportErrorPattern.search(run_result.stdout).group()
                panel = Panel(Text.from_markup(f"⚠️  {match} ", style="bold red"), expand=False)
                console.print(panel)
        if testing_type in {TestingMode.BEHAVIOR, TestingMode.PERFORMANCE}:
            results, coverage_results = parse_test_results(
                test_xml_path=result_file_path,
                test_files=test_files,
                test_config=self.test_cfg,
                optimization_iteration=optimization_iteration,
                run_result=run_result,
                unittest_loop_index=unittest_loop_index,
                function_name=self.function_to_optimize.function_name,
                source_file=self.function_to_optimize.file_path,
                code_context=code_context,
                coverage_database_file=coverage_database_file,
                coverage_config_file=coverage_config_file,
            )
        else:
            results, coverage_results = parse_line_profile_results(line_profiler_output_file=line_profiler_output_file)
        return results, coverage_results

    def submit_test_generation_tasks(
        self,
        executor: concurrent.futures.ThreadPoolExecutor,
        source_code_being_tested: str,
        helper_function_names: list[str],
        generated_test_paths: list[Path],
        generated_perf_test_paths: list[Path],
    ) -> list[concurrent.futures.Future]:
        return [
            executor.submit(
                generate_tests,
                self.aiservice_client,
                source_code_being_tested,
                self.function_to_optimize,
                helper_function_names,
                Path(self.original_module_path),
                self.test_cfg,
                INDIVIDUAL_TESTCASE_TIMEOUT,
                self.function_trace_id,
                test_index,
                test_path,
                test_perf_path,
            )
            for test_index, (test_path, test_perf_path) in enumerate(
                zip(generated_test_paths, generated_perf_test_paths)
            )
        ]

    def cleanup_generated_files(self) -> None:
        paths_to_cleanup = []
        for test_file in self.test_files:
            paths_to_cleanup.append(test_file.instrumented_behavior_file_path)
            paths_to_cleanup.append(test_file.benchmarking_file_path)

        cleanup_paths(paths_to_cleanup)

    def get_test_env(
        self, codeflash_loop_index: int, codeflash_test_iteration: int, codeflash_tracer_disable: int = 1
    ) -> dict:
        test_env = os.environ.copy()
        test_env["CODEFLASH_TEST_ITERATION"] = str(codeflash_test_iteration)
        test_env["CODEFLASH_TRACER_DISABLE"] = str(codeflash_tracer_disable)
        test_env["CODEFLASH_LOOP_INDEX"] = str(codeflash_loop_index)
        if "PYTHONPATH" not in test_env:
            test_env["PYTHONPATH"] = str(self.args.project_root)
        else:
            test_env["PYTHONPATH"] += os.pathsep + str(self.args.project_root)
        return test_env

    def line_profiler_step(
        self, code_context: CodeOptimizationContext, original_helper_code: dict[Path, str], candidate_index: int
    ) -> dict:
        try:
            test_env = self.get_test_env(
                codeflash_loop_index=0, codeflash_test_iteration=candidate_index, codeflash_tracer_disable=1
            )
            line_profiler_output_file = add_decorator_imports(self.function_to_optimize, code_context)
            line_profile_results, _ = self.run_and_parse_tests(
                testing_type=TestingMode.LINE_PROFILE,
                test_env=test_env,
                test_files=self.test_files,
                optimization_iteration=0,
                testing_time=TOTAL_LOOPING_TIME,
                enable_coverage=False,
                code_context=code_context,
                line_profiler_output_file=line_profiler_output_file,
            )
        finally:
            # Remove codeflash capture
            self.write_code_and_helpers(
                self.function_to_optimize_source_code, original_helper_code, self.function_to_optimize.file_path
            )
        if line_profile_results["str_out"] == "":
            logger.warning(
                f"Couldn't run line profiler for original function {self.function_to_optimize.function_name}"
            )
        return line_profile_results<|MERGE_RESOLUTION|>--- conflicted
+++ resolved
@@ -1231,16 +1231,9 @@
             file_path=explanation.file_path,
             benchmark_details=explanation.benchmark_details,
         )
-<<<<<<< HEAD
         self.log_successful_optimization(new_explanation, generated_tests, exp_type)
 
         best_optimization.explanation_v2 = new_explanation.explanation_message()
-=======
-
-        best_optimization.candidate.explanation = new_explanation
-
-        console.print(Panel(new_explanation_raw_str, title="Best Candidate Explanation", border_style="blue"))
->>>>>>> a716c9bc
 
         data = {
             "original_code": original_code_combined,
