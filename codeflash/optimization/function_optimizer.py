from __future__ import annotations

import ast
import concurrent.futures
import os
import queue
import random
import subprocess
import time
import uuid
from collections import defaultdict
from pathlib import Path
from typing import TYPE_CHECKING

import isort
import libcst as cst
from rich.console import Group
from rich.panel import Panel
from rich.syntax import Syntax
from rich.tree import Tree

from codeflash.api.aiservice import AiServiceClient, AIServiceRefinerRequest, LocalAiServiceClient
from codeflash.api.cfapi import add_code_context_hash, create_staging, mark_optimization_success
from codeflash.benchmarking.utils import process_benchmark_data
from codeflash.cli_cmds.console import code_print, console, logger, progress_bar
from codeflash.code_utils import env_utils
from codeflash.code_utils.code_replacer import (
    add_custom_marker_to_all_tests,
    modify_autouse_fixture,
    replace_function_definitions_in_module,
)
from codeflash.code_utils.code_utils import (
    ImportErrorPattern,
    cleanup_paths,
    create_rank_dictionary_compact,
    diff_length,
    file_name_from_test_module_name,
    get_run_tmp_file,
    module_name_from_file_path,
    restore_conftest,
)
from codeflash.code_utils.config_consts import (
    INDIVIDUAL_TESTCASE_TIMEOUT,
    N_CANDIDATES,
    N_TESTS_TO_GENERATE,
    REPEAT_OPTIMIZATION_PROBABILITY,
    TOTAL_LOOPING_TIME,
)
from codeflash.code_utils.edit_generated_tests import (
    add_runtime_comments_to_generated_tests,
    remove_functions_from_generated_tests,
)
from codeflash.code_utils.env_utils import get_pr_number
from codeflash.code_utils.formatter import format_code, sort_imports
from codeflash.code_utils.instrument_existing_tests import inject_profiling_into_existing_test
from codeflash.code_utils.line_profile_utils import add_decorator_imports
from codeflash.code_utils.static_analysis import get_first_top_level_function_or_method_ast
from codeflash.code_utils.time_utils import humanize_runtime
from codeflash.context import code_context_extractor
from codeflash.context.unused_definition_remover import detect_unused_helper_functions, revert_unused_helper_functions
from codeflash.discovery.functions_to_optimize import was_function_previously_optimized
from codeflash.either import Failure, Success, is_successful
from codeflash.models.ExperimentMetadata import ExperimentMetadata
from codeflash.models.models import (
    BestOptimization,
    CodeOptimizationContext,
    GeneratedTests,
    GeneratedTestsList,
    OptimizationSet,
    OptimizedCandidate,
    OptimizedCandidateResult,
    OriginalCodeBaseline,
    TestFile,
    TestFiles,
    TestingMode,
    TestResults,
    TestType,
)
from codeflash.result.create_pr import check_create_pr, existing_tests_source_for
from codeflash.result.critic import coverage_critic, performance_gain, quantity_of_tests_critic, speedup_critic
from codeflash.result.explanation import Explanation
from codeflash.telemetry.posthog_cf import ph
from codeflash.verification.concolic_testing import generate_concolic_tests
from codeflash.verification.equivalence import compare_test_results
from codeflash.verification.instrument_codeflash_capture import instrument_codeflash_capture
from codeflash.verification.parse_line_profile_test_output import parse_line_profile_results
from codeflash.verification.parse_test_output import parse_test_results
from codeflash.verification.test_runner import run_behavioral_tests, run_benchmarking_tests, run_line_profile_tests
from codeflash.verification.verification_utils import get_test_file_path
from codeflash.verification.verifier import generate_tests

if TYPE_CHECKING:
    from argparse import Namespace

    from codeflash.discovery.functions_to_optimize import FunctionToOptimize
    from codeflash.either import Result
    from codeflash.models.models import (
        BenchmarkKey,
        CodeStringsMarkdown,
        CoverageData,
        FunctionCalledInTest,
        FunctionSource,
    )
    from codeflash.verification.verification_utils import TestConfig


class CandidateProcessor:
    """Handles candidate processing using a queue-based approach."""

    def __init__(
        self,
        initial_candidates: list,
        future_line_profile_results: concurrent.futures.Future,
        future_all_refinements: list,
    ) -> None:
        self.candidate_queue = queue.Queue()
        self.line_profiler_done = False
        self.refinement_done = False
        self.candidate_len = len(initial_candidates)

        # Initialize queue with initial candidates
        for candidate in initial_candidates:
            self.candidate_queue.put(candidate)

        self.future_line_profile_results = future_line_profile_results
        self.future_all_refinements = future_all_refinements

    def get_next_candidate(self) -> OptimizedCandidate | None:
        """Get the next candidate from the queue, handling async results as needed."""
        try:
            return self.candidate_queue.get_nowait()
        except queue.Empty:
            return self._handle_empty_queue()

    def _handle_empty_queue(self) -> OptimizedCandidate | None:
        """Handle empty queue by checking for pending async results."""
        if not self.line_profiler_done:
            return self._process_line_profiler_results()
        if self.line_profiler_done and not self.refinement_done:
            return self._process_refinement_results()
        return None  # All done

    def _process_line_profiler_results(self) -> OptimizedCandidate | None:
        """Process line profiler results and add to queue."""
        logger.debug("all candidates processed, await candidates from line profiler")
        concurrent.futures.wait([self.future_line_profile_results])
        line_profile_results = self.future_line_profile_results.result()

        for candidate in line_profile_results:
            self.candidate_queue.put(candidate)

        self.candidate_len += len(line_profile_results)
        logger.info(f"Added results from line profiler to candidates, total candidates now: {self.candidate_len}")
        self.line_profiler_done = True

        return self.get_next_candidate()

    def _process_refinement_results(self) -> OptimizedCandidate | None:
        """Process refinement results and add to queue."""
        concurrent.futures.wait(self.future_all_refinements)
        refinement_response = []

        for future_refinement in self.future_all_refinements:
            possible_refinement = future_refinement.result()
            if len(possible_refinement) > 0:
                refinement_response.append(possible_refinement[0])

        for candidate in refinement_response:
            self.candidate_queue.put(candidate)

        self.candidate_len += len(refinement_response)
        logger.info(
            f"Added {len(refinement_response)} candidates from refinement, total candidates now: {self.candidate_len}"
        )
        self.refinement_done = True

        return self.get_next_candidate()

    def is_done(self) -> bool:
        """Check if processing is complete."""
        return self.line_profiler_done and self.refinement_done and self.candidate_queue.empty()


class FunctionOptimizer:
    def __init__(
        self,
        function_to_optimize: FunctionToOptimize,
        test_cfg: TestConfig,
        function_to_optimize_source_code: str = "",
        function_to_tests: dict[str, set[FunctionCalledInTest]] | None = None,
        function_to_optimize_ast: ast.FunctionDef | ast.AsyncFunctionDef | None = None,
        aiservice_client: AiServiceClient | None = None,
        function_benchmark_timings: dict[BenchmarkKey, int] | None = None,
        total_benchmark_timings: dict[BenchmarkKey, int] | None = None,
        args: Namespace | None = None,
        replay_tests_dir: Path | None = None,
    ) -> None:
        self.project_root = test_cfg.project_root_path
        self.test_cfg = test_cfg
        self.aiservice_client = aiservice_client if aiservice_client else AiServiceClient()
        self.function_to_optimize = function_to_optimize
        self.function_to_optimize_source_code = (
            function_to_optimize_source_code
            if function_to_optimize_source_code
            else function_to_optimize.file_path.read_text(encoding="utf8")
        )
        if not function_to_optimize_ast:
            original_module_ast = ast.parse(function_to_optimize_source_code)
            self.function_to_optimize_ast = get_first_top_level_function_or_method_ast(
                function_to_optimize.function_name, function_to_optimize.parents, original_module_ast
            )
        else:
            self.function_to_optimize_ast = function_to_optimize_ast
        self.function_to_tests = function_to_tests if function_to_tests else {}

        self.experiment_id = os.getenv("CODEFLASH_EXPERIMENT_ID", None)
        self.local_aiservice_client = LocalAiServiceClient() if self.experiment_id else None
        self.test_files = TestFiles(test_files=[])
        self.args = args  # Check defaults for these
        self.function_trace_id: str = str(uuid.uuid4())
        self.original_module_path = module_name_from_file_path(self.function_to_optimize.file_path, self.project_root)

        self.function_benchmark_timings = function_benchmark_timings if function_benchmark_timings else {}
        self.total_benchmark_timings = total_benchmark_timings if total_benchmark_timings else {}
        self.replay_tests_dir = replay_tests_dir if replay_tests_dir else None
        self.generate_and_instrument_tests_results: (
            tuple[GeneratedTestsList, dict[str, set[FunctionCalledInTest]], OptimizationSet] | None
        ) = None
        self.executor = concurrent.futures.ThreadPoolExecutor(
            max_workers=N_TESTS_TO_GENERATE + 2 if self.experiment_id is None else N_TESTS_TO_GENERATE + 3
        )

    def can_be_optimized(self) -> Result[tuple[bool, CodeOptimizationContext, dict[Path, str]], str]:
        should_run_experiment = self.experiment_id is not None
        logger.debug(f"Function Trace ID: {self.function_trace_id}")
        ph("cli-optimize-function-start", {"function_trace_id": self.function_trace_id})
        self.cleanup_leftover_test_return_values()
        file_name_from_test_module_name.cache_clear()
        ctx_result = self.get_code_optimization_context()
        if not is_successful(ctx_result):
            return Failure(ctx_result.failure())
        code_context: CodeOptimizationContext = ctx_result.unwrap()
        original_helper_code: dict[Path, str] = {}
        helper_function_paths = {hf.file_path for hf in code_context.helper_functions}
        for helper_function_path in helper_function_paths:
            with helper_function_path.open(encoding="utf8") as f:
                helper_code = f.read()
                original_helper_code[helper_function_path] = helper_code

        # Random here means that we still attempt optimization with a fractional chance to see if
        # last time we could not find an optimization, maybe this time we do.
        # Random is before as a performance optimization, swapping the two 'and' statements has the same effect
        if random.random() > REPEAT_OPTIMIZATION_PROBABILITY and was_function_previously_optimized(  # noqa: S311
            self.function_to_optimize, code_context, self.args
        ):
            return Failure("Function optimization previously attempted, skipping.")

        return Success((should_run_experiment, code_context, original_helper_code))

    def generate_and_instrument_tests(
        self, code_context: CodeOptimizationContext, *, should_run_experiment: bool
    ) -> Result[
        tuple[
            GeneratedTestsList,
            dict[str, set[FunctionCalledInTest]],
            str,
            OptimizationSet,
            list[Path],
            list[Path],
            set[Path],
            dict | None,
        ]
    ]:
        """Generate and instrument tests, returning all necessary data for optimization."""
        generated_test_paths = [
            get_test_file_path(
                self.test_cfg.tests_root, self.function_to_optimize.function_name, test_index, test_type="unit"
            )
            for test_index in range(N_TESTS_TO_GENERATE)
        ]
        generated_perf_test_paths = [
            get_test_file_path(
                self.test_cfg.tests_root, self.function_to_optimize.function_name, test_index, test_type="perf"
            )
            for test_index in range(N_TESTS_TO_GENERATE)
        ]

        with progress_bar(
            f"Generating new tests and optimizations for function {self.function_to_optimize.function_name}",
            transient=True,
            revert_to_print=bool(get_pr_number()),
        ):
            generated_results = self.generate_tests_and_optimizations(
                testgen_context_code=code_context.testgen_context_code,
                read_writable_code=code_context.read_writable_code,
                read_only_context_code=code_context.read_only_context_code,
                helper_functions=code_context.helper_functions,
                generated_test_paths=generated_test_paths,
                generated_perf_test_paths=generated_perf_test_paths,
                run_experiment=should_run_experiment,
            )

        if not is_successful(generated_results):
            return Failure(generated_results.failure())

        generated_tests: GeneratedTestsList
        optimizations_set: OptimizationSet
        generated_tests, function_to_concolic_tests, concolic_test_str, optimizations_set = generated_results.unwrap()
        count_tests = len(generated_tests.generated_tests)
        if concolic_test_str:
            count_tests += 1

        for i, generated_test in enumerate(generated_tests.generated_tests):
            with generated_test.behavior_file_path.open("w", encoding="utf8") as f:
                f.write(generated_test.instrumented_behavior_test_source)
            with generated_test.perf_file_path.open("w", encoding="utf8") as f:
                f.write(generated_test.instrumented_perf_test_source)
            self.test_files.add(
                TestFile(
                    instrumented_behavior_file_path=generated_test.behavior_file_path,
                    benchmarking_file_path=generated_test.perf_file_path,
                    original_file_path=None,
                    original_source=generated_test.generated_original_test_source,
                    test_type=TestType.GENERATED_REGRESSION,
                    tests_in_file=None,  # This is currently unused. We can discover the tests in the file if needed.
                )
            )
            logger.info(f"Generated test {i + 1}/{count_tests}:")
            code_print(generated_test.generated_original_test_source)
        if concolic_test_str:
            logger.info(f"Generated test {count_tests}/{count_tests}:")
            code_print(concolic_test_str)

        function_to_all_tests = {
            key: self.function_to_tests.get(key, set()) | function_to_concolic_tests.get(key, set())
            for key in set(self.function_to_tests) | set(function_to_concolic_tests)
        }
        instrumented_unittests_created_for_function = self.instrument_existing_tests(function_to_all_tests)

        original_conftest_content = None
        if self.args.override_fixtures:
            logger.info("Disabling all autouse fixtures associated with the generated test files")
            original_conftest_content = modify_autouse_fixture(generated_test_paths + generated_perf_test_paths)
            logger.info("Add custom marker to generated test files")
            add_custom_marker_to_all_tests(generated_test_paths + generated_perf_test_paths)

        return Success(
            (
                generated_tests,
                function_to_concolic_tests,
                concolic_test_str,
                optimizations_set,
                generated_test_paths,
                generated_perf_test_paths,
                instrumented_unittests_created_for_function,
                original_conftest_content,
            )
        )

    def optimize_function(self) -> Result[BestOptimization, str]:
        initialization_result = self.can_be_optimized()
        if not is_successful(initialization_result):
            return Failure(initialization_result.failure())

        should_run_experiment, code_context, original_helper_code = initialization_result.unwrap()

        code_print(code_context.read_writable_code.flat)

        test_setup_result = self.generate_and_instrument_tests(  # also generates optimizations
            code_context, should_run_experiment=should_run_experiment
        )
        if not is_successful(test_setup_result):
            return Failure(test_setup_result.failure())

        (
            generated_tests,
            function_to_concolic_tests,
            concolic_test_str,
            optimizations_set,
            generated_test_paths,
            generated_perf_test_paths,
            instrumented_unittests_created_for_function,
            original_conftest_content,
        ) = test_setup_result.unwrap()

        baseline_setup_result = self.setup_and_establish_baseline(
            code_context=code_context,
            original_helper_code=original_helper_code,
            function_to_concolic_tests=function_to_concolic_tests,
            generated_test_paths=generated_test_paths,
            generated_perf_test_paths=generated_perf_test_paths,
            instrumented_unittests_created_for_function=instrumented_unittests_created_for_function,
            original_conftest_content=original_conftest_content,
        )

        if not is_successful(baseline_setup_result):
            return Failure(baseline_setup_result.failure())

        (
            function_to_optimize_qualified_name,
            function_to_all_tests,
            original_code_baseline,
            test_functions_to_remove,
            file_path_to_helper_classes,
        ) = baseline_setup_result.unwrap()

        best_optimization = self.find_and_process_best_optimization(
            optimizations_set=optimizations_set,
            code_context=code_context,
            original_code_baseline=original_code_baseline,
            original_helper_code=original_helper_code,
            file_path_to_helper_classes=file_path_to_helper_classes,
            function_to_optimize_qualified_name=function_to_optimize_qualified_name,
            function_to_all_tests=function_to_all_tests,
            generated_tests=generated_tests,
            test_functions_to_remove=test_functions_to_remove,
            concolic_test_str=concolic_test_str,
        )

        # Add function to code context hash if in gh actions

        add_code_context_hash(code_context.hashing_code_context_hash)

        if self.args.override_fixtures:
            restore_conftest(original_conftest_content)
        if not best_optimization:
            self.write_code_and_helpers(
                self.function_to_optimize_source_code, original_helper_code, self.function_to_optimize.file_path
            )
            return Failure(f"No best optimizations found for function {self.function_to_optimize.qualified_name}")
        return Success(best_optimization)

    def determine_best_candidate(
        self,
        *,
        candidates: list[OptimizedCandidate],
        code_context: CodeOptimizationContext,
        original_code_baseline: OriginalCodeBaseline,
        original_helper_code: dict[Path, str],
        file_path_to_helper_classes: dict[Path, set[str]],
        exp_type: str,
    ) -> BestOptimization | None:
        best_optimization: BestOptimization | None = None
        _best_runtime_until_now = original_code_baseline.runtime

        speedup_ratios: dict[str, float | None] = {}
        optimized_runtimes: dict[str, float | None] = {}
        is_correct = {}
        optimized_line_profiler_results: dict[str, str] = {}

        logger.info(
            f"Determining best optimization candidate (out of {len(candidates)}) for "
            f"{self.function_to_optimize.qualified_name}…"
        )
        console.rule()

        future_all_refinements: list[concurrent.futures.Future] = []
        ast_code_to_id = {}
        valid_optimizations = []
        optimizations_post = {}  # we need to overwrite some opt candidates' code strings as they are no longer evaluated, instead their shorter/longer versions might be evaluated

        # Start a new thread for AI service request
        ai_service_client = self.aiservice_client if exp_type == "EXP0" else self.local_aiservice_client
        future_line_profile_results = self.executor.submit(
            ai_service_client.optimize_python_code_line_profiler,
            source_code=code_context.read_writable_code.markdown,
            dependency_code=code_context.read_only_context_code,
            trace_id=self.function_trace_id[:-4] + exp_type if self.experiment_id else self.function_trace_id,
            line_profiler_results=original_code_baseline.line_profile_results["str_out"],
            num_candidates=10,
            experiment_metadata=ExperimentMetadata(
                id=self.experiment_id, group="control" if exp_type == "EXP0" else "experiment"
            )
            if self.experiment_id
            else None,
        )

        # Initialize candidate processor
        processor = CandidateProcessor(candidates, future_line_profile_results, future_all_refinements)
        candidate_index = 0

        # Process candidates using queue-based approach
        while not processor.is_done():
            candidate = processor.get_next_candidate()
            if candidate is None:
                logger.debug("everything done, exiting")
                break

            try:
                candidate_index += 1
                get_run_tmp_file(Path(f"test_return_values_{candidate_index}.bin")).unlink(missing_ok=True)
                get_run_tmp_file(Path(f"test_return_values_{candidate_index}.sqlite")).unlink(missing_ok=True)
                logger.info(f"Optimization candidate {candidate_index}/{processor.candidate_len}:")
                code_print(candidate.source_code.flat)
                # map ast normalized code to diff len, unnormalized code
                # map opt id to the shortest unnormalized code
                try:
                    did_update = self.replace_function_and_helpers_with_optimized_code(
                        code_context=code_context,
                        optimized_code=candidate.source_code,
                        original_helper_code=original_helper_code,
                    )
                    if not did_update:
                        logger.warning(
                            "No functions were replaced in the optimized code. Skipping optimization candidate."
                        )
                        console.rule()
                        continue
                except (ValueError, SyntaxError, cst.ParserSyntaxError, AttributeError) as e:
                    logger.error(e)
                    self.write_code_and_helpers(
                        self.function_to_optimize_source_code, original_helper_code, self.function_to_optimize.file_path
                    )
                    continue
                # check if this code has been evaluated before by checking the ast normalized code string
                normalized_code = ast.unparse(ast.parse(candidate.source_code.flat.strip()))
                if normalized_code in ast_code_to_id:
                    logger.info(
                        "Current candidate has been encountered before in testing, Skipping optimization candidate."
                    )
                    past_opt_id = ast_code_to_id[normalized_code]["optimization_id"]
                    # update speedup ratio, is_correct, optimizations_post, optimized_line_profiler_results, optimized_runtimes
                    speedup_ratios[candidate.optimization_id] = speedup_ratios[past_opt_id]
                    is_correct[candidate.optimization_id] = is_correct[past_opt_id]
                    optimized_runtimes[candidate.optimization_id] = optimized_runtimes[past_opt_id]
                    # line profiler results only available for successful runs
                    if past_opt_id in optimized_line_profiler_results:
                        optimized_line_profiler_results[candidate.optimization_id] = optimized_line_profiler_results[
                            past_opt_id
                        ]
                    optimizations_post[candidate.optimization_id] = ast_code_to_id[normalized_code][
                        "shorter_source_code"
                    ].markdown
                    optimizations_post[past_opt_id] = ast_code_to_id[normalized_code]["shorter_source_code"].markdown
                    new_diff_len = diff_length(candidate.source_code.flat, code_context.read_writable_code.flat)
                    if new_diff_len < ast_code_to_id[normalized_code]["diff_len"]:
                        ast_code_to_id[normalized_code]["shorter_source_code"] = candidate.source_code
                        ast_code_to_id[normalized_code]["diff_len"] = new_diff_len
                    continue
                ast_code_to_id[normalized_code] = {
                    "optimization_id": candidate.optimization_id,
                    "shorter_source_code": candidate.source_code,
                    "diff_len": diff_length(candidate.source_code.flat, code_context.read_writable_code.flat),
                }
                run_results = self.run_optimized_candidate(
                    optimization_candidate_index=candidate_index,
                    baseline_results=original_code_baseline,
                    original_helper_code=original_helper_code,
                    file_path_to_helper_classes=file_path_to_helper_classes,
                )
                console.rule()
                if not is_successful(run_results):
                    optimized_runtimes[candidate.optimization_id] = None
                    is_correct[candidate.optimization_id] = False
                    speedup_ratios[candidate.optimization_id] = None
                else:
                    candidate_result: OptimizedCandidateResult = run_results.unwrap()
                    best_test_runtime = candidate_result.best_test_runtime
                    optimized_runtimes[candidate.optimization_id] = best_test_runtime
                    is_correct[candidate.optimization_id] = True
                    perf_gain = performance_gain(
                        original_runtime_ns=original_code_baseline.runtime, optimized_runtime_ns=best_test_runtime
                    )
                    speedup_ratios[candidate.optimization_id] = perf_gain

                    tree = Tree(f"Candidate #{candidate_index} - Runtime Information")
                    benchmark_tree = None
                    if speedup_critic(
<<<<<<< HEAD
                        candidate_result,
                        original_code_baseline.runtime,
                        None,
                        self.function_to_optimize,
                        original_baseline_results=original_code_baseline,
=======
                        candidate_result, original_code_baseline.runtime, best_runtime_until_now=None
>>>>>>> ce421d43
                    ) and quantity_of_tests_critic(candidate_result):
                        tree.add("This candidate is faster than the original code. 🚀")  # TODO: Change this description
                        tree.add(f"Original summed runtime: {humanize_runtime(original_code_baseline.runtime)}")
                        tree.add(
                            f"Best summed runtime: {humanize_runtime(candidate_result.best_test_runtime)} "
                            f"(measured over {candidate_result.max_loop_count} "
                            f"loop{'s' if candidate_result.max_loop_count > 1 else ''})"
                        )
                        tree.add(f"Speedup percentage: {perf_gain * 100:.1f}%")
                        tree.add(f"Speedup ratio: {perf_gain + 1:.3f}X")
                        line_profile_test_results = self.line_profiler_step(
                            code_context=code_context,
                            original_helper_code=original_helper_code,
                            candidate_index=candidate_index,
                        )
                        optimized_line_profiler_results[candidate.optimization_id] = line_profile_test_results[
                            "str_out"
                        ]
                        replay_perf_gain = {}
                        if self.args.benchmark:
                            test_results_by_benchmark = candidate_result.benchmarking_test_results.group_by_benchmarks(
                                self.total_benchmark_timings.keys(), self.replay_tests_dir, self.project_root
                            )
                            if len(test_results_by_benchmark) > 0:
                                benchmark_tree = Tree("Speedup percentage on benchmarks:")
                            for benchmark_key, candidate_test_results in test_results_by_benchmark.items():
                                original_code_replay_runtime = original_code_baseline.replay_benchmarking_test_results[
                                    benchmark_key
                                ].total_passed_runtime()
                                candidate_replay_runtime = candidate_test_results.total_passed_runtime()
                                replay_perf_gain[benchmark_key] = performance_gain(
                                    original_runtime_ns=original_code_replay_runtime,
                                    optimized_runtime_ns=candidate_replay_runtime,
                                )
                                benchmark_tree.add(f"{benchmark_key}: {replay_perf_gain[benchmark_key] * 100:.1f}%")
                        best_optimization = BestOptimization(
                            candidate=candidate,
                            helper_functions=code_context.helper_functions,
                            code_context=code_context,
                            runtime=best_test_runtime,
                            line_profiler_test_results=line_profile_test_results,
                            winning_behavior_test_results=candidate_result.behavior_test_results,
                            replay_performance_gain=replay_perf_gain if self.args.benchmark else None,
                            winning_benchmarking_test_results=candidate_result.benchmarking_test_results,
                            winning_replay_benchmarking_test_results=candidate_result.benchmarking_test_results,
                        )
                        valid_optimizations.append(best_optimization)
                        # queue corresponding refined optimization for best optimization
                        if not candidate.optimization_id.endswith("refi"):
                            future_all_refinements.append(
                                self.refine_optimizations(
                                    valid_optimizations=[best_optimization],
                                    original_code_baseline=original_code_baseline,
                                    code_context=code_context,
                                    trace_id=self.function_trace_id[:-4] + exp_type
                                    if self.experiment_id
                                    else self.function_trace_id,
                                    ai_service_client=ai_service_client,
                                    executor=self.executor,
                                )
                            )
                    else:
                        tree.add(
                            f"Summed runtime: {humanize_runtime(best_test_runtime)} "
                            f"(measured over {candidate_result.max_loop_count} "
                            f"loop{'s' if candidate_result.max_loop_count > 1 else ''})"
                        )
                        tree.add(f"Speedup percentage: {perf_gain * 100:.1f}%")
                        tree.add(f"Speedup ratio: {perf_gain + 1:.3f}X")
                    console.print(tree)
                    if self.args.benchmark and benchmark_tree:
                        console.print(benchmark_tree)
                    console.rule()

                self.write_code_and_helpers(
                    self.function_to_optimize_source_code, original_helper_code, self.function_to_optimize.file_path
                )
            except KeyboardInterrupt as e:
                self.write_code_and_helpers(
                    self.function_to_optimize_source_code, original_helper_code, self.function_to_optimize.file_path
                )
                logger.exception(f"Optimization interrupted: {e}")
                raise
        if not valid_optimizations:
            return None
        # need to figure out the best candidate here before we return best_optimization
        # reassign the shorter code here
        valid_candidates_with_shorter_code = []
        diff_lens_list = []  # character level diff
        runtimes_list = []
        for valid_opt in valid_optimizations:
            valid_opt_normalized_code = ast.unparse(ast.parse(valid_opt.candidate.source_code.flat.strip()))
            new_candidate_with_shorter_code = OptimizedCandidate(
                source_code=ast_code_to_id[valid_opt_normalized_code]["shorter_source_code"],
                optimization_id=valid_opt.candidate.optimization_id,
                explanation=valid_opt.candidate.explanation,
            )
            new_best_opt = BestOptimization(
                candidate=new_candidate_with_shorter_code,
                helper_functions=valid_opt.helper_functions,
                code_context=valid_opt.code_context,
                runtime=valid_opt.runtime,
                line_profiler_test_results=valid_opt.line_profiler_test_results,
                winning_behavior_test_results=valid_opt.winning_behavior_test_results,
                replay_performance_gain=valid_opt.replay_performance_gain,
                winning_benchmarking_test_results=valid_opt.winning_benchmarking_test_results,
                winning_replay_benchmarking_test_results=valid_opt.winning_replay_benchmarking_test_results,
            )
            valid_candidates_with_shorter_code.append(new_best_opt)
            diff_lens_list.append(
                diff_length(new_best_opt.candidate.source_code.flat, code_context.read_writable_code.flat)
            )  # char level diff
            runtimes_list.append(new_best_opt.runtime)
        diff_lens_ranking = create_rank_dictionary_compact(diff_lens_list)
        runtimes_ranking = create_rank_dictionary_compact(runtimes_list)
        # TODO: better way to resolve conflicts with same min ranking
        overall_ranking = {key: diff_lens_ranking[key] + runtimes_ranking[key] for key in diff_lens_ranking.keys()}  # noqa: SIM118
        min_key = min(overall_ranking, key=overall_ranking.get)
        best_optimization = valid_candidates_with_shorter_code[min_key]
        # reassign code string which is the shortest
        ai_service_client.log_results(
            function_trace_id=self.function_trace_id[:-4] + exp_type if self.experiment_id else self.function_trace_id,
            speedup_ratio=speedup_ratios,
            original_runtime=original_code_baseline.runtime,
            optimized_runtime=optimized_runtimes,
            is_correct=is_correct,
            optimized_line_profiler_results=optimized_line_profiler_results,
            optimizations_post=optimizations_post,
            metadata={"best_optimization_id": best_optimization.candidate.optimization_id},
        )
        return best_optimization

    def refine_optimizations(
        self,
        valid_optimizations: list[BestOptimization],
        original_code_baseline: OriginalCodeBaseline,
        code_context: CodeOptimizationContext,
        trace_id: str,
        ai_service_client: AiServiceClient,
        executor: concurrent.futures.ThreadPoolExecutor,
    ) -> concurrent.futures.Future:
        request = [
            AIServiceRefinerRequest(
                optimization_id=opt.candidate.optimization_id,
                original_source_code=code_context.read_writable_code.markdown,
                read_only_dependency_code=code_context.read_only_context_code,
                original_code_runtime=humanize_runtime(original_code_baseline.runtime),
                optimized_source_code=opt.candidate.source_code.markdown,
                optimized_explanation=opt.candidate.explanation,
                optimized_code_runtime=humanize_runtime(opt.runtime),
                speedup=f"{int(performance_gain(original_runtime_ns=original_code_baseline.runtime, optimized_runtime_ns=opt.runtime) * 100)}%",
                trace_id=trace_id,
                original_line_profiler_results=original_code_baseline.line_profile_results["str_out"],
                optimized_line_profiler_results=opt.line_profiler_test_results["str_out"],
            )
            for opt in valid_optimizations
        ]
        return executor.submit(ai_service_client.optimize_python_code_refinement, request=request)

    def log_successful_optimization(
        self, explanation: Explanation, generated_tests: GeneratedTestsList, exp_type: str
    ) -> None:
        explanation_panel = Panel(
            f"⚡️ Optimization successful! 📄 {self.function_to_optimize.qualified_name} in {explanation.file_path}\n"
            f"📈 {explanation.perf_improvement_line}\n"
            f"Explanation: \n{explanation.to_console_string()}",
            title="Optimization Summary",
            border_style="green",
        )

        if self.args.no_pr:
            tests_panel = Panel(
                Syntax(
                    "\n".join([test.generated_original_test_source for test in generated_tests.generated_tests]),
                    "python",
                    line_numbers=True,
                ),
                title="Validated Tests",
                border_style="blue",
            )

            console.print(Group(explanation_panel, tests_panel))
        else:
            console.print(explanation_panel)

        ph(
            "cli-optimize-success",
            {
                "function_trace_id": self.function_trace_id[:-4] + exp_type
                if self.experiment_id
                else self.function_trace_id,
                "speedup_x": explanation.speedup_x,
                "speedup_pct": explanation.speedup_pct,
                "best_runtime": explanation.best_runtime_ns,
                "original_runtime": explanation.original_runtime_ns,
                "winning_test_results": {
                    tt.to_name(): v
                    for tt, v in explanation.winning_behavior_test_results.get_test_pass_fail_report_by_type().items()
                },
            },
        )

    @staticmethod
    def write_code_and_helpers(original_code: str, original_helper_code: dict[Path, str], path: Path) -> None:
        with path.open("w", encoding="utf8") as f:
            f.write(original_code)
        for module_abspath, helper_code in original_helper_code.items():
            with Path(module_abspath).open("w", encoding="utf8") as f:
                f.write(helper_code)

    def reformat_code_and_helpers(
        self,
        helper_functions: list[FunctionSource],
        path: Path,
        original_code: str,
        optimized_context: CodeStringsMarkdown,
    ) -> tuple[str, dict[Path, str]]:
        should_sort_imports = not self.args.disable_imports_sorting
        if should_sort_imports and isort.code(original_code) != original_code:
            should_sort_imports = False

        optimized_code = ""
        if optimized_context is not None:
            file_to_code_context = optimized_context.file_to_path()
            optimized_code = file_to_code_context.get(str(path.relative_to(self.project_root)), "")

        new_code = format_code(
            self.args.formatter_cmds, path, optimized_code=optimized_code, check_diff=True, exit_on_failure=False
        )
        if should_sort_imports:
            new_code = sort_imports(new_code)

        new_helper_code: dict[Path, str] = {}
        for hp in helper_functions:
            module_abspath = hp.file_path
            hp_source_code = hp.source_code
            formatted_helper_code = format_code(
                self.args.formatter_cmds,
                module_abspath,
                optimized_code=hp_source_code,
                check_diff=True,
                exit_on_failure=False,
            )
            if should_sort_imports:
                formatted_helper_code = sort_imports(formatted_helper_code)
            new_helper_code[module_abspath] = formatted_helper_code

        return new_code, new_helper_code

    def replace_function_and_helpers_with_optimized_code(
        self, code_context: CodeOptimizationContext, optimized_code: CodeStringsMarkdown, original_helper_code: str
    ) -> bool:
        did_update = False
        read_writable_functions_by_file_path = defaultdict(set)
        read_writable_functions_by_file_path[self.function_to_optimize.file_path].add(
            self.function_to_optimize.qualified_name
        )
        for helper_function in code_context.helper_functions:
            if helper_function.jedi_definition.type != "class":
                read_writable_functions_by_file_path[helper_function.file_path].add(helper_function.qualified_name)
        for module_abspath, qualified_names in read_writable_functions_by_file_path.items():
            did_update |= replace_function_definitions_in_module(
                function_names=list(qualified_names),
                optimized_code=optimized_code,
                module_abspath=module_abspath,
                preexisting_objects=code_context.preexisting_objects,
                project_root_path=self.project_root,
            )
        unused_helpers = detect_unused_helper_functions(self.function_to_optimize, code_context, optimized_code)

        # Revert unused helper functions to their original definitions
        if unused_helpers:
            revert_unused_helper_functions(self.project_root, unused_helpers, original_helper_code)

        return did_update

    def get_code_optimization_context(self) -> Result[CodeOptimizationContext, str]:
        try:
            new_code_ctx = code_context_extractor.get_code_optimization_context(
                self.function_to_optimize, self.project_root
            )
        except ValueError as e:
            return Failure(str(e))

        return Success(
            CodeOptimizationContext(
                testgen_context_code=new_code_ctx.testgen_context_code,
                read_writable_code=new_code_ctx.read_writable_code,
                read_only_context_code=new_code_ctx.read_only_context_code,
                hashing_code_context=new_code_ctx.hashing_code_context,
                hashing_code_context_hash=new_code_ctx.hashing_code_context_hash,
                helper_functions=new_code_ctx.helper_functions,  # only functions that are read writable
                preexisting_objects=new_code_ctx.preexisting_objects,
            )
        )

    @staticmethod
    def cleanup_leftover_test_return_values() -> None:
        # remove leftovers from previous run
        get_run_tmp_file(Path("test_return_values_0.bin")).unlink(missing_ok=True)
        get_run_tmp_file(Path("test_return_values_0.sqlite")).unlink(missing_ok=True)

    def instrument_existing_tests(self, function_to_all_tests: dict[str, set[FunctionCalledInTest]]) -> set[Path]:
        existing_test_files_count = 0
        replay_test_files_count = 0
        concolic_coverage_test_files_count = 0
        unique_instrumented_test_files = set()

        func_qualname = self.function_to_optimize.qualified_name_with_modules_from_root(self.project_root)
        if func_qualname not in function_to_all_tests:
            logger.info(f"Did not find any pre-existing tests for '{func_qualname}', will only use generated tests.")
            console.rule()
        else:
            test_file_invocation_positions = defaultdict(list)
            for tests_in_file in function_to_all_tests.get(func_qualname):
                test_file_invocation_positions[
                    (tests_in_file.tests_in_file.test_file, tests_in_file.tests_in_file.test_type)
                ].append(tests_in_file)
            for (test_file, test_type), tests_in_file_list in test_file_invocation_positions.items():
                path_obj_test_file = Path(test_file)
                if test_type == TestType.EXISTING_UNIT_TEST:
                    existing_test_files_count += 1
                elif test_type == TestType.REPLAY_TEST:
                    replay_test_files_count += 1
                elif test_type == TestType.CONCOLIC_COVERAGE_TEST:
                    concolic_coverage_test_files_count += 1
                else:
                    msg = f"Unexpected test type: {test_type}"
                    raise ValueError(msg)

                success, injected_behavior_test = inject_profiling_into_existing_test(
                    mode=TestingMode.BEHAVIOR,
                    test_path=path_obj_test_file,
                    call_positions=[test.position for test in tests_in_file_list],
                    function_to_optimize=self.function_to_optimize,
                    tests_project_root=self.test_cfg.tests_project_rootdir,
                    test_framework=self.args.test_framework,
                )
                if not success:
                    continue
                success, injected_perf_test = inject_profiling_into_existing_test(
                    mode=TestingMode.PERFORMANCE,
                    test_path=path_obj_test_file,
                    call_positions=[test.position for test in tests_in_file_list],
                    function_to_optimize=self.function_to_optimize,
                    tests_project_root=self.test_cfg.tests_project_rootdir,
                    test_framework=self.args.test_framework,
                )
                if not success:
                    continue
                # TODO: this naming logic should be moved to a function and made more standard
                new_behavioral_test_path = Path(
                    f"{os.path.splitext(test_file)[0]}__perfinstrumented{os.path.splitext(test_file)[1]}"  # noqa: PTH122
                )
                new_perf_test_path = Path(
                    f"{os.path.splitext(test_file)[0]}__perfonlyinstrumented{os.path.splitext(test_file)[1]}"  # noqa: PTH122
                )
                if injected_behavior_test is not None:
                    with new_behavioral_test_path.open("w", encoding="utf8") as _f:
                        _f.write(injected_behavior_test)
                else:
                    msg = "injected_behavior_test is None"
                    raise ValueError(msg)
                if injected_perf_test is not None:
                    with new_perf_test_path.open("w", encoding="utf8") as _f:
                        _f.write(injected_perf_test)

                unique_instrumented_test_files.add(new_behavioral_test_path)
                unique_instrumented_test_files.add(new_perf_test_path)

                if not self.test_files.get_by_original_file_path(path_obj_test_file):
                    self.test_files.add(
                        TestFile(
                            instrumented_behavior_file_path=new_behavioral_test_path,
                            benchmarking_file_path=new_perf_test_path,
                            original_source=None,
                            original_file_path=Path(test_file),
                            test_type=test_type,
                            tests_in_file=[t.tests_in_file for t in tests_in_file_list],
                        )
                    )

            logger.info(
                f"Discovered {existing_test_files_count} existing unit test file"
                f"{'s' if existing_test_files_count != 1 else ''}, {replay_test_files_count} replay test file"
                f"{'s' if replay_test_files_count != 1 else ''}, and "
                f"{concolic_coverage_test_files_count} concolic coverage test file"
                f"{'s' if concolic_coverage_test_files_count != 1 else ''} for {func_qualname}"
            )
            console.rule()
        return unique_instrumented_test_files

    def generate_tests_and_optimizations(
        self,
        testgen_context_code: str,
        read_writable_code: CodeStringsMarkdown,
        read_only_context_code: str,
        helper_functions: list[FunctionSource],
        generated_test_paths: list[Path],
        generated_perf_test_paths: list[Path],
        run_experiment: bool = False,  # noqa: FBT001, FBT002
    ) -> Result[tuple[GeneratedTestsList, dict[str, set[FunctionCalledInTest]], OptimizationSet], str]:
        assert len(generated_test_paths) == N_TESTS_TO_GENERATE
        console.rule()
        # Submit the test generation task as future
        future_tests = self.submit_test_generation_tasks(
            self.executor,
            testgen_context_code,
            [definition.fully_qualified_name for definition in helper_functions],
            generated_test_paths,
            generated_perf_test_paths,
        )
        future_optimization_candidates = self.executor.submit(
            self.aiservice_client.optimize_python_code,
            read_writable_code.markdown,
            read_only_context_code,
            self.function_trace_id[:-4] + "EXP0" if run_experiment else self.function_trace_id,
            N_CANDIDATES,
            ExperimentMetadata(id=self.experiment_id, group="control") if run_experiment else None,
            is_async=self.function_to_optimize.is_async,
        )
        future_candidates_exp = None

        future_concolic_tests = self.executor.submit(
            generate_concolic_tests, self.test_cfg, self.args, self.function_to_optimize, self.function_to_optimize_ast
        )
        futures = [*future_tests, future_optimization_candidates, future_concolic_tests]
        if run_experiment:
            future_candidates_exp = self.executor.submit(
                self.local_aiservice_client.optimize_python_code,
                read_writable_code.markdown,
                read_only_context_code,
                self.function_trace_id[:-4] + "EXP1",
                N_CANDIDATES,
                ExperimentMetadata(id=self.experiment_id, group="experiment"),
                is_async=self.function_to_optimize.is_async,
            )
            futures.append(future_candidates_exp)

        # Wait for all futures to complete
        concurrent.futures.wait(futures)

        # Retrieve results
        candidates: list[OptimizedCandidate] = future_optimization_candidates.result()
        if not candidates:
            return Failure(f"/!\\ NO OPTIMIZATIONS GENERATED for {self.function_to_optimize.function_name}")

        candidates_experiment = future_candidates_exp.result() if future_candidates_exp else None

        # Process test generation results

        tests: list[GeneratedTests] = []
        for future in future_tests:
            res = future.result()
            if res:
                (
                    generated_test_source,
                    instrumented_behavior_test_source,
                    instrumented_perf_test_source,
                    test_behavior_path,
                    test_perf_path,
                ) = res
                tests.append(
                    GeneratedTests(
                        generated_original_test_source=generated_test_source,
                        instrumented_behavior_test_source=instrumented_behavior_test_source,
                        instrumented_perf_test_source=instrumented_perf_test_source,
                        behavior_file_path=test_behavior_path,
                        perf_file_path=test_perf_path,
                    )
                )
        if not tests:
            logger.warning(f"Failed to generate and instrument tests for {self.function_to_optimize.function_name}")
            return Failure(f"/!\\ NO TESTS GENERATED for {self.function_to_optimize.function_name}")
        function_to_concolic_tests, concolic_test_str = future_concolic_tests.result()
        logger.info(f"Generated {len(tests)} tests for {self.function_to_optimize.function_name}")
        console.rule()
        generated_tests = GeneratedTestsList(generated_tests=tests)
        result = (
            generated_tests,
            function_to_concolic_tests,
            concolic_test_str,
            OptimizationSet(control=candidates, experiment=candidates_experiment),
        )
        self.generate_and_instrument_tests_results = result
        return Success(result)

    def setup_and_establish_baseline(
        self,
        code_context: CodeOptimizationContext,
        original_helper_code: dict[Path, str],
        function_to_concolic_tests: dict[str, set[FunctionCalledInTest]],
        generated_test_paths: list[Path],
        generated_perf_test_paths: list[Path],
        instrumented_unittests_created_for_function: set[Path],
        original_conftest_content: str | None,
    ) -> Result[
        tuple[str, dict[str, set[FunctionCalledInTest]], OriginalCodeBaseline, list[str], dict[Path, set[str]]], str
    ]:
        """Set up baseline context and establish original code baseline."""
        function_to_optimize_qualified_name = self.function_to_optimize.qualified_name
        function_to_all_tests = {
            key: self.function_to_tests.get(key, set()) | function_to_concolic_tests.get(key, set())
            for key in set(self.function_to_tests) | set(function_to_concolic_tests)
        }

        # Get a dict of file_path_to_classes of fto and helpers_of_fto
        file_path_to_helper_classes = defaultdict(set)
        for function_source in code_context.helper_functions:
            if (
                function_source.qualified_name != self.function_to_optimize.qualified_name
                and "." in function_source.qualified_name
            ):
                file_path_to_helper_classes[function_source.file_path].add(function_source.qualified_name.split(".")[0])

        baseline_result = self.establish_original_code_baseline(
            code_context=code_context,
            original_helper_code=original_helper_code,
            file_path_to_helper_classes=file_path_to_helper_classes,
        )

        console.rule()
        paths_to_cleanup = (
            generated_test_paths + generated_perf_test_paths + list(instrumented_unittests_created_for_function)
        )

        if not is_successful(baseline_result):
            if self.args.override_fixtures:
                restore_conftest(original_conftest_content)
            cleanup_paths(paths_to_cleanup)
            return Failure(baseline_result.failure())

        original_code_baseline, test_functions_to_remove = baseline_result.unwrap()
        if isinstance(original_code_baseline, OriginalCodeBaseline) and (
            not coverage_critic(original_code_baseline.coverage_results, self.args.test_framework)
            or not quantity_of_tests_critic(original_code_baseline)
        ):
            if self.args.override_fixtures:
                restore_conftest(original_conftest_content)
            cleanup_paths(paths_to_cleanup)
            return Failure("The threshold for test confidence was not met.")

        return Success(
            (
                function_to_optimize_qualified_name,
                function_to_all_tests,
                original_code_baseline,
                test_functions_to_remove,
                file_path_to_helper_classes,
            )
        )

    def find_and_process_best_optimization(
        self,
        optimizations_set: OptimizationSet,
        code_context: CodeOptimizationContext,
        original_code_baseline: OriginalCodeBaseline,
        original_helper_code: dict[Path, str],
        file_path_to_helper_classes: dict[Path, set[str]],
        function_to_optimize_qualified_name: str,
        function_to_all_tests: dict[str, set[FunctionCalledInTest]],
        generated_tests: GeneratedTestsList,
        test_functions_to_remove: list[str],
        concolic_test_str: str | None,
    ) -> BestOptimization | None:
        """Find the best optimization candidate and process it with all required steps."""
        best_optimization = None
        for _u, (candidates, exp_type) in enumerate(
            zip([optimizations_set.control, optimizations_set.experiment], ["EXP0", "EXP1"])
        ):
            if candidates is None:
                continue

            best_optimization = self.determine_best_candidate(
                candidates=candidates,
                code_context=code_context,
                original_code_baseline=original_code_baseline,
                original_helper_code=original_helper_code,
                file_path_to_helper_classes=file_path_to_helper_classes,
                exp_type=exp_type,
            )
            ph(
                "cli-optimize-function-finished",
                {
                    "function_trace_id": self.function_trace_id[:-4] + exp_type
                    if self.experiment_id
                    else self.function_trace_id
                },
            )

            if best_optimization:
                logger.info("Best candidate:")
                code_print(best_optimization.candidate.source_code.flat)
                processed_benchmark_info = None
                if self.args.benchmark:
                    processed_benchmark_info = process_benchmark_data(
                        replay_performance_gain=best_optimization.replay_performance_gain,
                        fto_benchmark_timings=self.function_benchmark_timings,
                        total_benchmark_timings=self.total_benchmark_timings,
                    )
                explanation = Explanation(
                    raw_explanation_message=best_optimization.candidate.explanation,
                    winning_behavior_test_results=best_optimization.winning_behavior_test_results,
                    winning_benchmarking_test_results=best_optimization.winning_benchmarking_test_results,
                    original_runtime_ns=original_code_baseline.runtime,
                    best_runtime_ns=best_optimization.runtime,
                    function_name=function_to_optimize_qualified_name,
                    file_path=self.function_to_optimize.file_path,
                    benchmark_details=processed_benchmark_info.benchmark_details if processed_benchmark_info else None,
                )

                self.replace_function_and_helpers_with_optimized_code(
                    code_context=code_context,
                    optimized_code=best_optimization.candidate.source_code,
                    original_helper_code=original_helper_code,
                )

                new_code, new_helper_code = self.reformat_code_and_helpers(
                    code_context.helper_functions,
                    explanation.file_path,
                    self.function_to_optimize_source_code,
                    optimized_context=best_optimization.candidate.source_code,
                )

                original_code_combined = original_helper_code.copy()
                original_code_combined[explanation.file_path] = self.function_to_optimize_source_code
                new_code_combined = new_helper_code.copy()
                new_code_combined[explanation.file_path] = new_code
                self.process_review(
                    original_code_baseline,
                    best_optimization,
                    generated_tests,
                    test_functions_to_remove,
                    concolic_test_str,
                    original_code_combined,
                    new_code_combined,
                    explanation,
                    function_to_all_tests,
                    exp_type,
                    original_helper_code,
                    code_context,
                )
        return best_optimization

    def process_review(
        self,
        original_code_baseline: OriginalCodeBaseline,
        best_optimization: BestOptimization,
        generated_tests: GeneratedTestsList,
        test_functions_to_remove: list[str],
        concolic_test_str: str | None,
        original_code_combined: dict[Path, str],
        new_code_combined: dict[Path, str],
        explanation: Explanation,
        function_to_all_tests: dict[str, set[FunctionCalledInTest]],
        exp_type: str,
        original_helper_code: dict[Path, str],
        code_context: CodeOptimizationContext,
    ) -> None:
        coverage_message = (
            original_code_baseline.coverage_results.build_message()
            if original_code_baseline.coverage_results
            else "Coverage data not available"
        )

        generated_tests = remove_functions_from_generated_tests(
            generated_tests=generated_tests, test_functions_to_remove=test_functions_to_remove
        )

        original_runtime_by_test = original_code_baseline.benchmarking_test_results.usable_runtime_data_by_test_case()
        optimized_runtime_by_test = (
            best_optimization.winning_benchmarking_test_results.usable_runtime_data_by_test_case()
        )

        generated_tests = add_runtime_comments_to_generated_tests(
            generated_tests, original_runtime_by_test, optimized_runtime_by_test
        )

        generated_tests_str = "\n#------------------------------------------------\n".join(
            [test.generated_original_test_source for test in generated_tests.generated_tests]
        )
        if concolic_test_str:
            generated_tests_str += "\n#------------------------------------------------\n" + concolic_test_str

        existing_tests, replay_tests, concolic_tests = existing_tests_source_for(
            self.function_to_optimize.qualified_name_with_modules_from_root(self.project_root),
            function_to_all_tests,
            test_cfg=self.test_cfg,
            original_runtimes_all=original_runtime_by_test,
            optimized_runtimes_all=optimized_runtime_by_test,
        )
        new_explanation_raw_str = self.aiservice_client.get_new_explanation(
            source_code=code_context.read_writable_code.flat,
            dependency_code=code_context.read_only_context_code,
            trace_id=self.function_trace_id[:-4] + exp_type if self.experiment_id else self.function_trace_id,
            optimized_code=best_optimization.candidate.source_code.flat,
            original_line_profiler_results=original_code_baseline.line_profile_results["str_out"],
            optimized_line_profiler_results=best_optimization.line_profiler_test_results["str_out"],
            original_code_runtime=humanize_runtime(original_code_baseline.runtime),
            optimized_code_runtime=humanize_runtime(best_optimization.runtime),
            speedup=f"{int(performance_gain(original_runtime_ns=original_code_baseline.runtime, optimized_runtime_ns=best_optimization.runtime) * 100)}%",
            annotated_tests=generated_tests_str,
            optimization_id=best_optimization.candidate.optimization_id,
            original_explanation=best_optimization.candidate.explanation,
        )
        new_explanation = Explanation(
            raw_explanation_message=new_explanation_raw_str or explanation.raw_explanation_message,
            winning_behavior_test_results=explanation.winning_behavior_test_results,
            winning_benchmarking_test_results=explanation.winning_benchmarking_test_results,
            original_runtime_ns=explanation.original_runtime_ns,
            best_runtime_ns=explanation.best_runtime_ns,
            function_name=explanation.function_name,
            file_path=explanation.file_path,
            benchmark_details=explanation.benchmark_details,
        )
        self.log_successful_optimization(new_explanation, generated_tests, exp_type)

        best_optimization.explanation_v2 = new_explanation.explanation_message()

        data = {
            "original_code": original_code_combined,
            "new_code": new_code_combined,
            "explanation": new_explanation,
            "existing_tests_source": existing_tests,
            "generated_original_test_source": generated_tests_str,
            "function_trace_id": self.function_trace_id[:-4] + exp_type
            if self.experiment_id
            else self.function_trace_id,
            "coverage_message": coverage_message,
            "replay_tests": replay_tests,
            "concolic_tests": concolic_tests,
            "root_dir": self.project_root,
        }

        raise_pr = not self.args.no_pr

        if raise_pr and not self.args.staging_review:
            data["git_remote"] = self.args.git_remote
            check_create_pr(**data)
        elif self.args.staging_review:
            response = create_staging(**data)
            if response.status_code == 200:
                staging_url = f"https://app.codeflash.ai/review-optimizations/{self.function_trace_id[:-4] + exp_type if self.experiment_id else self.function_trace_id}"
                console.print(
                    Panel(
                        f"[bold green]✅ Staging created:[/bold green]\n[link={staging_url}]{staging_url}[/link]",
                        title="Staging Link",
                        border_style="green",
                    )
                )
            else:
                console.print(
                    Panel(
                        f"[bold red]❌ Failed to create staging[/bold red]\nStatus: {response.status_code}",
                        title="Staging Error",
                        border_style="red",
                    )
                )

        else:
            # Mark optimization success since no PR will be created
            mark_optimization_success(
                trace_id=self.function_trace_id, is_optimization_found=best_optimization is not None
            )

        # If worktree mode, do not revert code and helpers,, otherwise we would have an empty diff when writing the patch in the lsp
        if self.args.worktree:
            return

        if raise_pr and (
            self.args.all
            or env_utils.get_pr_number()
            or self.args.replay_test
            or (self.args.file and not self.args.function)
        ):
            self.revert_code_and_helpers(original_helper_code)
            return

        if self.args.staging_review:
            # always revert code and helpers when staging review
            self.revert_code_and_helpers(original_helper_code)
            return

    def revert_code_and_helpers(self, original_helper_code: dict[Path, str]) -> None:
        logger.info("Reverting code and helpers...")
        self.write_code_and_helpers(
            self.function_to_optimize_source_code, original_helper_code, self.function_to_optimize.file_path
        )

    def establish_original_code_baseline(
        self,
        code_context: CodeOptimizationContext,
        original_helper_code: dict[Path, str],
        file_path_to_helper_classes: dict[Path, set[str]],
    ) -> Result[tuple[OriginalCodeBaseline, list[str]], str]:
        line_profile_results = {"timings": {}, "unit": 0, "str_out": ""}
        # For the original function - run the tests and get the runtime, plus coverage
        with progress_bar(f"Establishing original code baseline for {self.function_to_optimize.function_name}"):
            assert (test_framework := self.args.test_framework) in {"pytest", "unittest"}  # noqa: RUF018
            success = True

            test_env = self.get_test_env(codeflash_loop_index=0, codeflash_test_iteration=0, codeflash_tracer_disable=1)

            if self.function_to_optimize.is_async:
                from codeflash.code_utils.instrument_existing_tests import (
                    instrument_source_module_with_async_decorators,
                )

                success, instrumented_source = instrument_source_module_with_async_decorators(
                    self.function_to_optimize.file_path, self.function_to_optimize, TestingMode.BEHAVIOR
                )
                if success and instrumented_source:
                    with self.function_to_optimize.file_path.open("w", encoding="utf8") as f:
                        f.write(instrumented_source)
                    logger.debug(f"Applied async instrumentation to {self.function_to_optimize.file_path}")

            # Instrument codeflash capture
            try:
                instrument_codeflash_capture(
                    self.function_to_optimize, file_path_to_helper_classes, self.test_cfg.tests_root
                )
                behavioral_results, coverage_results = self.run_and_parse_tests(
                    testing_type=TestingMode.BEHAVIOR,
                    test_env=test_env,
                    test_files=self.test_files,
                    optimization_iteration=0,
                    testing_time=TOTAL_LOOPING_TIME,
                    enable_coverage=test_framework == "pytest",
                    code_context=code_context,
                )
            finally:
                self.write_code_and_helpers(
                    self.function_to_optimize_source_code, original_helper_code, self.function_to_optimize.file_path
                )
            if not behavioral_results:
                logger.warning(
                    f"Couldn't run any tests for original function {self.function_to_optimize.function_name}. SKIPPING OPTIMIZING THIS FUNCTION."
                )
                console.rule()
                return Failure("Failed to establish a baseline for the original code - bevhavioral tests failed.")
            if not coverage_critic(coverage_results, self.args.test_framework):
                return Failure("The threshold for test coverage was not met.")
            if test_framework == "pytest":
                line_profile_results = self.line_profiler_step(
                    code_context=code_context, original_helper_code=original_helper_code, candidate_index=0
                )
                console.rule()

                if self.function_to_optimize.is_async:
                    from codeflash.code_utils.instrument_existing_tests import (
                        instrument_source_module_with_async_decorators,
                    )

                    success, instrumented_source = instrument_source_module_with_async_decorators(
                        self.function_to_optimize.file_path, self.function_to_optimize, TestingMode.PERFORMANCE
                    )
                    if success and instrumented_source:
                        with self.function_to_optimize.file_path.open("w", encoding="utf8") as f:
                            f.write(instrumented_source)
                        logger.debug(
                            f"Applied async performance instrumentation to {self.function_to_optimize.file_path}"
                        )

                try:
                    benchmarking_results, _ = self.run_and_parse_tests(
                        testing_type=TestingMode.PERFORMANCE,
                        test_env=test_env,
                        test_files=self.test_files,
                        optimization_iteration=0,
                        testing_time=TOTAL_LOOPING_TIME,
                        enable_coverage=False,
                        code_context=code_context,
                    )
                finally:
                    if self.function_to_optimize.is_async:
                        self.write_code_and_helpers(
                            self.function_to_optimize_source_code,
                            original_helper_code,
                            self.function_to_optimize.file_path,
                        )
            else:
                benchmarking_results = TestResults()
                start_time: float = time.time()
                for i in range(100):
                    if i >= 5 and time.time() - start_time >= TOTAL_LOOPING_TIME * 1.5:
                        # * 1.5 to give unittest a bit more time to run
                        break
                    test_env["CODEFLASH_LOOP_INDEX"] = str(i + 1)
                    unittest_loop_results, _ = self.run_and_parse_tests(
                        testing_type=TestingMode.PERFORMANCE,
                        test_env=test_env,
                        test_files=self.test_files,
                        optimization_iteration=0,
                        testing_time=TOTAL_LOOPING_TIME,
                        enable_coverage=False,
                        code_context=code_context,
                        unittest_loop_index=i + 1,
                    )
                    benchmarking_results.merge(unittest_loop_results)

            console.print(
                TestResults.report_to_tree(
                    behavioral_results.get_test_pass_fail_report_by_type(),
                    title="Overall test results for original code",
                )
            )
            console.rule()

            total_timing = benchmarking_results.total_passed_runtime()  # caution: doesn't handle the loop index
            functions_to_remove = [
                result.id.test_function_name
                for result in behavioral_results
                if (result.test_type == TestType.GENERATED_REGRESSION and not result.did_pass)
            ]
            if total_timing == 0:
                logger.warning(
                    "The overall summed benchmark runtime of the original function is 0, couldn't run tests."
                )
                console.rule()
                success = False
            if not total_timing:
                logger.warning("Failed to run the tests for the original function, skipping optimization")
                console.rule()
                success = False
            if not success:
                return Failure("Failed to establish a baseline for the original code.")

            loop_count = max([int(result.loop_index) for result in benchmarking_results.test_results])
            logger.info(
                f"Original code summed runtime measured over {loop_count} loop{'s' if loop_count > 1 else ''}: "
                f"{humanize_runtime(total_timing)} per full loop"
            )
            console.rule()
            logger.debug(f"Total original code runtime (ns): {total_timing}")

            if self.args.benchmark:
                replay_benchmarking_test_results = benchmarking_results.group_by_benchmarks(
                    self.total_benchmark_timings.keys(), self.replay_tests_dir, self.project_root
                )
            return Success(
                (
                    OriginalCodeBaseline(
                        behavior_test_results=behavioral_results,
                        benchmarking_test_results=benchmarking_results,
                        replay_benchmarking_test_results=replay_benchmarking_test_results
                        if self.args.benchmark
                        else None,
                        runtime=total_timing,
                        coverage_results=coverage_results,
                        line_profile_results=line_profile_results,
                    ),
                    functions_to_remove,
                )
            )

    def run_optimized_candidate(
        self,
        *,
        optimization_candidate_index: int,
        baseline_results: OriginalCodeBaseline,
        original_helper_code: dict[Path, str],
        file_path_to_helper_classes: dict[Path, set[str]],
    ) -> Result[OptimizedCandidateResult, str]:
        assert (test_framework := self.args.test_framework) in {"pytest", "unittest"}  # noqa: RUF018

        with progress_bar("Testing optimization candidate"):
            test_env = self.get_test_env(
                codeflash_loop_index=0,
                codeflash_test_iteration=optimization_candidate_index,
                codeflash_tracer_disable=1,
            )

            get_run_tmp_file(Path(f"test_return_values_{optimization_candidate_index}.sqlite")).unlink(missing_ok=True)
            # Instrument codeflash capture
            candidate_fto_code = Path(self.function_to_optimize.file_path).read_text("utf-8")
            candidate_helper_code = {}
            for module_abspath in original_helper_code:
                candidate_helper_code[module_abspath] = Path(module_abspath).read_text("utf-8")
            if self.function_to_optimize.is_async:
                from codeflash.code_utils.instrument_existing_tests import (
                    instrument_source_module_with_async_decorators,
                )

                success, instrumented_source = instrument_source_module_with_async_decorators(
                    self.function_to_optimize.file_path, self.function_to_optimize, TestingMode.BEHAVIOR
                )
                if success and instrumented_source:
                    with self.function_to_optimize.file_path.open("w", encoding="utf8") as f:
                        f.write(instrumented_source)
                    logger.debug(
                        f"Applied async behavioral instrumentation to {self.function_to_optimize.file_path} for candidate {optimization_candidate_index}"
                    )

            try:
                instrument_codeflash_capture(
                    self.function_to_optimize, file_path_to_helper_classes, self.test_cfg.tests_root
                )
                candidate_behavior_results, _ = self.run_and_parse_tests(
                    testing_type=TestingMode.BEHAVIOR,
                    test_env=test_env,
                    test_files=self.test_files,
                    optimization_iteration=optimization_candidate_index,
                    testing_time=TOTAL_LOOPING_TIME,
                    enable_coverage=False,
                )
            # Remove instrumentation
            finally:
                self.write_code_and_helpers(
                    candidate_fto_code, candidate_helper_code, self.function_to_optimize.file_path
                )
            console.print(
                TestResults.report_to_tree(
                    candidate_behavior_results.get_test_pass_fail_report_by_type(),
                    title="Behavioral Test Results for candidate",
                )
            )
            console.rule()
            if compare_test_results(baseline_results.behavior_test_results, candidate_behavior_results):
                logger.info("Test results matched!")
                console.rule()
            else:
                logger.info("Test results did not match the test results of the original code.")
                console.rule()
                return Failure("Test results did not match the test results of the original code.")

            if test_framework == "pytest":
                # For async functions, instrument at definition site for performance benchmarking
                if self.function_to_optimize.is_async:
                    from codeflash.code_utils.instrument_existing_tests import (
                        instrument_source_module_with_async_decorators,
                    )

                    success, instrumented_source = instrument_source_module_with_async_decorators(
                        self.function_to_optimize.file_path, self.function_to_optimize, TestingMode.PERFORMANCE
                    )
                    if success and instrumented_source:
                        with self.function_to_optimize.file_path.open("w", encoding="utf8") as f:
                            f.write(instrumented_source)
                        logger.debug(
                            f"Applied async performance instrumentation to {self.function_to_optimize.file_path} for candidate {optimization_candidate_index}"
                        )

                try:
                    candidate_benchmarking_results, _ = self.run_and_parse_tests(
                        testing_type=TestingMode.PERFORMANCE,
                        test_env=test_env,
                        test_files=self.test_files,
                        optimization_iteration=optimization_candidate_index,
                        testing_time=TOTAL_LOOPING_TIME,
                        enable_coverage=False,
                    )
                finally:
                    # Restore original source if we instrumented it
                    if self.function_to_optimize.is_async:
                        self.write_code_and_helpers(
                            candidate_fto_code, candidate_helper_code, self.function_to_optimize.file_path
                        )
                loop_count = (
                    max(all_loop_indices)
                    if (
                        all_loop_indices := {
                            result.loop_index for result in candidate_benchmarking_results.test_results
                        }
                    )
                    else 0
                )

            else:
                candidate_benchmarking_results = TestResults()
                start_time: float = time.time()
                loop_count = 0
                for i in range(100):
                    if i >= 5 and time.time() - start_time >= TOTAL_LOOPING_TIME * 1.5:
                        # * 1.5 to give unittest a bit more time to run
                        break
                    test_env["CODEFLASH_LOOP_INDEX"] = str(i + 1)
                    unittest_loop_results, cov = self.run_and_parse_tests(
                        testing_type=TestingMode.PERFORMANCE,
                        test_env=test_env,
                        test_files=self.test_files,
                        optimization_iteration=optimization_candidate_index,
                        testing_time=TOTAL_LOOPING_TIME,
                        unittest_loop_index=i + 1,
                    )
                    loop_count = i + 1
                    candidate_benchmarking_results.merge(unittest_loop_results)

            if (total_candidate_timing := candidate_benchmarking_results.total_passed_runtime()) == 0:
                logger.warning("The overall test runtime of the optimized function is 0, couldn't run tests.")
                console.rule()

            logger.debug(f"Total optimized code {optimization_candidate_index} runtime (ns): {total_candidate_timing}")
            if self.args.benchmark:
                candidate_replay_benchmarking_results = candidate_benchmarking_results.group_by_benchmarks(
                    self.total_benchmark_timings.keys(), self.replay_tests_dir, self.project_root
                )
                for benchmark_name, benchmark_results in candidate_replay_benchmarking_results.items():
                    logger.debug(
                        f"Benchmark {benchmark_name} runtime (ns): {humanize_runtime(benchmark_results.total_passed_runtime())}"
                    )
            return Success(
                OptimizedCandidateResult(
                    max_loop_count=loop_count,
                    best_test_runtime=total_candidate_timing,
                    behavior_test_results=candidate_behavior_results,
                    benchmarking_test_results=candidate_benchmarking_results,
                    replay_benchmarking_test_results=candidate_replay_benchmarking_results
                    if self.args.benchmark
                    else None,
                    optimization_candidate_index=optimization_candidate_index,
                    total_candidate_timing=total_candidate_timing,
                )
            )

    def run_and_parse_tests(
        self,
        testing_type: TestingMode,
        test_env: dict[str, str],
        test_files: TestFiles,
        optimization_iteration: int,
        testing_time: float = TOTAL_LOOPING_TIME,
        *,
        enable_coverage: bool = False,
        pytest_min_loops: int = 5,
        pytest_max_loops: int = 100_000,
        code_context: CodeOptimizationContext | None = None,
        unittest_loop_index: int | None = None,
        line_profiler_output_file: Path | None = None,
    ) -> tuple[TestResults | dict, CoverageData | None]:
        coverage_database_file = None
        coverage_config_file = None
        try:
            if testing_type == TestingMode.BEHAVIOR:
                result_file_path, run_result, coverage_database_file, coverage_config_file = run_behavioral_tests(
                    test_files,
                    test_framework=self.test_cfg.test_framework,
                    cwd=self.project_root,
                    test_env=test_env,
                    pytest_timeout=INDIVIDUAL_TESTCASE_TIMEOUT,
                    verbose=True,
                    enable_coverage=enable_coverage,
                )
            elif testing_type == TestingMode.LINE_PROFILE:
                result_file_path, run_result = run_line_profile_tests(
                    test_files,
                    cwd=self.project_root,
                    test_env=test_env,
                    pytest_cmd=self.test_cfg.pytest_cmd,
                    pytest_timeout=INDIVIDUAL_TESTCASE_TIMEOUT,
                    pytest_target_runtime_seconds=testing_time,
                    pytest_min_loops=1,
                    pytest_max_loops=1,
                    test_framework=self.test_cfg.test_framework,
                    line_profiler_output_file=line_profiler_output_file,
                )
            elif testing_type == TestingMode.PERFORMANCE:
                result_file_path, run_result = run_benchmarking_tests(
                    test_files,
                    cwd=self.project_root,
                    test_env=test_env,
                    pytest_cmd=self.test_cfg.pytest_cmd,
                    pytest_timeout=INDIVIDUAL_TESTCASE_TIMEOUT,
                    pytest_target_runtime_seconds=testing_time,
                    pytest_min_loops=pytest_min_loops,
                    pytest_max_loops=pytest_max_loops,
                    test_framework=self.test_cfg.test_framework,
                )
            else:
                msg = f"Unexpected testing type: {testing_type}"
                raise ValueError(msg)
        except subprocess.TimeoutExpired:
            logger.exception(
                f"Error running tests in {', '.join(str(f) for f in test_files.test_files)}.\nTimeout Error"
            )
            return TestResults(), None
        if run_result.returncode != 0 and testing_type == TestingMode.BEHAVIOR:
            logger.debug(
                f"Nonzero return code {run_result.returncode} when running tests in "
                f"{', '.join([str(f.instrumented_behavior_file_path) for f in test_files.test_files])}.\n"
                f"stdout: {run_result.stdout}\n"
                f"stderr: {run_result.stderr}\n"
            )
            if "ModuleNotFoundError" in run_result.stdout:
                from rich.text import Text

                match = ImportErrorPattern.search(run_result.stdout).group()
                panel = Panel(Text.from_markup(f"⚠️  {match} ", style="bold red"), expand=False)
                console.print(panel)
        if testing_type in {TestingMode.BEHAVIOR, TestingMode.PERFORMANCE}:
            results, coverage_results = parse_test_results(
                test_xml_path=result_file_path,
                test_files=test_files,
                test_config=self.test_cfg,
                optimization_iteration=optimization_iteration,
                run_result=run_result,
                unittest_loop_index=unittest_loop_index,
                function_name=self.function_to_optimize.function_name,
                source_file=self.function_to_optimize.file_path,
                code_context=code_context,
                coverage_database_file=coverage_database_file,
                coverage_config_file=coverage_config_file,
            )
        else:
            results, coverage_results = parse_line_profile_results(line_profiler_output_file=line_profiler_output_file)
        return results, coverage_results

    def submit_test_generation_tasks(
        self,
        executor: concurrent.futures.ThreadPoolExecutor,
        source_code_being_tested: str,
        helper_function_names: list[str],
        generated_test_paths: list[Path],
        generated_perf_test_paths: list[Path],
    ) -> list[concurrent.futures.Future]:
        return [
            executor.submit(
                generate_tests,
                self.aiservice_client,
                source_code_being_tested,
                self.function_to_optimize,
                helper_function_names,
                Path(self.original_module_path),
                self.test_cfg,
                INDIVIDUAL_TESTCASE_TIMEOUT,
                self.function_trace_id,
                test_index,
                test_path,
                test_perf_path,
            )
            for test_index, (test_path, test_perf_path) in enumerate(
                zip(generated_test_paths, generated_perf_test_paths)
            )
        ]

    def cleanup_generated_files(self) -> None:
        paths_to_cleanup = []
        for test_file in self.test_files:
            paths_to_cleanup.append(test_file.instrumented_behavior_file_path)
            paths_to_cleanup.append(test_file.benchmarking_file_path)

        cleanup_paths(paths_to_cleanup)

    def get_test_env(
        self, codeflash_loop_index: int, codeflash_test_iteration: int, codeflash_tracer_disable: int = 1
    ) -> dict:
        test_env = os.environ.copy()
        test_env["CODEFLASH_TEST_ITERATION"] = str(codeflash_test_iteration)
        test_env["CODEFLASH_TRACER_DISABLE"] = str(codeflash_tracer_disable)
        test_env["CODEFLASH_LOOP_INDEX"] = str(codeflash_loop_index)
        if "PYTHONPATH" not in test_env:
            test_env["PYTHONPATH"] = str(self.args.project_root)
        else:
            test_env["PYTHONPATH"] += os.pathsep + str(self.args.project_root)
        return test_env

    def line_profiler_step(
        self, code_context: CodeOptimizationContext, original_helper_code: dict[Path, str], candidate_index: int
    ) -> dict:
        try:
            test_env = self.get_test_env(
                codeflash_loop_index=0, codeflash_test_iteration=candidate_index, codeflash_tracer_disable=1
            )
            line_profiler_output_file = add_decorator_imports(self.function_to_optimize, code_context)
            line_profile_results, _ = self.run_and_parse_tests(
                testing_type=TestingMode.LINE_PROFILE,
                test_env=test_env,
                test_files=self.test_files,
                optimization_iteration=0,
                testing_time=TOTAL_LOOPING_TIME,
                enable_coverage=False,
                code_context=code_context,
                line_profiler_output_file=line_profiler_output_file,
            )
        finally:
            # Remove codeflash capture
            self.write_code_and_helpers(
                self.function_to_optimize_source_code, original_helper_code, self.function_to_optimize.file_path
            )
        if line_profile_results["str_out"] == "":
            logger.warning(
                f"Couldn't run line profiler for original function {self.function_to_optimize.function_name}"
            )
        return line_profile_results<|MERGE_RESOLUTION|>--- conflicted
+++ resolved
@@ -566,15 +566,7 @@
                     tree = Tree(f"Candidate #{candidate_index} - Runtime Information")
                     benchmark_tree = None
                     if speedup_critic(
-<<<<<<< HEAD
-                        candidate_result,
-                        original_code_baseline.runtime,
-                        None,
-                        self.function_to_optimize,
-                        original_baseline_results=original_code_baseline,
-=======
                         candidate_result, original_code_baseline.runtime, best_runtime_until_now=None
->>>>>>> ce421d43
                     ) and quantity_of_tests_critic(candidate_result):
                         tree.add("This candidate is faster than the original code. 🚀")  # TODO: Change this description
                         tree.add(f"Original summed runtime: {humanize_runtime(original_code_baseline.runtime)}")
