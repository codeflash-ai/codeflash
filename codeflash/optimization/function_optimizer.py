from __future__ import annotations

import ast
import concurrent.futures
import os
import queue
import random
import subprocess
import uuid
from collections import defaultdict
from pathlib import Path
from typing import TYPE_CHECKING

import libcst as cst
from rich.console import Group
from rich.panel import Panel
from rich.syntax import Syntax
from rich.tree import Tree

from codeflash.api.aiservice import AiServiceClient, AIServiceRefinerRequest, LocalAiServiceClient
from codeflash.api.cfapi import add_code_context_hash, create_staging, get_cfapi_base_urls, mark_optimization_success
from codeflash.benchmarking.utils import process_benchmark_data
from codeflash.cli_cmds.console import code_print, console, logger, lsp_log, progress_bar
from codeflash.code_utils import env_utils
from codeflash.code_utils.code_extractor import get_opt_review_metrics
from codeflash.code_utils.code_replacer import (
    add_custom_marker_to_all_tests,
    modify_autouse_fixture,
    replace_function_definitions_in_module,
)
from codeflash.code_utils.code_utils import (
    cleanup_paths,
    create_rank_dictionary_compact,
    diff_length,
    extract_unique_errors,
    file_name_from_test_module_name,
    get_run_tmp_file,
    module_name_from_file_path,
    restore_conftest,
    unified_diff_strings,
)
from codeflash.code_utils.config_consts import (
    COVERAGE_THRESHOLD,
    INDIVIDUAL_TESTCASE_TIMEOUT,
    MAX_REPAIRS_PER_TRACE,
    N_CANDIDATES_EFFECTIVE,
    N_CANDIDATES_LP_EFFECTIVE,
    N_TESTS_TO_GENERATE_EFFECTIVE,
    REPAIR_UNMATCHED_PERCENTAGE_LIMIT,
    REPEAT_OPTIMIZATION_PROBABILITY,
    TOTAL_LOOPING_TIME_EFFECTIVE,
)
from codeflash.code_utils.deduplicate_code import normalize_code
from codeflash.code_utils.edit_generated_tests import (
    add_runtime_comments_to_generated_tests,
    remove_functions_from_generated_tests,
)
from codeflash.code_utils.env_utils import get_pr_number
from codeflash.code_utils.formatter import format_code, format_generated_code, sort_imports
from codeflash.code_utils.git_utils import git_root_dir
from codeflash.code_utils.instrument_existing_tests import inject_profiling_into_existing_test
from codeflash.code_utils.line_profile_utils import add_decorator_imports
from codeflash.code_utils.static_analysis import get_first_top_level_function_or_method_ast
from codeflash.code_utils.time_utils import humanize_runtime
from codeflash.context import code_context_extractor
from codeflash.context.unused_definition_remover import detect_unused_helper_functions, revert_unused_helper_functions
from codeflash.discovery.functions_to_optimize import was_function_previously_optimized
from codeflash.either import Failure, Success, is_successful
from codeflash.lsp.helpers import is_LSP_enabled, report_to_markdown_table, tree_to_markdown
from codeflash.lsp.lsp_message import LspCodeMessage, LspMarkdownMessage, LSPMessageId
from codeflash.models.ExperimentMetadata import ExperimentMetadata
from codeflash.models.models import (
    AIServiceCodeRepairRequest,
    BestOptimization,
    CandidateEvaluationContext,
    CodeOptimizationContext,
    GeneratedTests,
    GeneratedTestsList,
    OptimizationSet,
    OptimizedCandidate,
    OptimizedCandidateResult,
    OptimizedCandidateSource,
    OriginalCodeBaseline,
    TestFile,
    TestFiles,
    TestingMode,
    TestResults,
    TestType,
)
from codeflash.result.create_pr import check_create_pr, existing_tests_source_for
from codeflash.result.critic import (
    coverage_critic,
    performance_gain,
    quantity_of_tests_critic,
    speedup_critic,
    throughput_gain,
)
from codeflash.result.explanation import Explanation
from codeflash.telemetry.posthog_cf import ph
from codeflash.verification.concolic_testing import generate_concolic_tests
from codeflash.verification.equivalence import compare_test_results
from codeflash.verification.instrument_codeflash_capture import instrument_codeflash_capture
from codeflash.verification.parse_line_profile_test_output import parse_line_profile_results
from codeflash.verification.parse_test_output import calculate_function_throughput_from_test_results, parse_test_results
from codeflash.verification.test_runner import run_behavioral_tests, run_benchmarking_tests, run_line_profile_tests
from codeflash.verification.verification_utils import get_test_file_path
from codeflash.verification.verifier import generate_tests

if TYPE_CHECKING:
    from argparse import Namespace

    from codeflash.discovery.functions_to_optimize import FunctionToOptimize
    from codeflash.either import Result
    from codeflash.models.models import (
        BenchmarkKey,
        CodeStringsMarkdown,
        CoverageData,
        FunctionCalledInTest,
        FunctionSource,
        TestDiff,
    )
    from codeflash.verification.verification_utils import TestConfig


class CandidateProcessor:
    """Handles candidate processing using a queue-based approach."""

    def __init__(
        self,
        initial_candidates: list,
        future_line_profile_results: concurrent.futures.Future,
        future_all_refinements: list[concurrent.futures.Future],
        future_all_code_repair: list[concurrent.futures.Future],
    ) -> None:
        self.candidate_queue = queue.Queue()
        self.line_profiler_done = False
        self.refinement_done = False
        self.candidate_len = len(initial_candidates)

        # Initialize queue with initial candidates
        for candidate in initial_candidates:
            self.candidate_queue.put(candidate)

        self.future_line_profile_results = future_line_profile_results
        self.future_all_refinements = future_all_refinements
        self.future_all_code_repair = future_all_code_repair

    def get_next_candidate(self) -> OptimizedCandidate | None:
        """Get the next candidate from the queue, handling async results as needed."""
        try:
            return self.candidate_queue.get_nowait()
        except queue.Empty:
            return self._handle_empty_queue()

    def _handle_empty_queue(self) -> OptimizedCandidate | None:
        """Handle empty queue by checking for pending async results."""
        if not self.line_profiler_done:
            return self._process_line_profiler_results()
        if len(self.future_all_code_repair) > 0:
            return self._process_code_repair()
        if self.line_profiler_done and not self.refinement_done:
            return self._process_refinement_results()
        return None  # All done

    def _process_line_profiler_results(self) -> OptimizedCandidate | None:
        """Process line profiler results and add to queue."""
        logger.debug("all candidates processed, await candidates from line profiler")
        concurrent.futures.wait([self.future_line_profile_results])
        line_profile_results = self.future_line_profile_results.result()

        for candidate in line_profile_results:
            self.candidate_queue.put(candidate)

        self.candidate_len += len(line_profile_results)
        logger.info(f"Added results from line profiler to candidates, total candidates now: {self.candidate_len}")
        self.line_profiler_done = True

        return self.get_next_candidate()

    def _process_refinement_results(self) -> OptimizedCandidate | None:
        """Process refinement results and add to queue."""
        if self.future_all_refinements:
            logger.info("loading|Refining generated code for improved quality and performance...")
        concurrent.futures.wait(self.future_all_refinements)
        refinement_response = []

        for future_refinement in self.future_all_refinements:
            possible_refinement = future_refinement.result()
            if len(possible_refinement) > 0:
                refinement_response.append(possible_refinement[0])

        for candidate in refinement_response:
            self.candidate_queue.put(candidate)

        self.candidate_len += len(refinement_response)
        if len(refinement_response) > 0:
            logger.info(
                f"Added {len(refinement_response)} candidates from refinement, total candidates now: {self.candidate_len}"
            )
        self.future_all_refinements = []
        self.refinement_done = True

        return self.get_next_candidate()

    def _process_code_repair(self) -> OptimizedCandidate | None:
        logger.info(f"loading|Repairing {len(self.future_all_code_repair)} candidates")
        concurrent.futures.wait(self.future_all_code_repair)
        candidates_added = 0
        for future_code_repair in self.future_all_code_repair:
            possible_code_repair = future_code_repair.result()
            if possible_code_repair:
                self.candidate_queue.put(possible_code_repair)
                self.candidate_len += 1
                candidates_added += 1

        if candidates_added > 0:
            logger.info(
                f"Added {candidates_added} candidates from code repair, total candidates now: {self.candidate_len}"
            )
        self.future_all_code_repair = []

        return self.get_next_candidate()

    def is_done(self) -> bool:
        """Check if processing is complete."""
        return (
            self.line_profiler_done
            and self.refinement_done
            and len(self.future_all_code_repair) == 0
            and self.candidate_queue.empty()
        )


class FunctionOptimizer:
    def __init__(
        self,
        function_to_optimize: FunctionToOptimize,
        test_cfg: TestConfig,
        function_to_optimize_source_code: str = "",
        function_to_tests: dict[str, set[FunctionCalledInTest]] | None = None,
        function_to_optimize_ast: ast.FunctionDef | ast.AsyncFunctionDef | None = None,
        aiservice_client: AiServiceClient | None = None,
        function_benchmark_timings: dict[BenchmarkKey, int] | None = None,
        total_benchmark_timings: dict[BenchmarkKey, int] | None = None,
        args: Namespace | None = None,
        replay_tests_dir: Path | None = None,
    ) -> None:
        self.project_root = test_cfg.project_root_path
        self.test_cfg = test_cfg
        self.aiservice_client = aiservice_client if aiservice_client else AiServiceClient()
        self.function_to_optimize = function_to_optimize
        self.function_to_optimize_source_code = (
            function_to_optimize_source_code
            if function_to_optimize_source_code
            else function_to_optimize.file_path.read_text(encoding="utf8")
        )
        if not function_to_optimize_ast:
            original_module_ast = ast.parse(function_to_optimize_source_code)
            self.function_to_optimize_ast = get_first_top_level_function_or_method_ast(
                function_to_optimize.function_name, function_to_optimize.parents, original_module_ast
            )
        else:
            self.function_to_optimize_ast = function_to_optimize_ast
        self.function_to_tests = function_to_tests if function_to_tests else {}

        self.experiment_id = os.getenv("CODEFLASH_EXPERIMENT_ID", None)
        self.local_aiservice_client = LocalAiServiceClient() if self.experiment_id else None
        self.test_files = TestFiles(test_files=[])
        self.args = args  # Check defaults for these
        self.function_trace_id: str = str(uuid.uuid4())
        self.original_module_path = module_name_from_file_path(self.function_to_optimize.file_path, self.project_root)

        self.function_benchmark_timings = function_benchmark_timings if function_benchmark_timings else {}
        self.total_benchmark_timings = total_benchmark_timings if total_benchmark_timings else {}
        self.replay_tests_dir = replay_tests_dir if replay_tests_dir else None
        n_tests = N_TESTS_TO_GENERATE_EFFECTIVE
        self.executor = concurrent.futures.ThreadPoolExecutor(
            max_workers=n_tests + 3 if self.experiment_id is None else n_tests + 4
        )
        self.optimization_review = ""
        self.ast_code_to_id = {}
        self.future_all_refinements: list[concurrent.futures.Future] = []
        self.future_all_code_repair: list[concurrent.futures.Future] = []
        self.repair_counter = 0  # track how many repairs we did for each function

    def can_be_optimized(self) -> Result[tuple[bool, CodeOptimizationContext, dict[Path, str]], str]:
        should_run_experiment = self.experiment_id is not None
        logger.debug(f"Function Trace ID: {self.function_trace_id}")
        ph("cli-optimize-function-start", {"function_trace_id": self.function_trace_id})
        self.cleanup_leftover_test_return_values()
        file_name_from_test_module_name.cache_clear()
        ctx_result = self.get_code_optimization_context()
        if not is_successful(ctx_result):
            return Failure(ctx_result.failure())
        code_context: CodeOptimizationContext = ctx_result.unwrap()
        original_helper_code: dict[Path, str] = {}
        helper_function_paths = {hf.file_path for hf in code_context.helper_functions}
        for helper_function_path in helper_function_paths:
            with helper_function_path.open(encoding="utf8") as f:
                helper_code = f.read()
                original_helper_code[helper_function_path] = helper_code

        # Random here means that we still attempt optimization with a fractional chance to see if
        # last time we could not find an optimization, maybe this time we do.
        # Random is before as a performance optimization, swapping the two 'and' statements has the same effect
        if random.random() > REPEAT_OPTIMIZATION_PROBABILITY and was_function_previously_optimized(  # noqa: S311
            self.function_to_optimize, code_context, self.args
        ):
            return Failure("Function optimization previously attempted, skipping.")

        return Success((should_run_experiment, code_context, original_helper_code))

    def generate_and_instrument_tests(
        self, code_context: CodeOptimizationContext
    ) -> Result[
        tuple[
            GeneratedTestsList,
            dict[str, set[FunctionCalledInTest]],
            str,
            list[Path],
            list[Path],
            set[Path],
            dict | None,
        ],
        str,
    ]:
        """Generate and instrument tests for the function."""
        n_tests = N_TESTS_TO_GENERATE_EFFECTIVE
        generated_test_paths = [
            get_test_file_path(
                self.test_cfg.tests_root, self.function_to_optimize.function_name, test_index, test_type="unit"
            )
            for test_index in range(n_tests)
        ]
        generated_perf_test_paths = [
            get_test_file_path(
                self.test_cfg.tests_root, self.function_to_optimize.function_name, test_index, test_type="perf"
            )
            for test_index in range(n_tests)
        ]

        test_results = self.generate_tests(
            testgen_context=code_context.testgen_context,
            helper_functions=code_context.helper_functions,
            generated_test_paths=generated_test_paths,
            generated_perf_test_paths=generated_perf_test_paths,
        )

        if not is_successful(test_results):
            return Failure(test_results.failure())

        count_tests, generated_tests, function_to_concolic_tests, concolic_test_str = test_results.unwrap()

        for i, generated_test in enumerate(generated_tests.generated_tests):
            with generated_test.behavior_file_path.open("w", encoding="utf8") as f:
                f.write(generated_test.instrumented_behavior_test_source)
            with generated_test.perf_file_path.open("w", encoding="utf8") as f:
                f.write(generated_test.instrumented_perf_test_source)
            self.test_files.add(
                TestFile(
                    instrumented_behavior_file_path=generated_test.behavior_file_path,
                    benchmarking_file_path=generated_test.perf_file_path,
                    original_file_path=None,
                    original_source=generated_test.generated_original_test_source,
                    test_type=TestType.GENERATED_REGRESSION,
                    tests_in_file=None,  # This is currently unused. We can discover the tests in the file if needed.
                )
            )
            logger.info(f"Generated test {i + 1}/{count_tests}:")
            code_print(generated_test.generated_original_test_source, file_name=f"test_{i + 1}.py")
        if concolic_test_str:
            logger.info(f"Generated test {count_tests}/{count_tests}:")
            code_print(concolic_test_str)

        function_to_all_tests = {
            key: self.function_to_tests.get(key, set()) | function_to_concolic_tests.get(key, set())
            for key in set(self.function_to_tests) | set(function_to_concolic_tests)
        }
        instrumented_unittests_created_for_function = self.instrument_existing_tests(function_to_all_tests)

        original_conftest_content = None
        if self.args.override_fixtures:
            logger.info("Disabling all autouse fixtures associated with the generated test files")
            original_conftest_content = modify_autouse_fixture(generated_test_paths + generated_perf_test_paths)
            logger.info("Add custom marker to generated test files")
            add_custom_marker_to_all_tests(generated_test_paths + generated_perf_test_paths)

        return Success(
            (
                generated_tests,
                function_to_concolic_tests,
                concolic_test_str,
                generated_test_paths,
                generated_perf_test_paths,
                instrumented_unittests_created_for_function,
                original_conftest_content,
            )
        )

    # note: this isn't called by the lsp, only called by cli
    def optimize_function(self) -> Result[BestOptimization, str]:
        initialization_result = self.can_be_optimized()
        if not is_successful(initialization_result):
            return Failure(initialization_result.failure())
        should_run_experiment, code_context, original_helper_code = initialization_result.unwrap()

        code_print(
            code_context.read_writable_code.flat,
            file_name=self.function_to_optimize.file_path,
            function_name=self.function_to_optimize.function_name,
        )

        with progress_bar(
            f"Generating new tests and optimizations for function '{self.function_to_optimize.function_name}'",
            transient=True,
            revert_to_print=bool(get_pr_number()),
        ):
            console.rule()
            # Generate tests and optimizations in parallel
            future_tests = self.executor.submit(self.generate_and_instrument_tests, code_context)
            future_optimizations = self.executor.submit(
                self.generate_optimizations,
                read_writable_code=code_context.read_writable_code,
                read_only_context_code=code_context.read_only_context_code,
                run_experiment=should_run_experiment,
            )

            concurrent.futures.wait([future_tests, future_optimizations])

            test_setup_result = future_tests.result()
            optimization_result = future_optimizations.result()
            console.rule()

        if not is_successful(test_setup_result):
            return Failure(test_setup_result.failure())

        if not is_successful(optimization_result):
            return Failure(optimization_result.failure())

        (
            generated_tests,
            function_to_concolic_tests,
            concolic_test_str,
            generated_test_paths,
            generated_perf_test_paths,
            instrumented_unittests_created_for_function,
            original_conftest_content,
        ) = test_setup_result.unwrap()

        optimizations_set, function_references = optimization_result.unwrap()

        baseline_setup_result = self.setup_and_establish_baseline(
            code_context=code_context,
            original_helper_code=original_helper_code,
            function_to_concolic_tests=function_to_concolic_tests,
            generated_test_paths=generated_test_paths,
            generated_perf_test_paths=generated_perf_test_paths,
            instrumented_unittests_created_for_function=instrumented_unittests_created_for_function,
            original_conftest_content=original_conftest_content,
        )

        if not is_successful(baseline_setup_result):
            return Failure(baseline_setup_result.failure())

        (
            function_to_optimize_qualified_name,
            function_to_all_tests,
            original_code_baseline,
            test_functions_to_remove,
            file_path_to_helper_classes,
        ) = baseline_setup_result.unwrap()

        best_optimization = self.find_and_process_best_optimization(
            optimizations_set=optimizations_set,
            code_context=code_context,
            original_code_baseline=original_code_baseline,
            original_helper_code=original_helper_code,
            file_path_to_helper_classes=file_path_to_helper_classes,
            function_to_optimize_qualified_name=function_to_optimize_qualified_name,
            function_to_all_tests=function_to_all_tests,
            generated_tests=generated_tests,
            test_functions_to_remove=test_functions_to_remove,
            concolic_test_str=concolic_test_str,
            function_references=function_references,
        )

        # Add function to code context hash if in gh actions

        add_code_context_hash(code_context.hashing_code_context_hash)

        if self.args.override_fixtures:
            restore_conftest(original_conftest_content)
        if not best_optimization:
            return Failure(f"No best optimizations found for function {self.function_to_optimize.qualified_name}")
        return Success(best_optimization)

<<<<<<< HEAD
    def reset_optimization_metrics_for_candidate(
        self, opt_id: str, speedup_ratios: dict, is_correct: dict, optimized_runtimes: dict
    ) -> None:
        speedup_ratios[opt_id] = None
        is_correct[opt_id] = False
        optimized_runtimes[opt_id] = None

    def was_candidate_tested_before(self, normalized_code: str) -> bool:
        # check if this code has been evaluated before by checking the ast normalized code string
        return normalized_code in self.ast_code_to_id

    def update_results_for_duplicate_candidate(
        self,
        candidate: OptimizedCandidate,
        code_context: CodeOptimizationContext,
        normalized_code: str,
        speedup_ratios: dict,
        is_correct: dict,
        optimized_runtimes: dict,
        optimized_line_profiler_results: dict,
        optimizations_post: dict,
    ) -> None:
        logger.info("Current candidate has been encountered before in testing, Skipping optimization candidate.")
        past_opt_id = self.ast_code_to_id[normalized_code]["optimization_id"]
        # update speedup ratio, is_correct, optimizations_post, optimized_line_profiler_results, optimized_runtimes
        speedup_ratios[candidate.optimization_id] = speedup_ratios[past_opt_id]
        is_correct[candidate.optimization_id] = is_correct[past_opt_id]
        optimized_runtimes[candidate.optimization_id] = optimized_runtimes[past_opt_id]
        # line profiler results only available for successful runs
        if past_opt_id in optimized_line_profiler_results:
            optimized_line_profiler_results[candidate.optimization_id] = optimized_line_profiler_results[past_opt_id]
        optimizations_post[candidate.optimization_id] = self.ast_code_to_id[normalized_code][
            "shorter_source_code"
        ].markdown
        optimizations_post[past_opt_id] = self.ast_code_to_id[normalized_code]["shorter_source_code"].markdown
        new_diff_len = diff_length(candidate.source_code.flat, code_context.read_writable_code.flat)
        if (
            new_diff_len < self.ast_code_to_id[normalized_code]["diff_len"]
        ):  # new candidate has a shorter diff than the previously encountered one
            self.ast_code_to_id[normalized_code]["shorter_source_code"] = candidate.source_code
            self.ast_code_to_id[normalized_code]["diff_len"] = new_diff_len

    def determine_best_candidate(
=======
    def get_trace_id(self, exp_type: str) -> str:
        """Get the trace ID for the current experiment type."""
        if self.experiment_id:
            return self.function_trace_id[:-4] + exp_type
        return self.function_trace_id

    def build_runtime_info_tree(
>>>>>>> a879f117
        self,
        candidate_index: int,
        candidate_result: OptimizedCandidateResult,
        original_code_baseline: OriginalCodeBaseline,
        perf_gain: float,
        *,
        is_successful_candidate: bool,
    ) -> Tree:
        """Build a Tree display for runtime information of a candidate."""
        tree = Tree(f"Candidate #{candidate_index} - Runtime Information ⌛")

        is_async = original_code_baseline.async_throughput is not None and candidate_result.async_throughput is not None

        if is_successful_candidate:
            if is_async:
                throughput_gain_value = throughput_gain(
                    original_throughput=original_code_baseline.async_throughput,
                    optimized_throughput=candidate_result.async_throughput,
                )
                tree.add("This candidate has better async throughput than the original code. 🚀")
                tree.add(f"Original async throughput: {original_code_baseline.async_throughput} executions")
                tree.add(f"Optimized async throughput: {candidate_result.async_throughput} executions")
                tree.add(f"Throughput improvement: {throughput_gain_value * 100:.1f}%")
                tree.add(f"Throughput ratio: {throughput_gain_value + 1:.3f}X")
            else:
                tree.add("This candidate is faster than the original code. 🚀")
                tree.add(f"Original summed runtime: {humanize_runtime(original_code_baseline.runtime)}")
                tree.add(
                    f"Best summed runtime: {humanize_runtime(candidate_result.best_test_runtime)} "
                    f"(measured over {candidate_result.max_loop_count} "
                    f"loop{'s' if candidate_result.max_loop_count > 1 else ''})"
                )
                tree.add(f"Speedup percentage: {perf_gain * 100:.1f}%")
                tree.add(f"Speedup ratio: {perf_gain + 1:.3f}X")
        # Not a successful optimization candidate
        elif is_async:
            throughput_gain_value = throughput_gain(
                original_throughput=original_code_baseline.async_throughput,
                optimized_throughput=candidate_result.async_throughput,
            )
            tree.add(f"Async throughput: {candidate_result.async_throughput} executions")
            tree.add(f"Throughput change: {throughput_gain_value * 100:.1f}%")
            tree.add(
                f"(Runtime for reference: {humanize_runtime(candidate_result.best_test_runtime)} over "
                f"{candidate_result.max_loop_count} loop{'s' if candidate_result.max_loop_count > 1 else ''})"
            )
        else:
            tree.add(
                f"Summed runtime: {humanize_runtime(candidate_result.best_test_runtime)} "
                f"(measured over {candidate_result.max_loop_count} "
                f"loop{'s' if candidate_result.max_loop_count > 1 else ''})"
            )
            tree.add(f"Speedup percentage: {perf_gain * 100:.1f}%")
            tree.add(f"Speedup ratio: {perf_gain + 1:.3f}X")

        return tree

    def handle_successful_candidate(
        self,
        candidate: OptimizedCandidate,
        candidate_result: OptimizedCandidateResult,
        code_context: CodeOptimizationContext,
        original_code_baseline: OriginalCodeBaseline,
        original_helper_code: dict[Path, str],
<<<<<<< HEAD
        file_path_to_helper_classes: dict[Path, set[str]],
        exp_type: str,
        function_references: str,
    ) -> BestOptimization | None:
        best_optimization: BestOptimization | None = None
        _best_runtime_until_now = original_code_baseline.runtime

        speedup_ratios: dict[str, float | None] = {}
        optimized_runtimes: dict[str, float | None] = {}
        is_correct = {}
        optimized_line_profiler_results: dict[str, str] = {}
        self.repair_counter = 0

        logger.info(
            f"Determining best optimization candidate (out of {len(candidates)}) for "
            f"{self.function_to_optimize.qualified_name}…"
=======
        candidate_index: int,
        eval_ctx: CandidateEvaluationContext,
    ) -> tuple[BestOptimization, Tree | None]:
        """Handle a successful optimization candidate.

        Returns the BestOptimization and optional benchmark tree.
        """
        line_profile_test_results = self.line_profiler_step(
            code_context=code_context, original_helper_code=original_helper_code, candidate_index=candidate_index
>>>>>>> a879f117
        )
        eval_ctx.record_line_profiler_result(candidate.optimization_id, line_profile_test_results["str_out"])

<<<<<<< HEAD
        self.ast_code_to_id.clear()
        self.future_all_refinements.clear()
        self.future_all_code_repair.clear()

        valid_optimizations = []
        optimizations_post = {}  # we need to overwrite some opt candidates' code strings as they are no longer evaluated, instead their shorter/longer versions might be evaluated
=======
        replay_perf_gain = {}
        benchmark_tree = None
>>>>>>> a879f117

        if self.args.benchmark:
            test_results_by_benchmark = candidate_result.benchmarking_test_results.group_by_benchmarks(
                self.total_benchmark_timings.keys(), self.replay_tests_dir, self.project_root
            )
<<<<<<< HEAD
            if self.experiment_id
            else None,
        )

        # Initialize candidate processor
        processor = CandidateProcessor(
            candidates, future_line_profile_results, self.future_all_refinements, self.future_all_code_repair
        )
        candidate_index = 0

        # Process candidates using queue-based approach
        while not processor.is_done():
            candidate = processor.get_next_candidate()
            if candidate is None:
                logger.debug("everything done, exiting")
                break

            try:
                candidate_index += 1
                get_run_tmp_file(Path(f"test_return_values_{candidate_index}.bin")).unlink(missing_ok=True)
                get_run_tmp_file(Path(f"test_return_values_{candidate_index}.sqlite")).unlink(missing_ok=True)
                logger.info(f"h3|Optimization candidate {candidate_index}/{processor.candidate_len}:")
                code_print(
                    candidate.source_code.flat,
                    file_name=f"candidate_{candidate_index}.py",
                    lsp_message_id=LSPMessageId.CANDIDATE.value,
                )
                # map ast normalized code to diff len, unnormalized code
                # map opt id to the shortest unnormalized code
                try:
                    did_update = self.replace_function_and_helpers_with_optimized_code(
                        code_context=code_context,
                        optimized_code=candidate.source_code,
                        original_helper_code=original_helper_code,
                    )
                    if not did_update:
                        logger.warning(
                            "force_lsp|No functions were replaced in the optimized code. Skipping optimization candidate."
                        )
                        console.rule()
                        continue
                except (ValueError, SyntaxError, cst.ParserSyntaxError, AttributeError) as e:
                    logger.error(e)
                    self.write_code_and_helpers(
                        self.function_to_optimize_source_code, original_helper_code, self.function_to_optimize.file_path
                    )
                    continue
                # check if this code has been evaluated before by checking the ast normalized code string
                normalized_code = normalize_code(candidate.source_code.flat.strip())
                if self.was_candidate_tested_before(normalized_code):
                    self.update_results_for_duplicate_candidate(
                        candidate=candidate,
                        code_context=code_context,
                        normalized_code=normalized_code,
                        speedup_ratios=speedup_ratios,
                        is_correct=is_correct,
                        optimized_runtimes=optimized_runtimes,
                        optimized_line_profiler_results=optimized_line_profiler_results,
                        optimizations_post=optimizations_post,
                    )
                    continue
                self.ast_code_to_id[normalized_code] = {
                    "optimization_id": candidate.optimization_id,
                    "shorter_source_code": candidate.source_code,
                    "diff_len": diff_length(candidate.source_code.flat, code_context.read_writable_code.flat),
                }

                run_results = self.run_optimized_candidate(
                    optimization_candidate_index=candidate_index,
                    baseline_results=original_code_baseline,
                    original_helper_code=original_helper_code,
                    file_path_to_helper_classes=file_path_to_helper_classes,
                    code_context=code_context,
                    candidate=candidate,
                    exp_type=exp_type,
                )

                console.rule()
                if not is_successful(run_results):
                    self.reset_optimization_metrics_for_candidate(
                        candidate.optimization_id, speedup_ratios, is_correct, optimized_runtimes
                    )
                else:
                    candidate_result: OptimizedCandidateResult = run_results.unwrap()
                    best_test_runtime = candidate_result.best_test_runtime
                    optimized_runtimes[candidate.optimization_id] = best_test_runtime
                    is_correct[candidate.optimization_id] = True
                    perf_gain = performance_gain(
                        original_runtime_ns=original_code_baseline.runtime, optimized_runtime_ns=best_test_runtime
                    )
                    speedup_ratios[candidate.optimization_id] = perf_gain

                    tree = Tree(f"Candidate #{candidate_index} - Runtime Information ⌛")
                    benchmark_tree = None
                    if speedup_critic(
                        candidate_result,
                        original_code_baseline.runtime,
                        best_runtime_until_now=None,
                        original_async_throughput=original_code_baseline.async_throughput,
                        best_throughput_until_now=None,
                    ) and quantity_of_tests_critic(candidate_result):
                        # For async functions, prioritize throughput metrics over runtime
                        is_async = (
                            original_code_baseline.async_throughput is not None
                            and candidate_result.async_throughput is not None
                        )

                        if is_async:
                            throughput_gain_value = throughput_gain(
                                original_throughput=original_code_baseline.async_throughput,
                                optimized_throughput=candidate_result.async_throughput,
                            )
                            tree.add("This candidate has better async throughput than the original code. 🚀")
                            tree.add(f"Original async throughput: {original_code_baseline.async_throughput} executions")
                            tree.add(f"Optimized async throughput: {candidate_result.async_throughput} executions")
                            tree.add(f"Throughput improvement: {throughput_gain_value * 100:.1f}%")
                            tree.add(f"Throughput ratio: {throughput_gain_value + 1:.3f}X")
                        else:
                            tree.add("This candidate is faster than the original code. 🚀")
                            tree.add(f"Original summed runtime: {humanize_runtime(original_code_baseline.runtime)}")
                            tree.add(
                                f"Best summed runtime: {humanize_runtime(candidate_result.best_test_runtime)} "
                                f"(measured over {candidate_result.max_loop_count} "
                                f"loop{'s' if candidate_result.max_loop_count > 1 else ''})"
                            )
                            tree.add(f"Speedup percentage: {perf_gain * 100:.1f}%")
                            tree.add(f"Speedup ratio: {perf_gain + 1:.3f}X")
                        line_profile_test_results = self.line_profiler_step(
                            code_context=code_context,
                            original_helper_code=original_helper_code,
                            candidate_index=candidate_index,
                        )
                        optimized_line_profiler_results[candidate.optimization_id] = line_profile_test_results[
                            "str_out"
                        ]
                        replay_perf_gain = {}
                        if self.args.benchmark:
                            test_results_by_benchmark = candidate_result.benchmarking_test_results.group_by_benchmarks(
                                self.total_benchmark_timings.keys(), self.replay_tests_dir, self.project_root
                            )
                            if len(test_results_by_benchmark) > 0:
                                benchmark_tree = Tree("Speedup percentage on benchmarks:")
                            for benchmark_key, candidate_test_results in test_results_by_benchmark.items():
                                original_code_replay_runtime = original_code_baseline.replay_benchmarking_test_results[
                                    benchmark_key
                                ].total_passed_runtime()
                                candidate_replay_runtime = candidate_test_results.total_passed_runtime()
                                replay_perf_gain[benchmark_key] = performance_gain(
                                    original_runtime_ns=original_code_replay_runtime,
                                    optimized_runtime_ns=candidate_replay_runtime,
                                )
                                benchmark_tree.add(f"{benchmark_key}: {replay_perf_gain[benchmark_key] * 100:.1f}%")
                        best_optimization = BestOptimization(
                            candidate=candidate,
                            helper_functions=code_context.helper_functions,
                            code_context=code_context,
                            runtime=best_test_runtime,
                            line_profiler_test_results=line_profile_test_results,
                            winning_behavior_test_results=candidate_result.behavior_test_results,
                            replay_performance_gain=replay_perf_gain if self.args.benchmark else None,
                            winning_benchmarking_test_results=candidate_result.benchmarking_test_results,
                            winning_replay_benchmarking_test_results=candidate_result.benchmarking_test_results,
                            async_throughput=candidate_result.async_throughput,
                        )
                        valid_optimizations.append(best_optimization)
                        # queue corresponding refined optimization for best optimization
                        if candidate.source != OptimizedCandidateSource.REFINE:
                            self.future_all_refinements.append(
                                self.refine_optimizations(
                                    valid_optimizations=[best_optimization],
                                    original_code_baseline=original_code_baseline,
                                    code_context=code_context,
                                    trace_id=self.function_trace_id[:-4] + exp_type
                                    if self.experiment_id
                                    else self.function_trace_id,
                                    ai_service_client=ai_service_client,
                                    executor=self.executor,
                                    function_references=function_references,
                                )
                            )
                    else:
                        # For async functions, prioritize throughput metrics over runtime even for slow candidates
                        is_async = (
                            original_code_baseline.async_throughput is not None
                            and candidate_result.async_throughput is not None
                        )
=======
            if len(test_results_by_benchmark) > 0:
                benchmark_tree = Tree("Speedup percentage on benchmarks:")
            for benchmark_key, candidate_test_results in test_results_by_benchmark.items():
                original_code_replay_runtime = original_code_baseline.replay_benchmarking_test_results[
                    benchmark_key
                ].total_passed_runtime()
                candidate_replay_runtime = candidate_test_results.total_passed_runtime()
                replay_perf_gain[benchmark_key] = performance_gain(
                    original_runtime_ns=original_code_replay_runtime, optimized_runtime_ns=candidate_replay_runtime
                )
                benchmark_tree.add(f"{benchmark_key}: {replay_perf_gain[benchmark_key] * 100:.1f}%")

        best_optimization = BestOptimization(
            candidate=candidate,
            helper_functions=code_context.helper_functions,
            code_context=code_context,
            runtime=candidate_result.best_test_runtime,
            line_profiler_test_results=line_profile_test_results,
            winning_behavior_test_results=candidate_result.behavior_test_results,
            replay_performance_gain=replay_perf_gain if self.args.benchmark else None,
            winning_benchmarking_test_results=candidate_result.benchmarking_test_results,
            winning_replay_benchmarking_test_results=candidate_result.benchmarking_test_results,
            async_throughput=candidate_result.async_throughput,
        )
>>>>>>> a879f117

        return best_optimization, benchmark_tree

    def select_best_optimization(
        self,
        eval_ctx: CandidateEvaluationContext,
        code_context: CodeOptimizationContext,
        original_code_baseline: OriginalCodeBaseline,
        ai_service_client: AiServiceClient,
        exp_type: str,
        function_references: str,
    ) -> BestOptimization | None:
        """Select the best optimization from valid candidates."""
        if not eval_ctx.valid_optimizations:
            return None

        valid_candidates_with_shorter_code = []
        diff_lens_list = []  # character level diff
        speedups_list = []
        optimization_ids = []
        diff_strs = []
        runtimes_list = []

        for valid_opt in eval_ctx.valid_optimizations:
            valid_opt_normalized_code = normalize_code(valid_opt.candidate.source_code.flat.strip())
            new_candidate_with_shorter_code = OptimizedCandidate(
<<<<<<< HEAD
                source_code=self.ast_code_to_id[valid_opt_normalized_code]["shorter_source_code"],
=======
                source_code=eval_ctx.ast_code_to_id[valid_opt_normalized_code]["shorter_source_code"],
>>>>>>> a879f117
                optimization_id=valid_opt.candidate.optimization_id,
                explanation=valid_opt.candidate.explanation,
                source=valid_opt.candidate.source,
                parent_id=valid_opt.candidate.parent_id,
            )
            new_best_opt = BestOptimization(
                candidate=new_candidate_with_shorter_code,
                helper_functions=valid_opt.helper_functions,
                code_context=valid_opt.code_context,
                runtime=valid_opt.runtime,
                line_profiler_test_results=valid_opt.line_profiler_test_results,
                winning_behavior_test_results=valid_opt.winning_behavior_test_results,
                replay_performance_gain=valid_opt.replay_performance_gain,
                winning_benchmarking_test_results=valid_opt.winning_benchmarking_test_results,
                winning_replay_benchmarking_test_results=valid_opt.winning_replay_benchmarking_test_results,
                async_throughput=valid_opt.async_throughput,
            )
            valid_candidates_with_shorter_code.append(new_best_opt)
            diff_lens_list.append(
                diff_length(new_best_opt.candidate.source_code.flat, code_context.read_writable_code.flat)
            )
            diff_strs.append(
                unified_diff_strings(code_context.read_writable_code.flat, new_best_opt.candidate.source_code.flat)
            )
            speedups_list.append(
                1
                + performance_gain(
                    original_runtime_ns=original_code_baseline.runtime, optimized_runtime_ns=new_best_opt.runtime
                )
            )
            optimization_ids.append(new_best_opt.candidate.optimization_id)
            runtimes_list.append(new_best_opt.runtime)

        if len(optimization_ids) > 1:
            future_ranking = self.executor.submit(
                ai_service_client.generate_ranking,
                diffs=diff_strs,
                optimization_ids=optimization_ids,
                speedups=speedups_list,
                trace_id=self.get_trace_id(exp_type),
                function_references=function_references,
            )
            concurrent.futures.wait([future_ranking])
            ranking = future_ranking.result()
            if ranking:
                min_key = ranking[0]
            else:
                diff_lens_ranking = create_rank_dictionary_compact(diff_lens_list)
                runtimes_ranking = create_rank_dictionary_compact(runtimes_list)
                overall_ranking = {key: diff_lens_ranking[key] + runtimes_ranking[key] for key in diff_lens_ranking}
                min_key = min(overall_ranking, key=overall_ranking.get)
        elif len(optimization_ids) == 1:
            min_key = 0
        else:
            return None

        return valid_candidates_with_shorter_code[min_key]

    def log_evaluation_results(
        self,
        eval_ctx: CandidateEvaluationContext,
        best_optimization: BestOptimization,
        original_code_baseline: OriginalCodeBaseline,
        ai_service_client: AiServiceClient,
        exp_type: str,
    ) -> None:
        """Log evaluation results to the AI service."""
        ai_service_client.log_results(
            function_trace_id=self.get_trace_id(exp_type),
            speedup_ratio=eval_ctx.speedup_ratios,
            original_runtime=original_code_baseline.runtime,
            optimized_runtime=eval_ctx.optimized_runtimes,
            is_correct=eval_ctx.is_correct,
            optimized_line_profiler_results=eval_ctx.optimized_line_profiler_results,
            optimizations_post=eval_ctx.optimizations_post,
            metadata={"best_optimization_id": best_optimization.candidate.optimization_id},
        )

    def process_single_candidate(
        self,
        candidate: OptimizedCandidate,
        candidate_index: int,
        total_candidates: int,
        code_context: CodeOptimizationContext,
        original_code_baseline: OriginalCodeBaseline,
        original_helper_code: dict[Path, str],
        file_path_to_helper_classes: dict[Path, set[str]],
        eval_ctx: CandidateEvaluationContext,
        future_all_refinements: list[concurrent.futures.Future],
        ai_service_client: AiServiceClient,
        exp_type: str,
        function_references: str,
    ) -> BestOptimization | None:
        """Process a single optimization candidate.

        Returns the BestOptimization if the candidate is successful, None otherwise.
        Updates eval_ctx with results and may append to future_all_refinements.
        """
        # Cleanup temp files
        get_run_tmp_file(Path(f"test_return_values_{candidate_index}.bin")).unlink(missing_ok=True)
        get_run_tmp_file(Path(f"test_return_values_{candidate_index}.sqlite")).unlink(missing_ok=True)

        logger.info(f"h3|Optimization candidate {candidate_index}/{total_candidates}:")
        code_print(
            candidate.source_code.flat,
            file_name=f"candidate_{candidate_index}.py",
            lsp_message_id=LSPMessageId.CANDIDATE.value,
        )

        # Try to replace function with optimized code
        try:
            did_update = self.replace_function_and_helpers_with_optimized_code(
                code_context=code_context,
                optimized_code=candidate.source_code,
                original_helper_code=original_helper_code,
            )
            if not did_update:
                logger.warning(
                    "force_lsp|No functions were replaced in the optimized code. Skipping optimization candidate."
                )
                console.rule()
                return None
        except (ValueError, SyntaxError, cst.ParserSyntaxError, AttributeError) as e:
            logger.error(e)
            self.write_code_and_helpers(
                self.function_to_optimize_source_code, original_helper_code, self.function_to_optimize.file_path
            )
            return None

        # Check for duplicate candidates
        normalized_code = normalize_code(candidate.source_code.flat.strip())
        if normalized_code in eval_ctx.ast_code_to_id:
            logger.info("Current candidate has been encountered before in testing, Skipping optimization candidate.")
            eval_ctx.handle_duplicate_candidate(candidate, normalized_code, code_context)
            return None

        eval_ctx.register_new_candidate(normalized_code, candidate, code_context)

        # Run the optimized candidate
        run_results = self.run_optimized_candidate(
            optimization_candidate_index=candidate_index,
            baseline_results=original_code_baseline,
            original_helper_code=original_helper_code,
            file_path_to_helper_classes=file_path_to_helper_classes,
        )
        console.rule()

        if not is_successful(run_results):
            eval_ctx.record_failed_candidate(candidate.optimization_id)
            return None

        candidate_result: OptimizedCandidateResult = run_results.unwrap()
        perf_gain = performance_gain(
            original_runtime_ns=original_code_baseline.runtime, optimized_runtime_ns=candidate_result.best_test_runtime
        )
        eval_ctx.record_successful_candidate(candidate.optimization_id, candidate_result.best_test_runtime, perf_gain)

        # Check if this is a successful optimization
        is_successful_opt = speedup_critic(
            candidate_result,
            original_code_baseline.runtime,
            best_runtime_until_now=None,
            original_async_throughput=original_code_baseline.async_throughput,
            best_throughput_until_now=None,
        ) and quantity_of_tests_critic(candidate_result)

        tree = self.build_runtime_info_tree(
            candidate_index=candidate_index,
            candidate_result=candidate_result,
            original_code_baseline=original_code_baseline,
            perf_gain=perf_gain,
            is_successful_candidate=is_successful_opt,
        )

        best_optimization = None
        benchmark_tree = None

        if is_successful_opt:
            best_optimization, benchmark_tree = self.handle_successful_candidate(
                candidate=candidate,
                candidate_result=candidate_result,
                code_context=code_context,
                original_code_baseline=original_code_baseline,
                original_helper_code=original_helper_code,
                candidate_index=candidate_index,
                eval_ctx=eval_ctx,
            )
            eval_ctx.valid_optimizations.append(best_optimization)

            # Queue refinement for non-refined candidates
            if not candidate.optimization_id.endswith("refi"):
                future_all_refinements.append(
                    self.refine_optimizations(
                        valid_optimizations=[best_optimization],
                        original_code_baseline=original_code_baseline,
                        code_context=code_context,
                        trace_id=self.get_trace_id(exp_type),
                        ai_service_client=ai_service_client,
                        executor=self.executor,
                        function_references=function_references,
                    )
                )

        # Display runtime information
        if is_LSP_enabled():
            lsp_log(LspMarkdownMessage(markdown=tree_to_markdown(tree)))
        else:
            console.print(tree)
        if self.args.benchmark and benchmark_tree:
            console.print(benchmark_tree)
        console.rule()

        return best_optimization

    def determine_best_candidate(
        self,
        *,
        candidates: list[OptimizedCandidate],
        code_context: CodeOptimizationContext,
        original_code_baseline: OriginalCodeBaseline,
        original_helper_code: dict[Path, str],
        file_path_to_helper_classes: dict[Path, set[str]],
        exp_type: str,
        function_references: str,
    ) -> BestOptimization | None:
        """Determine the best optimization candidate from a list of candidates."""
        logger.info(
            f"Determining best optimization candidate (out of {len(candidates)}) for "
            f"{self.function_to_optimize.qualified_name}…"
        )
        console.rule()

        # Initialize evaluation context and async tasks
        eval_ctx = CandidateEvaluationContext()
        future_all_refinements: list[concurrent.futures.Future] = []
        ai_service_client = self.aiservice_client if exp_type == "EXP0" else self.local_aiservice_client
        assert ai_service_client is not None, "AI service client must be set for optimization"

        future_line_profile_results = self.executor.submit(
            ai_service_client.optimize_python_code_line_profiler,
            source_code=code_context.read_writable_code.markdown,
            dependency_code=code_context.read_only_context_code,
            trace_id=self.get_trace_id(exp_type),
            line_profiler_results=original_code_baseline.line_profile_results["str_out"],
            num_candidates=N_CANDIDATES_LP_EFFECTIVE,
            experiment_metadata=ExperimentMetadata(
                id=self.experiment_id, group="control" if exp_type == "EXP0" else "experiment"
            )
            if self.experiment_id
            else None,
        )

        processor = CandidateProcessor(candidates, future_line_profile_results, future_all_refinements)
        candidate_index = 0

        # Process candidates using queue-based approach
        while not processor.is_done():
            candidate = processor.get_next_candidate()
            if candidate is None:
                logger.debug("everything done, exiting")
                break

            try:
                candidate_index += 1
                self.process_single_candidate(
                    candidate=candidate,
                    candidate_index=candidate_index,
                    total_candidates=processor.candidate_len,
                    code_context=code_context,
                    original_code_baseline=original_code_baseline,
                    original_helper_code=original_helper_code,
                    file_path_to_helper_classes=file_path_to_helper_classes,
                    eval_ctx=eval_ctx,
                    future_all_refinements=future_all_refinements,
                    ai_service_client=ai_service_client,
                    exp_type=exp_type,
                    function_references=function_references,
                )
            except KeyboardInterrupt as e:
                logger.exception(f"Optimization interrupted: {e}")
                raise
            finally:
                self.write_code_and_helpers(
                    self.function_to_optimize_source_code, original_helper_code, self.function_to_optimize.file_path
                )

        # Select and return the best optimization
        best_optimization = self.select_best_optimization(
            eval_ctx=eval_ctx,
            code_context=code_context,
            original_code_baseline=original_code_baseline,
            ai_service_client=ai_service_client,
            exp_type=exp_type,
            function_references=function_references,
        )

        if best_optimization:
            self.log_evaluation_results(
                eval_ctx=eval_ctx,
                best_optimization=best_optimization,
                original_code_baseline=original_code_baseline,
                ai_service_client=ai_service_client,
                exp_type=exp_type,
            )

        return best_optimization

    def refine_optimizations(
        self,
        valid_optimizations: list[BestOptimization],
        original_code_baseline: OriginalCodeBaseline,
        code_context: CodeOptimizationContext,
        trace_id: str,
        ai_service_client: AiServiceClient,
        executor: concurrent.futures.ThreadPoolExecutor,
        function_references: str | None = None,
    ) -> concurrent.futures.Future:
        request = [
            AIServiceRefinerRequest(
                optimization_id=opt.candidate.optimization_id,
                original_source_code=code_context.read_writable_code.markdown,
                read_only_dependency_code=code_context.read_only_context_code,
                original_code_runtime=humanize_runtime(original_code_baseline.runtime),
                optimized_source_code=opt.candidate.source_code.markdown,
                optimized_explanation=opt.candidate.explanation,
                optimized_code_runtime=humanize_runtime(opt.runtime),
                speedup=f"{int(performance_gain(original_runtime_ns=original_code_baseline.runtime, optimized_runtime_ns=opt.runtime) * 100)}%",
                trace_id=trace_id,
                original_line_profiler_results=original_code_baseline.line_profile_results["str_out"],
                optimized_line_profiler_results=opt.line_profiler_test_results["str_out"],
                function_references=function_references,
            )
            for opt in valid_optimizations
        ]
        return executor.submit(ai_service_client.optimize_python_code_refinement, request=request)

    def repair_optimization(
        self,
        original_source_code: str,
        modified_source_code: str,
        test_diffs: list[TestDiff],
        trace_id: str,
        optimization_id: str,
        ai_service_client: AiServiceClient,
        executor: concurrent.futures.ThreadPoolExecutor,
    ) -> concurrent.futures.Future[OptimizedCandidate | None]:
        request = AIServiceCodeRepairRequest(
            optimization_id=optimization_id,
            original_source_code=original_source_code,
            modified_source_code=modified_source_code,
            test_diffs=test_diffs,
            trace_id=trace_id,
        )
        return executor.submit(ai_service_client.optimize_python_code_repair, request=request)

    def log_successful_optimization(
        self, explanation: Explanation, generated_tests: GeneratedTestsList, exp_type: str
    ) -> None:
        if is_LSP_enabled():
            md_lines = [
                "### ⚡️ Optimization Summary",
                f"Function: `{self.function_to_optimize.qualified_name}`",
                f"File: {explanation.file_path}",
                f"Performance: {explanation.perf_improvement_line}",
                "",
                "#### Explanation\n",
                explanation.__str__(),
            ]

            optimization_summary_markdown = "\n".join(md_lines)
            tests_messages: list[LspCodeMessage] = []

            if generated_tests.generated_tests:
                tests_messages.extend(
                    [
                        LspCodeMessage(code=test.generated_original_test_source, file_name=f"test_{i + 1}.py")
                        for i, test in enumerate(generated_tests.generated_tests)
                    ]
                )

            logger.info("h3|Validated Tests")
            test_report = explanation.winning_behavior_test_results.get_test_pass_fail_report_by_type()
            test_report_md = report_to_markdown_table(test_report, "")

            # displaying tests summary
            lsp_log(LspMarkdownMessage(markdown=test_report_md))
            for test in tests_messages:
                lsp_log(test)

            # displaying optimization summary
            lsp_log(LspMarkdownMessage(markdown=optimization_summary_markdown))

        else:
            # normal console output
            explanation_panel = Panel(
                f"⚡️ Optimization successful! 📄 {self.function_to_optimize.qualified_name} in {explanation.file_path}\n"
                f"📈 {explanation.perf_improvement_line}\n"
                f"Explanation: \n{explanation.__str__()}",
                title="Optimization Summary",
                border_style="green",
            )

            if self.args.no_pr:
                tests_panel = Panel(
                    Syntax(
                        "\n".join([test.generated_original_test_source for test in generated_tests.generated_tests]),
                        "python",
                        line_numbers=True,
                    ),
                    title="Validated Tests",
                    border_style="blue",
                )

                console.print(Group(explanation_panel, tests_panel))
            else:
                console.print(explanation_panel)

        ph(
            "cli-optimize-success",
            {
                "function_trace_id": self.function_trace_id[:-4] + exp_type
                if self.experiment_id
                else self.function_trace_id,
                "speedup_x": explanation.speedup_x,
                "speedup_pct": explanation.speedup_pct,
                "best_runtime": explanation.best_runtime_ns,
                "original_runtime": explanation.original_runtime_ns,
                "winning_test_results": {
                    tt.to_name(): v
                    for tt, v in explanation.winning_behavior_test_results.get_test_pass_fail_report_by_type().items()
                },
            },
        )

    @staticmethod
    def write_code_and_helpers(original_code: str, original_helper_code: dict[Path, str], path: Path) -> None:
        with path.open("w", encoding="utf8") as f:
            f.write(original_code)
        for module_abspath, helper_code in original_helper_code.items():
            with Path(module_abspath).open("w", encoding="utf8") as f:
                f.write(helper_code)

    def reformat_code_and_helpers(
        self,
        helper_functions: list[FunctionSource],
        path: Path,
        original_code: str,
        optimized_context: CodeStringsMarkdown,
    ) -> tuple[str, dict[Path, str]]:
        should_sort_imports = not self.args.disable_imports_sorting
        if should_sort_imports and sort_imports(code=original_code) != original_code:
            should_sort_imports = False

        optimized_code = ""
        if optimized_context is not None:
            file_to_code_context = optimized_context.file_to_path()
            optimized_code = file_to_code_context.get(str(path.relative_to(self.project_root)), "")

        new_code = format_code(
            self.args.formatter_cmds, path, optimized_code=optimized_code, check_diff=True, exit_on_failure=False
        )
        if should_sort_imports:
            new_code = sort_imports(new_code)

        new_helper_code: dict[Path, str] = {}
        for hp in helper_functions:
            module_abspath = hp.file_path
            hp_source_code = hp.source_code
            formatted_helper_code = format_code(
                self.args.formatter_cmds,
                module_abspath,
                optimized_code=hp_source_code,
                check_diff=True,
                exit_on_failure=False,
            )
            if should_sort_imports:
                formatted_helper_code = sort_imports(formatted_helper_code)
            new_helper_code[module_abspath] = formatted_helper_code

        return new_code, new_helper_code

    def replace_function_and_helpers_with_optimized_code(
        self,
        code_context: CodeOptimizationContext,
        optimized_code: CodeStringsMarkdown,
        original_helper_code: dict[Path, str],
    ) -> bool:
        did_update = False
        read_writable_functions_by_file_path = defaultdict(set)
        read_writable_functions_by_file_path[self.function_to_optimize.file_path].add(
            self.function_to_optimize.qualified_name
        )
        for helper_function in code_context.helper_functions:
            if helper_function.jedi_definition.type != "class":
                read_writable_functions_by_file_path[helper_function.file_path].add(helper_function.qualified_name)
        for module_abspath, qualified_names in read_writable_functions_by_file_path.items():
            did_update |= replace_function_definitions_in_module(
                function_names=list(qualified_names),
                optimized_code=optimized_code,
                module_abspath=module_abspath,
                preexisting_objects=code_context.preexisting_objects,
                project_root_path=self.project_root,
            )
        unused_helpers = detect_unused_helper_functions(self.function_to_optimize, code_context, optimized_code)

        # Revert unused helper functions to their original definitions
        if unused_helpers:
            revert_unused_helper_functions(self.project_root, unused_helpers, original_helper_code)

        return did_update

    def get_code_optimization_context(self) -> Result[CodeOptimizationContext, str]:
        try:
            new_code_ctx = code_context_extractor.get_code_optimization_context(
                self.function_to_optimize, self.project_root
            )
        except ValueError as e:
            return Failure(str(e))

        return Success(
            CodeOptimizationContext(
                testgen_context=new_code_ctx.testgen_context,
                read_writable_code=new_code_ctx.read_writable_code,
                read_only_context_code=new_code_ctx.read_only_context_code,
                hashing_code_context=new_code_ctx.hashing_code_context,
                hashing_code_context_hash=new_code_ctx.hashing_code_context_hash,
                helper_functions=new_code_ctx.helper_functions,  # only functions that are read writable
                preexisting_objects=new_code_ctx.preexisting_objects,
            )
        )

    @staticmethod
    def cleanup_leftover_test_return_values() -> None:
        # remove leftovers from previous run
        get_run_tmp_file(Path("test_return_values_0.bin")).unlink(missing_ok=True)
        get_run_tmp_file(Path("test_return_values_0.sqlite")).unlink(missing_ok=True)

    def instrument_existing_tests(self, function_to_all_tests: dict[str, set[FunctionCalledInTest]]) -> set[Path]:
        existing_test_files_count = 0
        replay_test_files_count = 0
        concolic_coverage_test_files_count = 0
        unique_instrumented_test_files = set()

        func_qualname = self.function_to_optimize.qualified_name_with_modules_from_root(self.project_root)
        if func_qualname not in function_to_all_tests:
            logger.info(f"Did not find any pre-existing tests for '{func_qualname}', will only use generated tests.")
            console.rule()
        else:
            test_file_invocation_positions = defaultdict(list)
            for tests_in_file in function_to_all_tests.get(func_qualname):
                test_file_invocation_positions[
                    (tests_in_file.tests_in_file.test_file, tests_in_file.tests_in_file.test_type)
                ].append(tests_in_file)
            for (test_file, test_type), tests_in_file_list in test_file_invocation_positions.items():
                path_obj_test_file = Path(test_file)
                if test_type == TestType.EXISTING_UNIT_TEST:
                    existing_test_files_count += 1
                elif test_type == TestType.REPLAY_TEST:
                    replay_test_files_count += 1
                elif test_type == TestType.CONCOLIC_COVERAGE_TEST:
                    concolic_coverage_test_files_count += 1
                else:
                    msg = f"Unexpected test type: {test_type}"
                    raise ValueError(msg)
                success, injected_behavior_test = inject_profiling_into_existing_test(
                    mode=TestingMode.BEHAVIOR,
                    test_path=path_obj_test_file,
                    call_positions=[test.position for test in tests_in_file_list],
                    function_to_optimize=self.function_to_optimize,
                    tests_project_root=self.test_cfg.tests_project_rootdir,
                )
                if not success:
                    continue
                success, injected_perf_test = inject_profiling_into_existing_test(
                    mode=TestingMode.PERFORMANCE,
                    test_path=path_obj_test_file,
                    call_positions=[test.position for test in tests_in_file_list],
                    function_to_optimize=self.function_to_optimize,
                    tests_project_root=self.test_cfg.tests_project_rootdir,
                )
                if not success:
                    continue
                # TODO: this naming logic should be moved to a function and made more standard
                new_behavioral_test_path = Path(
                    f"{os.path.splitext(test_file)[0]}__perfinstrumented{os.path.splitext(test_file)[1]}"  # noqa: PTH122
                )
                new_perf_test_path = Path(
                    f"{os.path.splitext(test_file)[0]}__perfonlyinstrumented{os.path.splitext(test_file)[1]}"  # noqa: PTH122
                )
                if injected_behavior_test is not None:
                    with new_behavioral_test_path.open("w", encoding="utf8") as _f:
                        _f.write(injected_behavior_test)
                else:
                    msg = "injected_behavior_test is None"
                    raise ValueError(msg)
                if injected_perf_test is not None:
                    with new_perf_test_path.open("w", encoding="utf8") as _f:
                        _f.write(injected_perf_test)

                unique_instrumented_test_files.add(new_behavioral_test_path)
                unique_instrumented_test_files.add(new_perf_test_path)

                if not self.test_files.get_by_original_file_path(path_obj_test_file):
                    self.test_files.add(
                        TestFile(
                            instrumented_behavior_file_path=new_behavioral_test_path,
                            benchmarking_file_path=new_perf_test_path,
                            original_source=None,
                            original_file_path=Path(test_file),
                            test_type=test_type,
                            tests_in_file=[t.tests_in_file for t in tests_in_file_list],
                        )
                    )

            logger.info(
                f"Discovered {existing_test_files_count} existing unit test file"
                f"{'s' if existing_test_files_count != 1 else ''}, {replay_test_files_count} replay test file"
                f"{'s' if replay_test_files_count != 1 else ''}, and "
                f"{concolic_coverage_test_files_count} concolic coverage test file"
                f"{'s' if concolic_coverage_test_files_count != 1 else ''} for {func_qualname}"
            )
            console.rule()
        return unique_instrumented_test_files

    def generate_tests(
        self,
        testgen_context: CodeStringsMarkdown,
        helper_functions: list[FunctionSource],
        generated_test_paths: list[Path],
        generated_perf_test_paths: list[Path],
    ) -> Result[tuple[int, GeneratedTestsList, dict[str, set[FunctionCalledInTest]], str], str]:
        """Generate unit tests and concolic tests for the function."""
        n_tests = N_TESTS_TO_GENERATE_EFFECTIVE
        assert len(generated_test_paths) == n_tests

        # Submit test generation tasks
        future_tests = self.submit_test_generation_tasks(
            self.executor,
            testgen_context.markdown,
            [definition.fully_qualified_name for definition in helper_functions],
            generated_test_paths,
            generated_perf_test_paths,
        )

        future_concolic_tests = self.executor.submit(
            generate_concolic_tests, self.test_cfg, self.args, self.function_to_optimize, self.function_to_optimize_ast
        )

        # Wait for test futures to complete
        concurrent.futures.wait([*future_tests, future_concolic_tests])

        # Process test generation results
        tests: list[GeneratedTests] = []
        for future in future_tests:
            res = future.result()
            if res:
                (
                    generated_test_source,
                    instrumented_behavior_test_source,
                    instrumented_perf_test_source,
                    test_behavior_path,
                    test_perf_path,
                ) = res
                tests.append(
                    GeneratedTests(
                        generated_original_test_source=generated_test_source,
                        instrumented_behavior_test_source=instrumented_behavior_test_source,
                        instrumented_perf_test_source=instrumented_perf_test_source,
                        behavior_file_path=test_behavior_path,
                        perf_file_path=test_perf_path,
                    )
                )

        if not tests:
            logger.warning(f"Failed to generate and instrument tests for {self.function_to_optimize.function_name}")
            return Failure(f"/!\\ NO TESTS GENERATED for {self.function_to_optimize.function_name}")

        function_to_concolic_tests, concolic_test_str = future_concolic_tests.result()
        count_tests = len(tests)
        if concolic_test_str:
            count_tests += 1

        logger.info(f"!lsp|Generated '{count_tests}' tests for '{self.function_to_optimize.function_name}'")

        generated_tests = GeneratedTestsList(generated_tests=tests)
        return Success((count_tests, generated_tests, function_to_concolic_tests, concolic_test_str))

    def generate_optimizations(
        self,
        read_writable_code: CodeStringsMarkdown,
        read_only_context_code: str,
        run_experiment: bool = False,  # noqa: FBT001, FBT002
    ) -> Result[tuple[OptimizationSet, str], str]:
        """Generate optimization candidates for the function."""
        n_candidates = N_CANDIDATES_EFFECTIVE

        future_optimization_candidates = self.executor.submit(
            self.aiservice_client.optimize_python_code,
            read_writable_code.markdown,
            read_only_context_code,
            self.function_trace_id[:-4] + "EXP0" if run_experiment else self.function_trace_id,
            n_candidates,
            ExperimentMetadata(id=self.experiment_id, group="control") if run_experiment else None,
            is_async=self.function_to_optimize.is_async,
        )

        future_references = self.executor.submit(
            get_opt_review_metrics,
            self.function_to_optimize_source_code,
            self.function_to_optimize.file_path,
            self.function_to_optimize.qualified_name,
            self.project_root,
            self.test_cfg.tests_root,
        )

        futures = [future_optimization_candidates, future_references]
        future_candidates_exp = None

        if run_experiment:
            future_candidates_exp = self.executor.submit(
                self.local_aiservice_client.optimize_python_code,
                read_writable_code.markdown,
                read_only_context_code,
                self.function_trace_id[:-4] + "EXP1",
                n_candidates,
                ExperimentMetadata(id=self.experiment_id, group="experiment"),
                is_async=self.function_to_optimize.is_async,
            )
            futures.append(future_candidates_exp)

        # Wait for optimization futures to complete
        concurrent.futures.wait(futures)

        # Retrieve results
        candidates: list[OptimizedCandidate] = future_optimization_candidates.result()
        logger.info(f"!lsp|Generated '{len(candidates)}' candidate optimizations.")

        if not candidates:
            return Failure(f"/!\\ NO OPTIMIZATIONS GENERATED for {self.function_to_optimize.function_name}")

        candidates_experiment = future_candidates_exp.result() if future_candidates_exp else None
        function_references = future_references.result()

        return Success((OptimizationSet(control=candidates, experiment=candidates_experiment), function_references))

    def setup_and_establish_baseline(
        self,
        code_context: CodeOptimizationContext,
        original_helper_code: dict[Path, str],
        function_to_concolic_tests: dict[str, set[FunctionCalledInTest]],
        generated_test_paths: list[Path],
        generated_perf_test_paths: list[Path],
        instrumented_unittests_created_for_function: set[Path],
        original_conftest_content: str | None,
    ) -> Result[
        tuple[str, dict[str, set[FunctionCalledInTest]], OriginalCodeBaseline, list[str], dict[Path, set[str]]], str
    ]:
        """Set up baseline context and establish original code baseline."""
        function_to_optimize_qualified_name = self.function_to_optimize.qualified_name
        function_to_all_tests = {
            key: self.function_to_tests.get(key, set()) | function_to_concolic_tests.get(key, set())
            for key in set(self.function_to_tests) | set(function_to_concolic_tests)
        }

        # Get a dict of file_path_to_classes of fto and helpers_of_fto
        file_path_to_helper_classes = defaultdict(set)
        for function_source in code_context.helper_functions:
            if (
                function_source.qualified_name != self.function_to_optimize.qualified_name
                and "." in function_source.qualified_name
            ):
                file_path_to_helper_classes[function_source.file_path].add(function_source.qualified_name.split(".")[0])

        baseline_result = self.establish_original_code_baseline(
            code_context=code_context,
            original_helper_code=original_helper_code,
            file_path_to_helper_classes=file_path_to_helper_classes,
        )

        console.rule()
        paths_to_cleanup = (
            generated_test_paths + generated_perf_test_paths + list(instrumented_unittests_created_for_function)
        )

        if not is_successful(baseline_result):
            if self.args.override_fixtures:
                restore_conftest(original_conftest_content)
            cleanup_paths(paths_to_cleanup)
            return Failure(baseline_result.failure())

        original_code_baseline, test_functions_to_remove = baseline_result.unwrap()
        if isinstance(original_code_baseline, OriginalCodeBaseline) and (
            not coverage_critic(original_code_baseline.coverage_results)
            or not quantity_of_tests_critic(original_code_baseline)
        ):
            if self.args.override_fixtures:
                restore_conftest(original_conftest_content)
            cleanup_paths(paths_to_cleanup)
            return Failure("The threshold for test confidence was not met.")

        return Success(
            (
                function_to_optimize_qualified_name,
                function_to_all_tests,
                original_code_baseline,
                test_functions_to_remove,
                file_path_to_helper_classes,
            )
        )

    def find_and_process_best_optimization(
        self,
        optimizations_set: OptimizationSet,
        code_context: CodeOptimizationContext,
        original_code_baseline: OriginalCodeBaseline,
        original_helper_code: dict[Path, str],
        file_path_to_helper_classes: dict[Path, set[str]],
        function_to_optimize_qualified_name: str,
        function_to_all_tests: dict[str, set[FunctionCalledInTest]],
        generated_tests: GeneratedTestsList,
        test_functions_to_remove: list[str],
        concolic_test_str: str | None,
        function_references: str,
    ) -> BestOptimization | None:
        """Find the best optimization candidate and process it with all required steps."""
        best_optimization = None
        for _u, (candidates, exp_type) in enumerate(
            zip([optimizations_set.control, optimizations_set.experiment], ["EXP0", "EXP1"])
        ):
            if candidates is None:
                continue

            best_optimization = self.determine_best_candidate(
                candidates=candidates,
                code_context=code_context,
                original_code_baseline=original_code_baseline,
                original_helper_code=original_helper_code,
                file_path_to_helper_classes=file_path_to_helper_classes,
                exp_type=exp_type,
                function_references=function_references,
            )
            ph(
                "cli-optimize-function-finished",
                {
                    "function_trace_id": self.function_trace_id[:-4] + exp_type
                    if self.experiment_id
                    else self.function_trace_id
                },
            )

            if best_optimization:
                logger.info("h2|Best candidate 🚀")
                code_print(
                    best_optimization.candidate.source_code.flat,
                    file_name="best_candidate.py",
                    function_name=self.function_to_optimize.function_name,
                    lsp_message_id=LSPMessageId.BEST_CANDIDATE.value,
                )
                processed_benchmark_info = None
                if self.args.benchmark:
                    processed_benchmark_info = process_benchmark_data(
                        replay_performance_gain=best_optimization.replay_performance_gain,
                        fto_benchmark_timings=self.function_benchmark_timings,
                        total_benchmark_timings=self.total_benchmark_timings,
                    )
                explanation = Explanation(
                    raw_explanation_message=best_optimization.candidate.explanation,
                    winning_behavior_test_results=best_optimization.winning_behavior_test_results,
                    winning_benchmarking_test_results=best_optimization.winning_benchmarking_test_results,
                    original_runtime_ns=original_code_baseline.runtime,
                    best_runtime_ns=best_optimization.runtime,
                    function_name=function_to_optimize_qualified_name,
                    file_path=self.function_to_optimize.file_path,
                    benchmark_details=processed_benchmark_info.benchmark_details if processed_benchmark_info else None,
                    original_async_throughput=original_code_baseline.async_throughput,
                    best_async_throughput=best_optimization.async_throughput,
                )

                self.replace_function_and_helpers_with_optimized_code(
                    code_context=code_context,
                    optimized_code=best_optimization.candidate.source_code,
                    original_helper_code=original_helper_code,
                )

                new_code, new_helper_code = self.reformat_code_and_helpers(
                    code_context.helper_functions,
                    explanation.file_path,
                    self.function_to_optimize_source_code,
                    optimized_context=best_optimization.candidate.source_code,
                )

                original_code_combined = original_helper_code.copy()
                original_code_combined[explanation.file_path] = self.function_to_optimize_source_code
                new_code_combined = new_helper_code.copy()
                new_code_combined[explanation.file_path] = new_code
                self.process_review(
                    original_code_baseline,
                    best_optimization,
                    generated_tests,
                    test_functions_to_remove,
                    concolic_test_str,
                    original_code_combined,
                    new_code_combined,
                    explanation,
                    function_to_all_tests,
                    exp_type,
                    original_helper_code,
                    code_context,
                    function_references,
                )
        return best_optimization

    def process_review(
        self,
        original_code_baseline: OriginalCodeBaseline,
        best_optimization: BestOptimization,
        generated_tests: GeneratedTestsList,
        test_functions_to_remove: list[str],
        concolic_test_str: str | None,
        original_code_combined: dict[Path, str],
        new_code_combined: dict[Path, str],
        explanation: Explanation,
        function_to_all_tests: dict[str, set[FunctionCalledInTest]],
        exp_type: str,
        original_helper_code: dict[Path, str],
        code_context: CodeOptimizationContext,
        function_references: str,
    ) -> None:
        coverage_message = (
            original_code_baseline.coverage_results.build_message()
            if original_code_baseline.coverage_results
            else "Coverage data not available"
        )

        generated_tests = remove_functions_from_generated_tests(
            generated_tests=generated_tests, test_functions_to_remove=test_functions_to_remove
        )
        map_gen_test_file_to_no_of_tests = original_code_baseline.behavior_test_results.file_to_no_of_tests(
            test_functions_to_remove
        )

        original_runtime_by_test = original_code_baseline.benchmarking_test_results.usable_runtime_data_by_test_case()
        optimized_runtime_by_test = (
            best_optimization.winning_benchmarking_test_results.usable_runtime_data_by_test_case()
        )

        generated_tests = add_runtime_comments_to_generated_tests(
            generated_tests, original_runtime_by_test, optimized_runtime_by_test, self.test_cfg.tests_project_rootdir
        )

        generated_tests_str = ""
        for test in generated_tests.generated_tests:
            if map_gen_test_file_to_no_of_tests[test.behavior_file_path] > 0:
                formatted_generated_test = format_generated_code(
                    test.generated_original_test_source, self.args.formatter_cmds
                )
                generated_tests_str += f"```python\n{formatted_generated_test}\n```"
                generated_tests_str += "\n\n"

        if concolic_test_str:
            formatted_generated_test = format_generated_code(concolic_test_str, self.args.formatter_cmds)
            generated_tests_str += f"```python\n{formatted_generated_test}\n```\n\n"

        existing_tests, replay_tests, concolic_tests = existing_tests_source_for(
            self.function_to_optimize.qualified_name_with_modules_from_root(self.project_root),
            function_to_all_tests,
            test_cfg=self.test_cfg,
            original_runtimes_all=original_runtime_by_test,
            optimized_runtimes_all=optimized_runtime_by_test,
        )
        original_throughput_str = None
        optimized_throughput_str = None
        throughput_improvement_str = None

        if (
            self.function_to_optimize.is_async
            and original_code_baseline.async_throughput is not None
            and best_optimization.async_throughput is not None
        ):
            original_throughput_str = f"{original_code_baseline.async_throughput} operations/second"
            optimized_throughput_str = f"{best_optimization.async_throughput} operations/second"
            throughput_improvement_value = throughput_gain(
                original_throughput=original_code_baseline.async_throughput,
                optimized_throughput=best_optimization.async_throughput,
            )
            throughput_improvement_str = f"{throughput_improvement_value * 100:.1f}%"

        new_explanation_raw_str = self.aiservice_client.get_new_explanation(
            source_code=code_context.read_writable_code.flat,
            dependency_code=code_context.read_only_context_code,
            trace_id=self.function_trace_id[:-4] + exp_type if self.experiment_id else self.function_trace_id,
            optimized_code=best_optimization.candidate.source_code.flat,
            original_line_profiler_results=original_code_baseline.line_profile_results["str_out"],
            optimized_line_profiler_results=best_optimization.line_profiler_test_results["str_out"],
            original_code_runtime=humanize_runtime(original_code_baseline.runtime),
            optimized_code_runtime=humanize_runtime(best_optimization.runtime),
            speedup=f"{int(performance_gain(original_runtime_ns=original_code_baseline.runtime, optimized_runtime_ns=best_optimization.runtime) * 100)}%",
            annotated_tests=generated_tests_str,
            optimization_id=best_optimization.candidate.optimization_id,
            original_explanation=best_optimization.candidate.explanation,
            original_throughput=original_throughput_str,
            optimized_throughput=optimized_throughput_str,
            throughput_improvement=throughput_improvement_str,
            function_references=function_references,
        )
        new_explanation = Explanation(
            raw_explanation_message=new_explanation_raw_str or explanation.raw_explanation_message,
            winning_behavior_test_results=explanation.winning_behavior_test_results,
            winning_benchmarking_test_results=explanation.winning_benchmarking_test_results,
            original_runtime_ns=explanation.original_runtime_ns,
            best_runtime_ns=explanation.best_runtime_ns,
            function_name=explanation.function_name,
            file_path=explanation.file_path,
            benchmark_details=explanation.benchmark_details,
            original_async_throughput=explanation.original_async_throughput,
            best_async_throughput=explanation.best_async_throughput,
        )
        self.log_successful_optimization(new_explanation, generated_tests, exp_type)

        best_optimization.explanation_v2 = new_explanation.explanation_message()

        data = {
            "original_code": original_code_combined,
            "new_code": new_code_combined,
            "explanation": new_explanation,
            "existing_tests_source": existing_tests,
            "generated_original_test_source": generated_tests_str,
            "function_trace_id": self.function_trace_id[:-4] + exp_type
            if self.experiment_id
            else self.function_trace_id,
            "coverage_message": coverage_message,
            "replay_tests": replay_tests,
            "concolic_tests": concolic_tests,
        }

        raise_pr = not self.args.no_pr
        staging_review = self.args.staging_review
        opt_review_response = ""
        # this will now run regardless of pr, staging review flags
        try:
            opt_review_response = self.aiservice_client.get_optimization_review(
                **data, calling_fn_details=function_references
            )
        except Exception as e:
            logger.debug(f"optimization review response failed, investigate {e}")
        data["optimization_review"] = opt_review_response
        self.optimization_review = opt_review_response
        if raise_pr or staging_review:
            data["root_dir"] = git_root_dir()
        if raise_pr and not staging_review and opt_review_response != "low":
            # Ensure root_dir is set for PR creation (needed for async functions that skip opt_review)
            if "root_dir" not in data:
                data["root_dir"] = git_root_dir()
            data["git_remote"] = self.args.git_remote
            check_create_pr(**data)
        elif staging_review:
            response = create_staging(**data)
            if response.status_code == 200:
                trace_id = self.function_trace_id[:-4] + exp_type if self.experiment_id else self.function_trace_id
                staging_url = f"{get_cfapi_base_urls().cfwebapp_base_url}/review-optimizations/{trace_id}"
                console.print(
                    Panel(
                        f"[bold green]✅ Staging created:[/bold green]\n[link={staging_url}]{staging_url}[/link]",
                        title="Staging Link",
                        border_style="green",
                    )
                )
            else:
                console.print(
                    Panel(
                        f"[bold red]❌ Failed to create staging[/bold red]\nStatus: {response.status_code}",
                        title="Staging Error",
                        border_style="red",
                    )
                )

        else:
            # Mark optimization success since no PR will be created
            mark_optimization_success(
                trace_id=self.function_trace_id, is_optimization_found=best_optimization is not None
            )

        # If worktree mode, do not revert code and helpers, otherwise we would have an empty diff when writing the patch in the lsp
        if self.args.worktree:
            return

        if raise_pr and (
            self.args.all
            or env_utils.get_pr_number()
            or self.args.replay_test
            or (self.args.file and not self.args.function)
        ):
            self.revert_code_and_helpers(original_helper_code)
            return

        if staging_review:
            # always revert code and helpers when staging review
            self.revert_code_and_helpers(original_helper_code)
            return

    def revert_code_and_helpers(self, original_helper_code: dict[Path, str]) -> None:
        logger.info("Reverting code and helpers...")
        self.write_code_and_helpers(
            self.function_to_optimize_source_code, original_helper_code, self.function_to_optimize.file_path
        )

    def establish_original_code_baseline(
        self,
        code_context: CodeOptimizationContext,
        original_helper_code: dict[Path, str],
        file_path_to_helper_classes: dict[Path, set[str]],
    ) -> Result[tuple[OriginalCodeBaseline, list[str]], str]:
        line_profile_results = {"timings": {}, "unit": 0, "str_out": ""}
        # For the original function - run the tests and get the runtime, plus coverage
        success = True

        test_env = self.get_test_env(codeflash_loop_index=0, codeflash_test_iteration=0, codeflash_tracer_disable=1)

        if self.function_to_optimize.is_async:
            from codeflash.code_utils.instrument_existing_tests import add_async_decorator_to_function

            success = add_async_decorator_to_function(
                self.function_to_optimize.file_path, self.function_to_optimize, TestingMode.BEHAVIOR
            )

        # Instrument codeflash capture
        with progress_bar("Running tests to establish original code behavior..."):
            try:
                instrument_codeflash_capture(
                    self.function_to_optimize, file_path_to_helper_classes, self.test_cfg.tests_root
                )
                total_looping_time = TOTAL_LOOPING_TIME_EFFECTIVE
                behavioral_results, coverage_results = self.run_and_parse_tests(
                    testing_type=TestingMode.BEHAVIOR,
                    test_env=test_env,
                    test_files=self.test_files,
                    optimization_iteration=0,
                    testing_time=total_looping_time,
                    enable_coverage=True,
                    code_context=code_context,
                )
            finally:
                # Remove codeflash capture
                self.write_code_and_helpers(
                    self.function_to_optimize_source_code, original_helper_code, self.function_to_optimize.file_path
                )
        if not behavioral_results:
            logger.warning(
                f"force_lsp|Couldn't run any tests for original function {self.function_to_optimize.function_name}. Skipping optimization."
            )
            console.rule()
            return Failure("Failed to establish a baseline for the original code - bevhavioral tests failed.")
        if not coverage_critic(coverage_results):
            did_pass_all_tests = all(result.did_pass for result in behavioral_results)
            if not did_pass_all_tests:
                return Failure("Tests failed to pass for the original code.")
            return Failure(
                f"Test coverage is {coverage_results.coverage}%, which is below the required threshold of {COVERAGE_THRESHOLD}%."
            )

        with progress_bar("Running line profiler to identify performance bottlenecks..."):
            line_profile_results = self.line_profiler_step(
                code_context=code_context, original_helper_code=original_helper_code, candidate_index=0
            )
        console.rule()
        with progress_bar("Running performance benchmarks..."):
            if self.function_to_optimize.is_async:
                from codeflash.code_utils.instrument_existing_tests import add_async_decorator_to_function

                add_async_decorator_to_function(
                    self.function_to_optimize.file_path, self.function_to_optimize, TestingMode.PERFORMANCE
                )

            try:
                benchmarking_results, _ = self.run_and_parse_tests(
                    testing_type=TestingMode.PERFORMANCE,
                    test_env=test_env,
                    test_files=self.test_files,
                    optimization_iteration=0,
                    testing_time=total_looping_time,
                    enable_coverage=False,
                    code_context=code_context,
                )
            finally:
                if self.function_to_optimize.is_async:
                    self.write_code_and_helpers(
                        self.function_to_optimize_source_code, original_helper_code, self.function_to_optimize.file_path
                    )

        console.print(
            TestResults.report_to_tree(
                behavioral_results.get_test_pass_fail_report_by_type(), title="Overall test results for original code"
            )
        )
        console.rule()

        total_timing = benchmarking_results.total_passed_runtime()  # caution: doesn't handle the loop index
        functions_to_remove = [
            result.id.test_function_name
            for result in behavioral_results
            if (result.test_type == TestType.GENERATED_REGRESSION and not result.did_pass)
        ]
        if total_timing == 0:
            logger.warning("The overall summed benchmark runtime of the original function is 0, couldn't run tests.")
            console.rule()
            success = False
        if not total_timing:
            logger.warning("Failed to run the tests for the original function, skipping optimization")
            console.rule()
            success = False
        if not success:
            return Failure("Failed to establish a baseline for the original code.")

        loop_count = max([int(result.loop_index) for result in benchmarking_results.test_results])
        logger.info(
            f"h3|⌚ Original code summed runtime measured over '{loop_count}' loop{'s' if loop_count > 1 else ''}: "
            f"'{humanize_runtime(total_timing)}' per full loop"
        )
        console.rule()
        logger.debug(f"Total original code runtime (ns): {total_timing}")

        async_throughput = None
        if self.function_to_optimize.is_async:
            async_throughput = calculate_function_throughput_from_test_results(
                benchmarking_results, self.function_to_optimize.function_name
            )
            logger.debug(f"Original async function throughput: {async_throughput} calls/second")
            console.rule()

        if self.args.benchmark:
            replay_benchmarking_test_results = benchmarking_results.group_by_benchmarks(
                self.total_benchmark_timings.keys(), self.replay_tests_dir, self.project_root
            )
        return Success(
            (
                OriginalCodeBaseline(
                    behavior_test_results=behavioral_results,
                    benchmarking_test_results=benchmarking_results,
                    replay_benchmarking_test_results=replay_benchmarking_test_results if self.args.benchmark else None,
                    runtime=total_timing,
                    coverage_results=coverage_results,
                    line_profile_results=line_profile_results,
                    async_throughput=async_throughput,
                ),
                functions_to_remove,
            )
        )

    def get_results_not_matched_error(self) -> Failure:
        logger.info("h4|Test results did not match the test results of the original code ❌")
        console.rule()
        return Failure("Test results did not match the test results of the original code.")

    def repair_if_possible(
        self,
        candidate: OptimizedCandidate,
        diffs: list[TestDiff],
        code_context: CodeOptimizationContext,
        test_results_count: int,
        exp_type: str,
    ) -> None:
        if self.repair_counter >= MAX_REPAIRS_PER_TRACE:
            logger.debug(f"Repair counter reached {MAX_REPAIRS_PER_TRACE}, skipping repair")
            return
        if candidate.source == OptimizedCandidateSource.REPAIR:
            logger.debug("Candidate is already a repair, skipping repair")
            return
        if not diffs:
            logger.debug("No diffs found, skipping repair")
            return
        result_unmatched_perc = len(diffs) / test_results_count
        if result_unmatched_perc > REPAIR_UNMATCHED_PERCENTAGE_LIMIT:
            logger.debug(f"Result unmatched percentage is {result_unmatched_perc * 100}%, skipping repair")
            return

        logger.debug(
            f"Adding a candidate for repair, with {len(diffs)} diffs, ({result_unmatched_perc * 100}% unmatched)"
        )
        # start repairing
        ai_service_client = self.aiservice_client if exp_type == "EXP0" else self.local_aiservice_client
        self.repair_counter += 1
        self.future_all_code_repair.append(
            self.repair_optimization(
                original_source_code=code_context.read_writable_code.markdown,
                modified_source_code=candidate.source_code.markdown,
                test_diffs=diffs,
                trace_id=self.function_trace_id[:-4] + exp_type if self.experiment_id else self.function_trace_id,
                ai_service_client=ai_service_client,
                optimization_id=candidate.optimization_id,
                executor=self.executor,
            )
        )

    def run_optimized_candidate(
        self,
        *,
        optimization_candidate_index: int,
        baseline_results: OriginalCodeBaseline,
        original_helper_code: dict[Path, str],
        file_path_to_helper_classes: dict[Path, set[str]],
        code_context: CodeOptimizationContext,
        candidate: OptimizedCandidate,
        exp_type: str,
    ) -> Result[OptimizedCandidateResult, str]:
        with progress_bar("Testing optimization candidate"):
            test_env = self.get_test_env(
                codeflash_loop_index=0,
                codeflash_test_iteration=optimization_candidate_index,
                codeflash_tracer_disable=1,
            )

            get_run_tmp_file(Path(f"test_return_values_{optimization_candidate_index}.sqlite")).unlink(missing_ok=True)
            # Instrument codeflash capture
            candidate_fto_code = Path(self.function_to_optimize.file_path).read_text("utf-8")
            candidate_helper_code = {}
            for module_abspath in original_helper_code:
                candidate_helper_code[module_abspath] = Path(module_abspath).read_text("utf-8")
            if self.function_to_optimize.is_async:
                from codeflash.code_utils.instrument_existing_tests import add_async_decorator_to_function

                add_async_decorator_to_function(
                    self.function_to_optimize.file_path, self.function_to_optimize, TestingMode.BEHAVIOR
                )

            try:
                instrument_codeflash_capture(
                    self.function_to_optimize, file_path_to_helper_classes, self.test_cfg.tests_root
                )

                total_looping_time = TOTAL_LOOPING_TIME_EFFECTIVE
                candidate_behavior_results, _ = self.run_and_parse_tests(
                    testing_type=TestingMode.BEHAVIOR,
                    test_env=test_env,
                    test_files=self.test_files,
                    optimization_iteration=optimization_candidate_index,
                    testing_time=total_looping_time,
                    enable_coverage=False,
                )
            # Remove instrumentation
            finally:
                self.write_code_and_helpers(
                    candidate_fto_code, candidate_helper_code, self.function_to_optimize.file_path
                )
            console.print(
                TestResults.report_to_tree(
                    candidate_behavior_results.get_test_pass_fail_report_by_type(),
                    title=f"Behavioral Test Results for candidate {optimization_candidate_index}",
                )
            )
            console.rule()
            # print(type(code_context), type(candidate))
            match, diffs = compare_test_results(baseline_results.behavior_test_results, candidate_behavior_results)
            if match:
                logger.info("h3|Test results matched ✅")
                console.rule()
            else:
                self.repair_if_possible(candidate, diffs, code_context, len(candidate_behavior_results), exp_type)
                return self.get_results_not_matched_error()

            logger.info(f"loading|Running performance tests for candidate {optimization_candidate_index}...")

            # For async functions, instrument at definition site for performance benchmarking
            if self.function_to_optimize.is_async:
                from codeflash.code_utils.instrument_existing_tests import add_async_decorator_to_function

                add_async_decorator_to_function(
                    self.function_to_optimize.file_path, self.function_to_optimize, TestingMode.PERFORMANCE
                )

            try:
                candidate_benchmarking_results, _ = self.run_and_parse_tests(
                    testing_type=TestingMode.PERFORMANCE,
                    test_env=test_env,
                    test_files=self.test_files,
                    optimization_iteration=optimization_candidate_index,
                    testing_time=total_looping_time,
                    enable_coverage=False,
                )
            finally:
                # Restore original source if we instrumented it
                if self.function_to_optimize.is_async:
                    self.write_code_and_helpers(
                        candidate_fto_code, candidate_helper_code, self.function_to_optimize.file_path
                    )
            loop_count = (
                max(all_loop_indices)
                if (all_loop_indices := {result.loop_index for result in candidate_benchmarking_results.test_results})
                else 0
            )

            if (total_candidate_timing := candidate_benchmarking_results.total_passed_runtime()) == 0:
                logger.warning("The overall test runtime of the optimized function is 0, couldn't run tests.")
                console.rule()

            logger.debug(f"Total optimized code {optimization_candidate_index} runtime (ns): {total_candidate_timing}")

            candidate_async_throughput = None
            if self.function_to_optimize.is_async:
                candidate_async_throughput = calculate_function_throughput_from_test_results(
                    candidate_benchmarking_results, self.function_to_optimize.function_name
                )
                logger.debug(f"Candidate async function throughput: {candidate_async_throughput} calls/second")

            if self.args.benchmark:
                candidate_replay_benchmarking_results = candidate_benchmarking_results.group_by_benchmarks(
                    self.total_benchmark_timings.keys(), self.replay_tests_dir, self.project_root
                )
                for benchmark_name, benchmark_results in candidate_replay_benchmarking_results.items():
                    logger.debug(
                        f"Benchmark {benchmark_name} runtime (ns): {humanize_runtime(benchmark_results.total_passed_runtime())}"
                    )
            return Success(
                OptimizedCandidateResult(
                    max_loop_count=loop_count,
                    best_test_runtime=total_candidate_timing,
                    behavior_test_results=candidate_behavior_results,
                    benchmarking_test_results=candidate_benchmarking_results,
                    replay_benchmarking_test_results=candidate_replay_benchmarking_results
                    if self.args.benchmark
                    else None,
                    optimization_candidate_index=optimization_candidate_index,
                    total_candidate_timing=total_candidate_timing,
                    async_throughput=candidate_async_throughput,
                )
            )

    def run_and_parse_tests(
        self,
        testing_type: TestingMode,
        test_env: dict[str, str],
        test_files: TestFiles,
        optimization_iteration: int,
        testing_time: float = TOTAL_LOOPING_TIME_EFFECTIVE,
        *,
        enable_coverage: bool = False,
        pytest_min_loops: int = 5,
        pytest_max_loops: int = 250,
        code_context: CodeOptimizationContext | None = None,
        line_profiler_output_file: Path | None = None,
    ) -> tuple[TestResults | dict, CoverageData | None]:
        coverage_database_file = None
        coverage_config_file = None
        try:
            if testing_type == TestingMode.BEHAVIOR:
                result_file_path, run_result, coverage_database_file, coverage_config_file = run_behavioral_tests(
                    test_files,
                    test_framework=self.test_cfg.test_framework,
                    cwd=self.project_root,
                    test_env=test_env,
                    pytest_timeout=INDIVIDUAL_TESTCASE_TIMEOUT,
                    enable_coverage=enable_coverage,
                )
            elif testing_type == TestingMode.LINE_PROFILE:
                result_file_path, run_result = run_line_profile_tests(
                    test_files,
                    cwd=self.project_root,
                    test_env=test_env,
                    pytest_cmd=self.test_cfg.pytest_cmd,
                    pytest_timeout=INDIVIDUAL_TESTCASE_TIMEOUT,
                    pytest_target_runtime_seconds=testing_time,
                    pytest_min_loops=1,
                    pytest_max_loops=1,
                    test_framework=self.test_cfg.test_framework,
                )
            elif testing_type == TestingMode.PERFORMANCE:
                result_file_path, run_result = run_benchmarking_tests(
                    test_files,
                    cwd=self.project_root,
                    test_env=test_env,
                    pytest_cmd=self.test_cfg.pytest_cmd,
                    pytest_timeout=INDIVIDUAL_TESTCASE_TIMEOUT,
                    pytest_target_runtime_seconds=testing_time,
                    pytest_min_loops=pytest_min_loops,
                    pytest_max_loops=pytest_max_loops,
                    test_framework=self.test_cfg.test_framework,
                )
            else:
                msg = f"Unexpected testing type: {testing_type}"
                raise ValueError(msg)
        except subprocess.TimeoutExpired:
            logger.exception(
                f"Error running tests in {', '.join(str(f) for f in test_files.test_files)}.\nTimeout Error"
            )
            return TestResults(), None
        if run_result.returncode != 0 and testing_type == TestingMode.BEHAVIOR:
            logger.debug(
                f"!lsp|Nonzero return code {run_result.returncode} when running tests in "
                f"{', '.join([str(f.instrumented_behavior_file_path) for f in test_files.test_files])}.\n"
                f"stdout: {run_result.stdout}\n"
                f"stderr: {run_result.stderr}\n"
            )

            unique_errors = extract_unique_errors(run_result.stdout)

            if unique_errors:
                from rich.text import Text

                if is_LSP_enabled():
                    combined_errors = "\n\n".join(unique_errors)
                    lsp_log(LspCodeMessage(code=combined_errors, file_name="errors", collapsed=True))
                else:
                    for error in unique_errors:
                        panel = Panel(Text.from_markup(f"⚠️  {error} ", style="bold red"), expand=False)
                        console.print(panel)

        if testing_type in {TestingMode.BEHAVIOR, TestingMode.PERFORMANCE}:
            results, coverage_results = parse_test_results(
                test_xml_path=result_file_path,
                test_files=test_files,
                test_config=self.test_cfg,
                optimization_iteration=optimization_iteration,
                run_result=run_result,
                function_name=self.function_to_optimize.function_name,
                source_file=self.function_to_optimize.file_path,
                code_context=code_context,
                coverage_database_file=coverage_database_file,
                coverage_config_file=coverage_config_file,
            )
            if testing_type == TestingMode.PERFORMANCE:
                results.perf_stdout = run_result.stdout
            return results, coverage_results
        results, coverage_results = parse_line_profile_results(line_profiler_output_file=line_profiler_output_file)
        return results, coverage_results

    def submit_test_generation_tasks(
        self,
        executor: concurrent.futures.ThreadPoolExecutor,
        source_code_being_tested: str,
        helper_function_names: list[str],
        generated_test_paths: list[Path],
        generated_perf_test_paths: list[Path],
    ) -> list[concurrent.futures.Future]:
        return [
            executor.submit(
                generate_tests,
                self.aiservice_client,
                source_code_being_tested,
                self.function_to_optimize,
                helper_function_names,
                Path(self.original_module_path),
                self.test_cfg,
                INDIVIDUAL_TESTCASE_TIMEOUT,
                self.function_trace_id,
                test_index,
                test_path,
                test_perf_path,
            )
            for test_index, (test_path, test_perf_path) in enumerate(
                zip(generated_test_paths, generated_perf_test_paths)
            )
        ]

    def cleanup_generated_files(self) -> None:
        paths_to_cleanup = []
        for test_file in self.test_files:
            paths_to_cleanup.append(test_file.instrumented_behavior_file_path)
            paths_to_cleanup.append(test_file.benchmarking_file_path)

        cleanup_paths(paths_to_cleanup)

    def get_test_env(
        self, codeflash_loop_index: int, codeflash_test_iteration: int, codeflash_tracer_disable: int = 1
    ) -> dict:
        test_env = os.environ.copy()
        test_env["CODEFLASH_TEST_ITERATION"] = str(codeflash_test_iteration)
        test_env["CODEFLASH_TRACER_DISABLE"] = str(codeflash_tracer_disable)
        test_env["CODEFLASH_LOOP_INDEX"] = str(codeflash_loop_index)
        if "PYTHONPATH" not in test_env:
            test_env["PYTHONPATH"] = str(self.args.project_root)
        else:
            test_env["PYTHONPATH"] += os.pathsep + str(self.args.project_root)
        return test_env

    def line_profiler_step(
        self, code_context: CodeOptimizationContext, original_helper_code: dict[Path, str], candidate_index: int
    ) -> dict:
        try:
            console.rule()

            test_env = self.get_test_env(
                codeflash_loop_index=0, codeflash_test_iteration=candidate_index, codeflash_tracer_disable=1
            )
            line_profiler_output_file = add_decorator_imports(self.function_to_optimize, code_context)
            line_profile_results, _ = self.run_and_parse_tests(
                testing_type=TestingMode.LINE_PROFILE,
                test_env=test_env,
                test_files=self.test_files,
                optimization_iteration=0,
                testing_time=TOTAL_LOOPING_TIME_EFFECTIVE,
                enable_coverage=False,
                code_context=code_context,
                line_profiler_output_file=line_profiler_output_file,
            )
        finally:
            # Remove codeflash capture
            self.write_code_and_helpers(
                self.function_to_optimize_source_code, original_helper_code, self.function_to_optimize.file_path
            )
        # this will happen when a timeoutexpired exception happens
        if isinstance(line_profile_results, TestResults) and not line_profile_results.test_results:
            logger.warning(
                f"Timeout occurred while running line profiler for original function {self.function_to_optimize.function_name}"
            )
            # set default value for line profiler results
            return {"timings": {}, "unit": 0, "str_out": ""}
        if line_profile_results["str_out"] == "":
            logger.warning(
                f"Couldn't run line profiler for original function {self.function_to_optimize.function_name}"
            )
        return line_profile_results<|MERGE_RESOLUTION|>--- conflicted
+++ resolved
@@ -278,7 +278,6 @@
             max_workers=n_tests + 3 if self.experiment_id is None else n_tests + 4
         )
         self.optimization_review = ""
-        self.ast_code_to_id = {}
         self.future_all_refinements: list[concurrent.futures.Future] = []
         self.future_all_code_repair: list[concurrent.futures.Future] = []
         self.repair_counter = 0  # track how many repairs we did for each function
@@ -494,51 +493,6 @@
             return Failure(f"No best optimizations found for function {self.function_to_optimize.qualified_name}")
         return Success(best_optimization)
 
-<<<<<<< HEAD
-    def reset_optimization_metrics_for_candidate(
-        self, opt_id: str, speedup_ratios: dict, is_correct: dict, optimized_runtimes: dict
-    ) -> None:
-        speedup_ratios[opt_id] = None
-        is_correct[opt_id] = False
-        optimized_runtimes[opt_id] = None
-
-    def was_candidate_tested_before(self, normalized_code: str) -> bool:
-        # check if this code has been evaluated before by checking the ast normalized code string
-        return normalized_code in self.ast_code_to_id
-
-    def update_results_for_duplicate_candidate(
-        self,
-        candidate: OptimizedCandidate,
-        code_context: CodeOptimizationContext,
-        normalized_code: str,
-        speedup_ratios: dict,
-        is_correct: dict,
-        optimized_runtimes: dict,
-        optimized_line_profiler_results: dict,
-        optimizations_post: dict,
-    ) -> None:
-        logger.info("Current candidate has been encountered before in testing, Skipping optimization candidate.")
-        past_opt_id = self.ast_code_to_id[normalized_code]["optimization_id"]
-        # update speedup ratio, is_correct, optimizations_post, optimized_line_profiler_results, optimized_runtimes
-        speedup_ratios[candidate.optimization_id] = speedup_ratios[past_opt_id]
-        is_correct[candidate.optimization_id] = is_correct[past_opt_id]
-        optimized_runtimes[candidate.optimization_id] = optimized_runtimes[past_opt_id]
-        # line profiler results only available for successful runs
-        if past_opt_id in optimized_line_profiler_results:
-            optimized_line_profiler_results[candidate.optimization_id] = optimized_line_profiler_results[past_opt_id]
-        optimizations_post[candidate.optimization_id] = self.ast_code_to_id[normalized_code][
-            "shorter_source_code"
-        ].markdown
-        optimizations_post[past_opt_id] = self.ast_code_to_id[normalized_code]["shorter_source_code"].markdown
-        new_diff_len = diff_length(candidate.source_code.flat, code_context.read_writable_code.flat)
-        if (
-            new_diff_len < self.ast_code_to_id[normalized_code]["diff_len"]
-        ):  # new candidate has a shorter diff than the previously encountered one
-            self.ast_code_to_id[normalized_code]["shorter_source_code"] = candidate.source_code
-            self.ast_code_to_id[normalized_code]["diff_len"] = new_diff_len
-
-    def determine_best_candidate(
-=======
     def get_trace_id(self, exp_type: str) -> str:
         """Get the trace ID for the current experiment type."""
         if self.experiment_id:
@@ -546,7 +500,6 @@
         return self.function_trace_id
 
     def build_runtime_info_tree(
->>>>>>> a879f117
         self,
         candidate_index: int,
         candidate_result: OptimizedCandidateResult,
@@ -611,24 +564,6 @@
         code_context: CodeOptimizationContext,
         original_code_baseline: OriginalCodeBaseline,
         original_helper_code: dict[Path, str],
-<<<<<<< HEAD
-        file_path_to_helper_classes: dict[Path, set[str]],
-        exp_type: str,
-        function_references: str,
-    ) -> BestOptimization | None:
-        best_optimization: BestOptimization | None = None
-        _best_runtime_until_now = original_code_baseline.runtime
-
-        speedup_ratios: dict[str, float | None] = {}
-        optimized_runtimes: dict[str, float | None] = {}
-        is_correct = {}
-        optimized_line_profiler_results: dict[str, str] = {}
-        self.repair_counter = 0
-
-        logger.info(
-            f"Determining best optimization candidate (out of {len(candidates)}) for "
-            f"{self.function_to_optimize.qualified_name}…"
-=======
         candidate_index: int,
         eval_ctx: CandidateEvaluationContext,
     ) -> tuple[BestOptimization, Tree | None]:
@@ -638,214 +573,16 @@
         """
         line_profile_test_results = self.line_profiler_step(
             code_context=code_context, original_helper_code=original_helper_code, candidate_index=candidate_index
->>>>>>> a879f117
         )
         eval_ctx.record_line_profiler_result(candidate.optimization_id, line_profile_test_results["str_out"])
 
-<<<<<<< HEAD
-        self.ast_code_to_id.clear()
-        self.future_all_refinements.clear()
-        self.future_all_code_repair.clear()
-
-        valid_optimizations = []
-        optimizations_post = {}  # we need to overwrite some opt candidates' code strings as they are no longer evaluated, instead their shorter/longer versions might be evaluated
-=======
         replay_perf_gain = {}
         benchmark_tree = None
->>>>>>> a879f117
 
         if self.args.benchmark:
             test_results_by_benchmark = candidate_result.benchmarking_test_results.group_by_benchmarks(
                 self.total_benchmark_timings.keys(), self.replay_tests_dir, self.project_root
             )
-<<<<<<< HEAD
-            if self.experiment_id
-            else None,
-        )
-
-        # Initialize candidate processor
-        processor = CandidateProcessor(
-            candidates, future_line_profile_results, self.future_all_refinements, self.future_all_code_repair
-        )
-        candidate_index = 0
-
-        # Process candidates using queue-based approach
-        while not processor.is_done():
-            candidate = processor.get_next_candidate()
-            if candidate is None:
-                logger.debug("everything done, exiting")
-                break
-
-            try:
-                candidate_index += 1
-                get_run_tmp_file(Path(f"test_return_values_{candidate_index}.bin")).unlink(missing_ok=True)
-                get_run_tmp_file(Path(f"test_return_values_{candidate_index}.sqlite")).unlink(missing_ok=True)
-                logger.info(f"h3|Optimization candidate {candidate_index}/{processor.candidate_len}:")
-                code_print(
-                    candidate.source_code.flat,
-                    file_name=f"candidate_{candidate_index}.py",
-                    lsp_message_id=LSPMessageId.CANDIDATE.value,
-                )
-                # map ast normalized code to diff len, unnormalized code
-                # map opt id to the shortest unnormalized code
-                try:
-                    did_update = self.replace_function_and_helpers_with_optimized_code(
-                        code_context=code_context,
-                        optimized_code=candidate.source_code,
-                        original_helper_code=original_helper_code,
-                    )
-                    if not did_update:
-                        logger.warning(
-                            "force_lsp|No functions were replaced in the optimized code. Skipping optimization candidate."
-                        )
-                        console.rule()
-                        continue
-                except (ValueError, SyntaxError, cst.ParserSyntaxError, AttributeError) as e:
-                    logger.error(e)
-                    self.write_code_and_helpers(
-                        self.function_to_optimize_source_code, original_helper_code, self.function_to_optimize.file_path
-                    )
-                    continue
-                # check if this code has been evaluated before by checking the ast normalized code string
-                normalized_code = normalize_code(candidate.source_code.flat.strip())
-                if self.was_candidate_tested_before(normalized_code):
-                    self.update_results_for_duplicate_candidate(
-                        candidate=candidate,
-                        code_context=code_context,
-                        normalized_code=normalized_code,
-                        speedup_ratios=speedup_ratios,
-                        is_correct=is_correct,
-                        optimized_runtimes=optimized_runtimes,
-                        optimized_line_profiler_results=optimized_line_profiler_results,
-                        optimizations_post=optimizations_post,
-                    )
-                    continue
-                self.ast_code_to_id[normalized_code] = {
-                    "optimization_id": candidate.optimization_id,
-                    "shorter_source_code": candidate.source_code,
-                    "diff_len": diff_length(candidate.source_code.flat, code_context.read_writable_code.flat),
-                }
-
-                run_results = self.run_optimized_candidate(
-                    optimization_candidate_index=candidate_index,
-                    baseline_results=original_code_baseline,
-                    original_helper_code=original_helper_code,
-                    file_path_to_helper_classes=file_path_to_helper_classes,
-                    code_context=code_context,
-                    candidate=candidate,
-                    exp_type=exp_type,
-                )
-
-                console.rule()
-                if not is_successful(run_results):
-                    self.reset_optimization_metrics_for_candidate(
-                        candidate.optimization_id, speedup_ratios, is_correct, optimized_runtimes
-                    )
-                else:
-                    candidate_result: OptimizedCandidateResult = run_results.unwrap()
-                    best_test_runtime = candidate_result.best_test_runtime
-                    optimized_runtimes[candidate.optimization_id] = best_test_runtime
-                    is_correct[candidate.optimization_id] = True
-                    perf_gain = performance_gain(
-                        original_runtime_ns=original_code_baseline.runtime, optimized_runtime_ns=best_test_runtime
-                    )
-                    speedup_ratios[candidate.optimization_id] = perf_gain
-
-                    tree = Tree(f"Candidate #{candidate_index} - Runtime Information ⌛")
-                    benchmark_tree = None
-                    if speedup_critic(
-                        candidate_result,
-                        original_code_baseline.runtime,
-                        best_runtime_until_now=None,
-                        original_async_throughput=original_code_baseline.async_throughput,
-                        best_throughput_until_now=None,
-                    ) and quantity_of_tests_critic(candidate_result):
-                        # For async functions, prioritize throughput metrics over runtime
-                        is_async = (
-                            original_code_baseline.async_throughput is not None
-                            and candidate_result.async_throughput is not None
-                        )
-
-                        if is_async:
-                            throughput_gain_value = throughput_gain(
-                                original_throughput=original_code_baseline.async_throughput,
-                                optimized_throughput=candidate_result.async_throughput,
-                            )
-                            tree.add("This candidate has better async throughput than the original code. 🚀")
-                            tree.add(f"Original async throughput: {original_code_baseline.async_throughput} executions")
-                            tree.add(f"Optimized async throughput: {candidate_result.async_throughput} executions")
-                            tree.add(f"Throughput improvement: {throughput_gain_value * 100:.1f}%")
-                            tree.add(f"Throughput ratio: {throughput_gain_value + 1:.3f}X")
-                        else:
-                            tree.add("This candidate is faster than the original code. 🚀")
-                            tree.add(f"Original summed runtime: {humanize_runtime(original_code_baseline.runtime)}")
-                            tree.add(
-                                f"Best summed runtime: {humanize_runtime(candidate_result.best_test_runtime)} "
-                                f"(measured over {candidate_result.max_loop_count} "
-                                f"loop{'s' if candidate_result.max_loop_count > 1 else ''})"
-                            )
-                            tree.add(f"Speedup percentage: {perf_gain * 100:.1f}%")
-                            tree.add(f"Speedup ratio: {perf_gain + 1:.3f}X")
-                        line_profile_test_results = self.line_profiler_step(
-                            code_context=code_context,
-                            original_helper_code=original_helper_code,
-                            candidate_index=candidate_index,
-                        )
-                        optimized_line_profiler_results[candidate.optimization_id] = line_profile_test_results[
-                            "str_out"
-                        ]
-                        replay_perf_gain = {}
-                        if self.args.benchmark:
-                            test_results_by_benchmark = candidate_result.benchmarking_test_results.group_by_benchmarks(
-                                self.total_benchmark_timings.keys(), self.replay_tests_dir, self.project_root
-                            )
-                            if len(test_results_by_benchmark) > 0:
-                                benchmark_tree = Tree("Speedup percentage on benchmarks:")
-                            for benchmark_key, candidate_test_results in test_results_by_benchmark.items():
-                                original_code_replay_runtime = original_code_baseline.replay_benchmarking_test_results[
-                                    benchmark_key
-                                ].total_passed_runtime()
-                                candidate_replay_runtime = candidate_test_results.total_passed_runtime()
-                                replay_perf_gain[benchmark_key] = performance_gain(
-                                    original_runtime_ns=original_code_replay_runtime,
-                                    optimized_runtime_ns=candidate_replay_runtime,
-                                )
-                                benchmark_tree.add(f"{benchmark_key}: {replay_perf_gain[benchmark_key] * 100:.1f}%")
-                        best_optimization = BestOptimization(
-                            candidate=candidate,
-                            helper_functions=code_context.helper_functions,
-                            code_context=code_context,
-                            runtime=best_test_runtime,
-                            line_profiler_test_results=line_profile_test_results,
-                            winning_behavior_test_results=candidate_result.behavior_test_results,
-                            replay_performance_gain=replay_perf_gain if self.args.benchmark else None,
-                            winning_benchmarking_test_results=candidate_result.benchmarking_test_results,
-                            winning_replay_benchmarking_test_results=candidate_result.benchmarking_test_results,
-                            async_throughput=candidate_result.async_throughput,
-                        )
-                        valid_optimizations.append(best_optimization)
-                        # queue corresponding refined optimization for best optimization
-                        if candidate.source != OptimizedCandidateSource.REFINE:
-                            self.future_all_refinements.append(
-                                self.refine_optimizations(
-                                    valid_optimizations=[best_optimization],
-                                    original_code_baseline=original_code_baseline,
-                                    code_context=code_context,
-                                    trace_id=self.function_trace_id[:-4] + exp_type
-                                    if self.experiment_id
-                                    else self.function_trace_id,
-                                    ai_service_client=ai_service_client,
-                                    executor=self.executor,
-                                    function_references=function_references,
-                                )
-                            )
-                    else:
-                        # For async functions, prioritize throughput metrics over runtime even for slow candidates
-                        is_async = (
-                            original_code_baseline.async_throughput is not None
-                            and candidate_result.async_throughput is not None
-                        )
-=======
             if len(test_results_by_benchmark) > 0:
                 benchmark_tree = Tree("Speedup percentage on benchmarks:")
             for benchmark_key, candidate_test_results in test_results_by_benchmark.items():
@@ -870,7 +607,6 @@
             winning_replay_benchmarking_test_results=candidate_result.benchmarking_test_results,
             async_throughput=candidate_result.async_throughput,
         )
->>>>>>> a879f117
 
         return best_optimization, benchmark_tree
 
@@ -897,11 +633,7 @@
         for valid_opt in eval_ctx.valid_optimizations:
             valid_opt_normalized_code = normalize_code(valid_opt.candidate.source_code.flat.strip())
             new_candidate_with_shorter_code = OptimizedCandidate(
-<<<<<<< HEAD
-                source_code=self.ast_code_to_id[valid_opt_normalized_code]["shorter_source_code"],
-=======
                 source_code=eval_ctx.ast_code_to_id[valid_opt_normalized_code]["shorter_source_code"],
->>>>>>> a879f117
                 optimization_id=valid_opt.candidate.optimization_id,
                 explanation=valid_opt.candidate.explanation,
                 source=valid_opt.candidate.source,
@@ -990,7 +722,6 @@
         original_helper_code: dict[Path, str],
         file_path_to_helper_classes: dict[Path, set[str]],
         eval_ctx: CandidateEvaluationContext,
-        future_all_refinements: list[concurrent.futures.Future],
         ai_service_client: AiServiceClient,
         exp_type: str,
         function_references: str,
@@ -1046,6 +777,9 @@
             baseline_results=original_code_baseline,
             original_helper_code=original_helper_code,
             file_path_to_helper_classes=file_path_to_helper_classes,
+            code_context=code_context,
+            candidate=candidate,
+            exp_type=exp_type,
         )
         console.rule()
 
@@ -1092,8 +826,8 @@
             eval_ctx.valid_optimizations.append(best_optimization)
 
             # Queue refinement for non-refined candidates
-            if not candidate.optimization_id.endswith("refi"):
-                future_all_refinements.append(
+            if candidate.source != OptimizedCandidateSource.REFINE:
+                self.future_all_refinements.append(
                     self.refine_optimizations(
                         valid_optimizations=[best_optimization],
                         original_code_baseline=original_code_baseline,
@@ -1136,7 +870,9 @@
 
         # Initialize evaluation context and async tasks
         eval_ctx = CandidateEvaluationContext()
-        future_all_refinements: list[concurrent.futures.Future] = []
+        self.future_all_refinements.clear()
+        self.future_all_code_repair.clear()
+
         ai_service_client = self.aiservice_client if exp_type == "EXP0" else self.local_aiservice_client
         assert ai_service_client is not None, "AI service client must be set for optimization"
 
@@ -1154,7 +890,9 @@
             else None,
         )
 
-        processor = CandidateProcessor(candidates, future_line_profile_results, future_all_refinements)
+        processor = CandidateProcessor(
+            candidates, future_line_profile_results, self.future_all_refinements, self.future_all_code_repair
+        )
         candidate_index = 0
 
         # Process candidates using queue-based approach
@@ -1175,7 +913,6 @@
                     original_helper_code=original_helper_code,
                     file_path_to_helper_classes=file_path_to_helper_classes,
                     eval_ctx=eval_ctx,
-                    future_all_refinements=future_all_refinements,
                     ai_service_client=ai_service_client,
                     exp_type=exp_type,
                     function_references=function_references,
