--- conflicted
+++ resolved
@@ -1518,7 +1518,6 @@
         raise_pr = not self.args.no_pr
         staging_review = self.args.staging_review
         opt_review_response = ""
-<<<<<<< HEAD
         # this will now run regardless of pr, staging review flags
         try:
             opt_review_response = self.aiservice_client.get_optimization_review(
@@ -1530,19 +1529,6 @@
         self.optimization_review = opt_review_response
         if raise_pr or staging_review:
             data["root_dir"] = git_root_dir()
-=======
-        # Skip optimization review for async functions for now
-        if (raise_pr or staging_review) and not self.function_to_optimize.is_async:
-            data["root_dir"] = git_root_dir()
-            try:
-                opt_review_response = self.aiservice_client.get_optimization_review(
-                    **data, calling_fn_details=function_references
-                )
-            except Exception as e:
-                logger.debug(f"optimization review response failed, investigate {e}")
-        # Always set optimization_review in data (empty string for async functions)
-        data["optimization_review"] = opt_review_response
->>>>>>> 01689446
         if raise_pr and not staging_review and opt_review_response != "low":
             # Ensure root_dir is set for PR creation (needed for async functions that skip opt_review)
             if "root_dir" not in data:
