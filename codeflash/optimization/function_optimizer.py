--- conflicted
+++ resolved
@@ -842,9 +842,6 @@
             function_to_concolic_tests, concolic_test_str = future_concolic_tests.result()
             logger.info(f"Generated {len(tests)} tests for {self.function_to_optimize.function_name}")
             console.rule()
-<<<<<<< HEAD
-            generated_tests = GeneratedTestsList(generated_tests=[])
-=======
             generated_tests = GeneratedTestsList(generated_tests=tests)
         result = (
             generated_tests,
@@ -908,7 +905,6 @@
                 restore_conftest(original_conftest_content)
             cleanup_paths(paths_to_cleanup)
             return Failure("The threshold for test coverage was not met.")
->>>>>>> 6b1a24cf
 
         return Success(
             (
