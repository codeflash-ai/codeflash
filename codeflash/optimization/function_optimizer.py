--- conflicted
+++ resolved
@@ -1055,14 +1055,10 @@
 
             if best_optimization:
                 logger.info("Best candidate:")
-<<<<<<< HEAD
                 logger.debug(
                     f"ATTENTION!!!: best optimization found for {function_to_optimize_qualified_name} --> {exp_type} , trace_id ::: optimization_id is {trace_id} ::: {best_optimization.candidate.optimization_id}."
                 )
-                code_print(best_optimization.candidate.source_code)
-=======
                 code_print(best_optimization.candidate.source_code.flat)
->>>>>>> c8d4e05a
                 console.print(
                     Panel(
                         best_optimization.candidate.explanation, title="Best Candidate Explanation", border_style="blue"
