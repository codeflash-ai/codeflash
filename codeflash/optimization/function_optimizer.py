from __future__ import annotations

import ast
import concurrent.futures
import os
import random
import subprocess
import time
import uuid
from collections import defaultdict, deque
from pathlib import Path
from typing import TYPE_CHECKING

import isort
import libcst as cst
from rich.console import Group
from rich.panel import Panel
from rich.syntax import Syntax
from rich.tree import Tree

from codeflash.api.aiservice import AiServiceClient, AIServiceRefinerRequest, LocalAiServiceClient
from codeflash.api.cfapi import add_code_context_hash, create_staging, mark_optimization_success
from codeflash.benchmarking.utils import process_benchmark_data
from codeflash.cli_cmds.console import code_print, console, logger, progress_bar
from codeflash.code_utils import env_utils
from codeflash.code_utils.code_replacer import (
    add_custom_marker_to_all_tests,
    modify_autouse_fixture,
    replace_function_definitions_in_module,
)
from codeflash.code_utils.code_utils import (
    ImportErrorPattern,
    cleanup_paths,
    create_rank_dictionary_compact,
    diff_length,
    file_name_from_test_module_name,
    get_run_tmp_file,
    has_any_async_functions,
    module_name_from_file_path,
    restore_conftest,
)
from codeflash.code_utils.config_consts import (
    INDIVIDUAL_TESTCASE_TIMEOUT,
    N_CANDIDATES,
    N_TESTS_TO_GENERATE,
    REPEAT_OPTIMIZATION_PROBABILITY,
    TOTAL_LOOPING_TIME,
)
from codeflash.code_utils.edit_generated_tests import (
    add_runtime_comments_to_generated_tests,
    remove_functions_from_generated_tests,
)
from codeflash.code_utils.env_utils import get_pr_number
from codeflash.code_utils.formatter import format_code, sort_imports
from codeflash.code_utils.instrument_existing_tests import inject_profiling_into_existing_test
from codeflash.code_utils.line_profile_utils import add_decorator_imports
from codeflash.code_utils.static_analysis import get_first_top_level_function_or_method_ast
from codeflash.code_utils.time_utils import humanize_runtime
from codeflash.context import code_context_extractor
from codeflash.context.unused_definition_remover import detect_unused_helper_functions, revert_unused_helper_functions
from codeflash.discovery.functions_to_optimize import was_function_previously_optimized
from codeflash.either import Failure, Success, is_successful
from codeflash.models.ExperimentMetadata import ExperimentMetadata
from codeflash.models.models import (
    BestOptimization,
    CodeOptimizationContext,
    GeneratedTests,
    GeneratedTestsList,
    OptimizationSet,
    OptimizedCandidate,
    OptimizedCandidateResult,
    OriginalCodeBaseline,
    TestFile,
    TestFiles,
    TestingMode,
    TestResults,
    TestType,
)
from codeflash.result.create_pr import check_create_pr, existing_tests_source_for
from codeflash.result.critic import coverage_critic, performance_gain, quantity_of_tests_critic, speedup_critic
from codeflash.result.explanation import Explanation
from codeflash.telemetry.posthog_cf import ph
from codeflash.verification.concolic_testing import generate_concolic_tests
from codeflash.verification.equivalence import compare_test_results
from codeflash.verification.instrument_codeflash_capture import instrument_codeflash_capture
from codeflash.verification.parse_line_profile_test_output import parse_line_profile_results
from codeflash.verification.parse_test_output import parse_test_results
from codeflash.verification.test_runner import run_behavioral_tests, run_benchmarking_tests, run_line_profile_tests
from codeflash.verification.verification_utils import get_test_file_path
from codeflash.verification.verifier import generate_tests

if TYPE_CHECKING:
    from argparse import Namespace

    from codeflash.discovery.functions_to_optimize import FunctionToOptimize
    from codeflash.either import Result
    from codeflash.models.models import (
        BenchmarkKey,
        CodeStringsMarkdown,
        CoverageData,
        FunctionCalledInTest,
        FunctionSource,
    )
    from codeflash.verification.verification_utils import TestConfig


class FunctionOptimizer:
    def __init__(
        self,
        function_to_optimize: FunctionToOptimize,
        test_cfg: TestConfig,
        function_to_optimize_source_code: str = "",
        function_to_tests: dict[str, set[FunctionCalledInTest]] | None = None,
        function_to_optimize_ast: ast.FunctionDef | None = None,
        aiservice_client: AiServiceClient | None = None,
        function_benchmark_timings: dict[BenchmarkKey, int] | None = None,
        total_benchmark_timings: dict[BenchmarkKey, int] | None = None,
        args: Namespace | None = None,
        replay_tests_dir: Path | None = None,
    ) -> None:
        self.project_root = test_cfg.project_root_path
        self.test_cfg = test_cfg
        self.aiservice_client = aiservice_client if aiservice_client else AiServiceClient()
        self.function_to_optimize = function_to_optimize
        self.function_to_optimize_source_code = (
            function_to_optimize_source_code
            if function_to_optimize_source_code
            else function_to_optimize.file_path.read_text(encoding="utf8")
        )
        if not function_to_optimize_ast:
            original_module_ast = ast.parse(function_to_optimize_source_code)
            self.function_to_optimize_ast = get_first_top_level_function_or_method_ast(
                function_to_optimize.function_name, function_to_optimize.parents, original_module_ast
            )
        else:
            self.function_to_optimize_ast = function_to_optimize_ast
        self.function_to_tests = function_to_tests if function_to_tests else {}

        self.experiment_id = os.getenv("CODEFLASH_EXPERIMENT_ID", None)
        self.local_aiservice_client = LocalAiServiceClient() if self.experiment_id else None
        self.test_files = TestFiles(test_files=[])
        self.args = args  # Check defaults for these
        self.function_trace_id: str = str(uuid.uuid4())
        self.original_module_path = module_name_from_file_path(self.function_to_optimize.file_path, self.project_root)

        self.function_benchmark_timings = function_benchmark_timings if function_benchmark_timings else {}
        self.total_benchmark_timings = total_benchmark_timings if total_benchmark_timings else {}
        self.replay_tests_dir = replay_tests_dir if replay_tests_dir else None
        self.generate_and_instrument_tests_results: (
            tuple[GeneratedTestsList, dict[str, set[FunctionCalledInTest]], OptimizationSet] | None
        ) = None
        self.executor = concurrent.futures.ThreadPoolExecutor(
            max_workers=N_TESTS_TO_GENERATE + 2 if self.experiment_id is None else N_TESTS_TO_GENERATE + 3
        )

    def can_be_optimized(self) -> Result[tuple[bool, CodeOptimizationContext, dict[Path, str]], str]:
        should_run_experiment = self.experiment_id is not None
        logger.debug(f"Function Trace ID: {self.function_trace_id}")
        ph("cli-optimize-function-start", {"function_trace_id": self.function_trace_id})
        self.cleanup_leftover_test_return_values()
        file_name_from_test_module_name.cache_clear()
        ctx_result = self.get_code_optimization_context()
        if not is_successful(ctx_result):
            return Failure(ctx_result.failure())
        code_context: CodeOptimizationContext = ctx_result.unwrap()
        original_helper_code: dict[Path, str] = {}
        helper_function_paths = {hf.file_path for hf in code_context.helper_functions}
        for helper_function_path in helper_function_paths:
            with helper_function_path.open(encoding="utf8") as f:
                helper_code = f.read()
                original_helper_code[helper_function_path] = helper_code

        async_code = any(
            has_any_async_functions(code_string.code) for code_string in code_context.read_writable_code.code_strings
        )
        if async_code:
            return Failure("Codeflash does not support async functions in the code to optimize.")
        # Random here means that we still attempt optimization with a fractional chance to see if
        # last time we could not find an optimization, maybe this time we do.
        # Random is before as a performance optimization, swapping the two 'and' statements has the same effect
        if random.random() > REPEAT_OPTIMIZATION_PROBABILITY and was_function_previously_optimized(  # noqa: S311
            self.function_to_optimize, code_context, self.args
        ):
            return Failure("Function optimization previously attempted, skipping.")

        return Success((should_run_experiment, code_context, original_helper_code))

    def generate_and_instrument_tests(
        self, code_context: CodeOptimizationContext, *, should_run_experiment: bool
    ) -> Result[
        tuple[
            GeneratedTestsList,
            dict[str, set[FunctionCalledInTest]],
            str,
            OptimizationSet,
            list[Path],
            list[Path],
            set[Path],
            dict | None,
        ]
    ]:
        """Generate and instrument tests, returning all necessary data for optimization."""
        generated_test_paths = [
            get_test_file_path(
                self.test_cfg.tests_root, self.function_to_optimize.function_name, test_index, test_type="unit"
            )
            for test_index in range(N_TESTS_TO_GENERATE)
        ]
        generated_perf_test_paths = [
            get_test_file_path(
                self.test_cfg.tests_root, self.function_to_optimize.function_name, test_index, test_type="perf"
            )
            for test_index in range(N_TESTS_TO_GENERATE)
        ]

        with progress_bar(
            f"Generating new tests and optimizations for function {self.function_to_optimize.function_name}",
            transient=True,
            revert_to_print=bool(get_pr_number()),
        ):
            generated_results = self.generate_tests_and_optimizations(
                testgen_context_code=code_context.testgen_context_code,
                read_writable_code=code_context.read_writable_code,
                read_only_context_code=code_context.read_only_context_code,
                helper_functions=code_context.helper_functions,
                generated_test_paths=generated_test_paths,
                generated_perf_test_paths=generated_perf_test_paths,
                run_experiment=should_run_experiment,
            )

        if not is_successful(generated_results):
            return Failure(generated_results.failure())

        generated_tests: GeneratedTestsList
        optimizations_set: OptimizationSet
        generated_tests, function_to_concolic_tests, concolic_test_str, optimizations_set = generated_results.unwrap()
        count_tests = len(generated_tests.generated_tests)
        if concolic_test_str:
            count_tests += 1

        for i, generated_test in enumerate(generated_tests.generated_tests):
            with generated_test.behavior_file_path.open("w", encoding="utf8") as f:
                f.write(generated_test.instrumented_behavior_test_source)
            with generated_test.perf_file_path.open("w", encoding="utf8") as f:
                f.write(generated_test.instrumented_perf_test_source)
            self.test_files.add(
                TestFile(
                    instrumented_behavior_file_path=generated_test.behavior_file_path,
                    benchmarking_file_path=generated_test.perf_file_path,
                    original_file_path=None,
                    original_source=generated_test.generated_original_test_source,
                    test_type=TestType.GENERATED_REGRESSION,
                    tests_in_file=None,  # This is currently unused. We can discover the tests in the file if needed.
                )
            )
            logger.info(f"Generated test {i + 1}/{count_tests}:")
            code_print(generated_test.generated_original_test_source)
        if concolic_test_str:
            logger.info(f"Generated test {count_tests}/{count_tests}:")
            code_print(concolic_test_str)

        function_to_all_tests = {
            key: self.function_to_tests.get(key, set()) | function_to_concolic_tests.get(key, set())
            for key in set(self.function_to_tests) | set(function_to_concolic_tests)
        }
        instrumented_unittests_created_for_function = self.instrument_existing_tests(function_to_all_tests)

        original_conftest_content = None
        if self.args.override_fixtures:
            logger.info("Disabling all autouse fixtures associated with the generated test files")
            original_conftest_content = modify_autouse_fixture(generated_test_paths + generated_perf_test_paths)
            logger.info("Add custom marker to generated test files")
            add_custom_marker_to_all_tests(generated_test_paths + generated_perf_test_paths)

        return Success(
            (
                generated_tests,
                function_to_concolic_tests,
                concolic_test_str,
                optimizations_set,
                generated_test_paths,
                generated_perf_test_paths,
                instrumented_unittests_created_for_function,
                original_conftest_content,
            )
        )

    def optimize_function(self) -> Result[BestOptimization, str]:
        initialization_result = self.can_be_optimized()
        if not is_successful(initialization_result):
            return Failure(initialization_result.failure())

        should_run_experiment, code_context, original_helper_code = initialization_result.unwrap()

        code_print(code_context.read_writable_code.flat)

        test_setup_result = self.generate_and_instrument_tests(  # also generates optimizations
            code_context, should_run_experiment=should_run_experiment
        )
        if not is_successful(test_setup_result):
            return Failure(test_setup_result.failure())

        (
            generated_tests,
            function_to_concolic_tests,
            concolic_test_str,
            optimizations_set,
            generated_test_paths,
            generated_perf_test_paths,
            instrumented_unittests_created_for_function,
            original_conftest_content,
        ) = test_setup_result.unwrap()

        baseline_setup_result = self.setup_and_establish_baseline(
            code_context=code_context,
            original_helper_code=original_helper_code,
            function_to_concolic_tests=function_to_concolic_tests,
            generated_test_paths=generated_test_paths,
            generated_perf_test_paths=generated_perf_test_paths,
            instrumented_unittests_created_for_function=instrumented_unittests_created_for_function,
            original_conftest_content=original_conftest_content,
        )

        if not is_successful(baseline_setup_result):
            return Failure(baseline_setup_result.failure())

        (
            function_to_optimize_qualified_name,
            function_to_all_tests,
            original_code_baseline,
            test_functions_to_remove,
            file_path_to_helper_classes,
        ) = baseline_setup_result.unwrap()

        best_optimization = self.find_and_process_best_optimization(
            optimizations_set=optimizations_set,
            code_context=code_context,
            original_code_baseline=original_code_baseline,
            original_helper_code=original_helper_code,
            file_path_to_helper_classes=file_path_to_helper_classes,
            function_to_optimize_qualified_name=function_to_optimize_qualified_name,
            function_to_all_tests=function_to_all_tests,
            generated_tests=generated_tests,
            test_functions_to_remove=test_functions_to_remove,
            concolic_test_str=concolic_test_str,
        )

        # Add function to code context hash if in gh actions

        add_code_context_hash(code_context.hashing_code_context_hash)

        if self.args.override_fixtures:
            restore_conftest(original_conftest_content)
        if not best_optimization:
            return Failure(f"No best optimizations found for function {self.function_to_optimize.qualified_name}")
        return Success(best_optimization)

    def determine_best_candidate(
        self,
        *,
        candidates: list[OptimizedCandidate],
        code_context: CodeOptimizationContext,
        original_code_baseline: OriginalCodeBaseline,
        original_helper_code: dict[Path, str],
        file_path_to_helper_classes: dict[Path, set[str]],
        exp_type: str,
    ) -> BestOptimization | None:
        best_optimization: BestOptimization | None = None
        _best_runtime_until_now = original_code_baseline.runtime

        speedup_ratios: dict[str, float | None] = {}
        optimized_runtimes: dict[str, float | None] = {}
        is_correct = {}
        optimized_line_profiler_results: dict[str, str] = {}

        logger.info(
            f"Determining best optimization candidate (out of {len(candidates)}) for "
            f"{self.function_to_optimize.qualified_name}…"
        )
        console.rule()
        candidates = deque(candidates)
        refinement_done = False
        future_all_refinements: list[concurrent.futures.Future] = []
        ast_code_to_id = {}
        valid_optimizations = []
        optimizations_post = {}  # we need to overwrite some opt candidates' code strings as they are no longer evaluated, instead their shorter/longer versions might be evaluated
        # Start a new thread for AI service request, start loop in main thread
        # check if aiservice request is complete, when it is complete, append result to the candidates list
        ai_service_client = self.aiservice_client if exp_type == "EXP0" else self.local_aiservice_client
        future_line_profile_results = self.executor.submit(
            ai_service_client.optimize_python_code_line_profiler,
            source_code=code_context.read_writable_code.markdown,
            dependency_code=code_context.read_only_context_code,
            trace_id=self.function_trace_id[:-4] + exp_type if self.experiment_id else self.function_trace_id,
            line_profiler_results=original_code_baseline.line_profile_results["str_out"],
            num_candidates=10,
            experiment_metadata=ExperimentMetadata(
                id=self.experiment_id, group="control" if exp_type == "EXP0" else "experiment"
            )
            if self.experiment_id
            else None,
        )
        try:
            candidate_index = 0
            original_len = len(candidates)
            while candidates:
                candidate_index += 1
                line_profiler_done = True if future_line_profile_results is None else future_line_profile_results.done()
                if line_profiler_done and (future_line_profile_results is not None):
                    line_profile_results = future_line_profile_results.result()
                    candidates.extend(line_profile_results)
                    original_len += len(line_profile_results)
                    logger.info(f"Added results from line profiler to candidates, total candidates now: {original_len}")
                    future_line_profile_results = None
                candidate = candidates.popleft()
                get_run_tmp_file(Path(f"test_return_values_{candidate_index}.bin")).unlink(missing_ok=True)
                get_run_tmp_file(Path(f"test_return_values_{candidate_index}.sqlite")).unlink(missing_ok=True)
                logger.info(f"Optimization candidate {candidate_index}/{original_len}:")
                code_print(candidate.source_code.flat)
                # map ast normalized code to diff len, unnormalized code
                # map opt id to the shortest unnormalized code
                try:
                    did_update = self.replace_function_and_helpers_with_optimized_code(
                        code_context=code_context,
                        optimized_code=candidate.source_code,
                        original_helper_code=original_helper_code,
                    )
                    if not did_update:
                        logger.warning(
                            "No functions were replaced in the optimized code. Skipping optimization candidate."
                        )
                        console.rule()
                        continue
                except (ValueError, SyntaxError, cst.ParserSyntaxError, AttributeError) as e:
                    logger.error(e)
                    self.write_code_and_helpers(
                        self.function_to_optimize_source_code, original_helper_code, self.function_to_optimize.file_path
                    )
                    continue
                # check if this code has been evaluated before by checking the ast normalized code string
                normalized_code = ast.unparse(ast.parse(candidate.source_code.flat.strip()))
                if normalized_code in ast_code_to_id:
                    past_opt_id = ast_code_to_id[normalized_code]["optimization_id"]
                    # update speedup ratio, is_correct, optimizations_post, optimized_line_profiler_results, optimized_runtimes
                    speedup_ratios[candidate.optimization_id] = speedup_ratios[past_opt_id]
                    is_correct[candidate.optimization_id] = is_correct[past_opt_id]
                    optimized_runtimes[candidate.optimization_id] = optimized_runtimes[past_opt_id]
                    # line profiler results only available for successful runs
                    if past_opt_id in optimized_line_profiler_results:
                        optimized_line_profiler_results[candidate.optimization_id] = optimized_line_profiler_results[
                            past_opt_id
                        ]
                    optimizations_post[candidate.optimization_id] = ast_code_to_id[normalized_code][
                        "shorter_source_code"
                    ].markdown
                    optimizations_post[past_opt_id] = ast_code_to_id[normalized_code]["shorter_source_code"].markdown
                    new_diff_len = diff_length(candidate.source_code.flat, code_context.read_writable_code.flat)
                    if new_diff_len < ast_code_to_id[normalized_code]["diff_len"]:
                        ast_code_to_id[normalized_code]["shorter_source_code"] = candidate.source_code
                        ast_code_to_id[normalized_code]["diff_len"] = new_diff_len
                    continue
                ast_code_to_id[normalized_code] = {
                    "optimization_id": candidate.optimization_id,
                    "shorter_source_code": candidate.source_code,
                    "diff_len": diff_length(candidate.source_code.flat, code_context.read_writable_code.flat),
                }
                run_results = self.run_optimized_candidate(
                    optimization_candidate_index=candidate_index,
                    baseline_results=original_code_baseline,
                    original_helper_code=original_helper_code,
                    file_path_to_helper_classes=file_path_to_helper_classes,
                )
                console.rule()

                if not is_successful(run_results):
                    optimized_runtimes[candidate.optimization_id] = None
                    is_correct[candidate.optimization_id] = False
                    speedup_ratios[candidate.optimization_id] = None
                else:
                    candidate_result: OptimizedCandidateResult = run_results.unwrap()
                    best_test_runtime = candidate_result.best_test_runtime
                    optimized_runtimes[candidate.optimization_id] = best_test_runtime
                    is_correct[candidate.optimization_id] = True
                    perf_gain = performance_gain(
                        original_runtime_ns=original_code_baseline.runtime, optimized_runtime_ns=best_test_runtime
                    )
                    speedup_ratios[candidate.optimization_id] = perf_gain

                    tree = Tree(f"Candidate #{candidate_index} - Runtime Information")
                    benchmark_tree = None
                    if speedup_critic(
                        candidate_result, original_code_baseline.runtime, best_runtime_until_now=None
                    ) and quantity_of_tests_critic(candidate_result):
                        tree.add("This candidate is faster than the original code. 🚀")  # TODO: Change this description
                        tree.add(f"Original summed runtime: {humanize_runtime(original_code_baseline.runtime)}")
                        tree.add(
                            f"Best summed runtime: {humanize_runtime(candidate_result.best_test_runtime)} "
                            f"(measured over {candidate_result.max_loop_count} "
                            f"loop{'s' if candidate_result.max_loop_count > 1 else ''})"
                        )
                        tree.add(f"Speedup percentage: {perf_gain * 100:.1f}%")
                        tree.add(f"Speedup ratio: {perf_gain + 1:.3f}X")
                        line_profile_test_results = self.line_profiler_step(
                            code_context=code_context,
                            original_helper_code=original_helper_code,
                            candidate_index=candidate_index,
                        )
                        optimized_line_profiler_results[candidate.optimization_id] = line_profile_test_results[
                            "str_out"
                        ]
                        replay_perf_gain = {}
                        if self.args.benchmark:
                            test_results_by_benchmark = candidate_result.benchmarking_test_results.group_by_benchmarks(
                                self.total_benchmark_timings.keys(), self.replay_tests_dir, self.project_root
                            )
                            if len(test_results_by_benchmark) > 0:
                                benchmark_tree = Tree("Speedup percentage on benchmarks:")
                            for benchmark_key, candidate_test_results in test_results_by_benchmark.items():
                                original_code_replay_runtime = original_code_baseline.replay_benchmarking_test_results[
                                    benchmark_key
                                ].total_passed_runtime()
                                candidate_replay_runtime = candidate_test_results.total_passed_runtime()
                                replay_perf_gain[benchmark_key] = performance_gain(
                                    original_runtime_ns=original_code_replay_runtime,
                                    optimized_runtime_ns=candidate_replay_runtime,
                                )
                                benchmark_tree.add(f"{benchmark_key}: {replay_perf_gain[benchmark_key] * 100:.1f}%")

                        best_optimization = BestOptimization(
                            candidate=candidate,
                            helper_functions=code_context.helper_functions,
                            code_context=code_context,
                            runtime=best_test_runtime,
                            line_profiler_test_results=line_profile_test_results,
                            winning_behavior_test_results=candidate_result.behavior_test_results,
                            replay_performance_gain=replay_perf_gain if self.args.benchmark else None,
                            winning_benchmarking_test_results=candidate_result.benchmarking_test_results,
                            winning_replay_benchmarking_test_results=candidate_result.benchmarking_test_results,
                        )
                        valid_optimizations.append(best_optimization)
                        # queue corresponding refined optimization for best optimization
                        if not candidate.optimization_id.endswith("refi"):
                            future_all_refinements.append(
                                self.refine_optimizations(
                                    valid_optimizations=[best_optimization],
                                    original_code_baseline=original_code_baseline,
                                    code_context=code_context,
                                    trace_id=self.function_trace_id[:-4] + exp_type
                                    if self.experiment_id
                                    else self.function_trace_id,
                                    ai_service_client=ai_service_client,
                                    executor=self.executor,
                                )
                            )
                    else:
                        tree.add(
                            f"Summed runtime: {humanize_runtime(best_test_runtime)} "
                            f"(measured over {candidate_result.max_loop_count} "
                            f"loop{'s' if candidate_result.max_loop_count > 1 else ''})"
                        )
                        tree.add(f"Speedup percentage: {perf_gain * 100:.1f}%")
                        tree.add(f"Speedup ratio: {perf_gain + 1:.3f}X")
                    console.print(tree)
                    if self.args.benchmark and benchmark_tree:
                        console.print(benchmark_tree)
                    console.rule()

                self.write_code_and_helpers(
                    self.function_to_optimize_source_code, original_helper_code, self.function_to_optimize.file_path
                )

                if (
                    (not len(candidates)) and (not line_profiler_done)
                ):  # all original candidates processed but lp results haven't been processed, doesn't matter at the moment if we're done refining or not
                    concurrent.futures.wait([future_line_profile_results])
                    line_profile_results = future_line_profile_results.result()
                    candidates.extend(line_profile_results)
                    original_len += len(line_profile_results)
                    logger.info(f"Added results from line profiler to candidates, total candidates now: {original_len}")
                    future_line_profile_results = None
                # all original candidates and lp candidates processed, collect refinement candidates and append to candidate list
                if (not len(candidates)) and line_profiler_done and not refinement_done:
                    # waiting just in case not all calls are finished, nothing else to do
                    concurrent.futures.wait(future_all_refinements)
                    refinement_response = []
                    for future_refinement in future_all_refinements:
                        possible_refinement = future_refinement.result()
                        if len(possible_refinement) > 0:  # if the api returns a valid response
                            refinement_response.append(possible_refinement[0])
                    candidates.extend(refinement_response)
                    logger.info(f"Added {len(refinement_response)} candidates from refinement")
                    original_len += len(refinement_response)
                    refinement_done = True
        except KeyboardInterrupt as e:
            self.write_code_and_helpers(
                self.function_to_optimize_source_code, original_helper_code, self.function_to_optimize.file_path
            )
            logger.exception(f"Optimization interrupted: {e}")
            raise

        if not valid_optimizations:
            return None
        # need to figure out the best candidate here before we return best_optimization
        # reassign the shorter code here
        valid_candidates_with_shorter_code = []
        diff_lens_list = []  # character level diff
        runtimes_list = []
        for valid_opt in valid_optimizations:
            valid_opt_normalized_code = ast.unparse(ast.parse(valid_opt.candidate.source_code.flat.strip()))
            new_candidate_with_shorter_code = OptimizedCandidate(
                source_code=ast_code_to_id[valid_opt_normalized_code]["shorter_source_code"],
                optimization_id=valid_opt.candidate.optimization_id,
                explanation=valid_opt.candidate.explanation,
            )
            new_best_opt = BestOptimization(
                candidate=new_candidate_with_shorter_code,
                helper_functions=valid_opt.helper_functions,
                code_context=valid_opt.code_context,
                runtime=valid_opt.runtime,
                line_profiler_test_results=valid_opt.line_profiler_test_results,
                winning_behavior_test_results=valid_opt.winning_behavior_test_results,
                replay_performance_gain=valid_opt.replay_performance_gain,
                winning_benchmarking_test_results=valid_opt.winning_benchmarking_test_results,
                winning_replay_benchmarking_test_results=valid_opt.winning_replay_benchmarking_test_results,
            )
            valid_candidates_with_shorter_code.append(new_best_opt)
            diff_lens_list.append(
                diff_length(new_best_opt.candidate.source_code.flat, code_context.read_writable_code.flat)
            )  # char level diff
            runtimes_list.append(new_best_opt.runtime)
        diff_lens_ranking = create_rank_dictionary_compact(diff_lens_list)
        runtimes_ranking = create_rank_dictionary_compact(runtimes_list)
        # TODO: better way to resolve conflicts with same min ranking
        overall_ranking = {key: diff_lens_ranking[key] + runtimes_ranking[key] for key in diff_lens_ranking.keys()}  # noqa: SIM118
        min_key = min(overall_ranking, key=overall_ranking.get)
        best_optimization = valid_candidates_with_shorter_code[min_key]
        # reassign code string which is the shortest
        ai_service_client.log_results(
            function_trace_id=self.function_trace_id[:-4] + exp_type if self.experiment_id else self.function_trace_id,
            speedup_ratio=speedup_ratios,
            original_runtime=original_code_baseline.runtime,
            optimized_runtime=optimized_runtimes,
            is_correct=is_correct,
            optimized_line_profiler_results=optimized_line_profiler_results,
            optimizations_post=optimizations_post,
            metadata={"best_optimization_id": best_optimization.candidate.optimization_id},
        )
        return best_optimization

    def refine_optimizations(
        self,
        valid_optimizations: list[BestOptimization],
        original_code_baseline: OriginalCodeBaseline,
        code_context: CodeOptimizationContext,
        trace_id: str,
        ai_service_client: AiServiceClient,
        executor: concurrent.futures.ThreadPoolExecutor,
    ) -> concurrent.futures.Future:
        request = [
            AIServiceRefinerRequest(
                optimization_id=opt.candidate.optimization_id,
                original_source_code=code_context.read_writable_code.markdown,
                read_only_dependency_code=code_context.read_only_context_code,
                original_code_runtime=humanize_runtime(original_code_baseline.runtime),
                optimized_source_code=opt.candidate.source_code.markdown,
                optimized_explanation=opt.candidate.explanation,
                optimized_code_runtime=humanize_runtime(opt.runtime),
                speedup=f"{int(performance_gain(original_runtime_ns=original_code_baseline.runtime, optimized_runtime_ns=opt.runtime) * 100)}%",
                trace_id=trace_id,
                original_line_profiler_results=original_code_baseline.line_profile_results["str_out"],
                optimized_line_profiler_results=opt.line_profiler_test_results["str_out"],
            )
            for opt in valid_optimizations
        ]
        return executor.submit(ai_service_client.optimize_python_code_refinement, request=request)

    def log_successful_optimization(
        self, explanation: Explanation, generated_tests: GeneratedTestsList, exp_type: str
    ) -> None:
        explanation_panel = Panel(
            f"⚡️ Optimization successful! 📄 {self.function_to_optimize.qualified_name} in {explanation.file_path}\n"
            f"📈 {explanation.perf_improvement_line}\n"
            f"Explanation: \n{explanation.to_console_string()}",
            title="Optimization Summary",
            border_style="green",
        )

        if self.args.no_pr:
            tests_panel = Panel(
                Syntax(
                    "\n".join([test.generated_original_test_source for test in generated_tests.generated_tests]),
                    "python",
                    line_numbers=True,
                ),
                title="Validated Tests",
                border_style="blue",
            )

            console.print(Group(explanation_panel, tests_panel))
        else:
            console.print(explanation_panel)

        ph(
            "cli-optimize-success",
            {
                "function_trace_id": self.function_trace_id[:-4] + exp_type
                if self.experiment_id
                else self.function_trace_id,
                "speedup_x": explanation.speedup_x,
                "speedup_pct": explanation.speedup_pct,
                "best_runtime": explanation.best_runtime_ns,
                "original_runtime": explanation.original_runtime_ns,
                "winning_test_results": {
                    tt.to_name(): v
                    for tt, v in explanation.winning_behavior_test_results.get_test_pass_fail_report_by_type().items()
                },
            },
        )

    @staticmethod
    def write_code_and_helpers(original_code: str, original_helper_code: dict[Path, str], path: Path) -> None:
        with path.open("w", encoding="utf8") as f:
            f.write(original_code)
        for module_abspath, helper_code in original_helper_code.items():
            with Path(module_abspath).open("w", encoding="utf8") as f:
                f.write(helper_code)

    def reformat_code_and_helpers(
        self,
        helper_functions: list[FunctionSource],
        path: Path,
        original_code: str,
        optimized_context: CodeStringsMarkdown,
    ) -> tuple[str, dict[Path, str]]:
        should_sort_imports = not self.args.disable_imports_sorting
        if should_sort_imports and isort.code(original_code) != original_code:
            should_sort_imports = False

        optimized_code = ""
        if optimized_context is not None:
            file_to_code_context = optimized_context.file_to_path()
            optimized_code = file_to_code_context.get(str(path.relative_to(self.project_root)), "")

        new_code = format_code(self.args.formatter_cmds, path, optimized_code=optimized_code, check_diff=True)
        if should_sort_imports:
            new_code = sort_imports(new_code)

        new_helper_code: dict[Path, str] = {}
        for hp in helper_functions:
            module_abspath = hp.file_path
            hp_source_code = hp.source_code
            formatted_helper_code = format_code(
                self.args.formatter_cmds, module_abspath, optimized_code=hp_source_code, check_diff=True
            )
            if should_sort_imports:
                formatted_helper_code = sort_imports(formatted_helper_code)
            new_helper_code[module_abspath] = formatted_helper_code

        return new_code, new_helper_code

    def replace_function_and_helpers_with_optimized_code(
        self, code_context: CodeOptimizationContext, optimized_code: CodeStringsMarkdown, original_helper_code: str
    ) -> bool:
        did_update = False
        read_writable_functions_by_file_path = defaultdict(set)
        read_writable_functions_by_file_path[self.function_to_optimize.file_path].add(
            self.function_to_optimize.qualified_name
        )
        for helper_function in code_context.helper_functions:
            if helper_function.jedi_definition.type != "class":
                read_writable_functions_by_file_path[helper_function.file_path].add(helper_function.qualified_name)
        for module_abspath, qualified_names in read_writable_functions_by_file_path.items():
            did_update |= replace_function_definitions_in_module(
                function_names=list(qualified_names),
                optimized_code=optimized_code,
                module_abspath=module_abspath,
                preexisting_objects=code_context.preexisting_objects,
                project_root_path=self.project_root,
            )
        unused_helpers = detect_unused_helper_functions(self.function_to_optimize, code_context, optimized_code)

        # Revert unused helper functions to their original definitions
        if unused_helpers:
            revert_unused_helper_functions(self.project_root, unused_helpers, original_helper_code)

        return did_update

    def get_code_optimization_context(self) -> Result[CodeOptimizationContext, str]:
        try:
            new_code_ctx = code_context_extractor.get_code_optimization_context(
                self.function_to_optimize, self.project_root
            )
        except ValueError as e:
            return Failure(str(e))

        return Success(
            CodeOptimizationContext(
                testgen_context_code=new_code_ctx.testgen_context_code,
                read_writable_code=new_code_ctx.read_writable_code,
                read_only_context_code=new_code_ctx.read_only_context_code,
                hashing_code_context=new_code_ctx.hashing_code_context,
                hashing_code_context_hash=new_code_ctx.hashing_code_context_hash,
                helper_functions=new_code_ctx.helper_functions,  # only functions that are read writable
                preexisting_objects=new_code_ctx.preexisting_objects,
            )
        )

    @staticmethod
    def cleanup_leftover_test_return_values() -> None:
        # remove leftovers from previous run
        get_run_tmp_file(Path("test_return_values_0.bin")).unlink(missing_ok=True)
        get_run_tmp_file(Path("test_return_values_0.sqlite")).unlink(missing_ok=True)

    def instrument_existing_tests(self, function_to_all_tests: dict[str, set[FunctionCalledInTest]]) -> set[Path]:
        existing_test_files_count = 0
        replay_test_files_count = 0
        concolic_coverage_test_files_count = 0
        unique_instrumented_test_files = set()

        func_qualname = self.function_to_optimize.qualified_name_with_modules_from_root(self.project_root)
        if func_qualname not in function_to_all_tests:
            logger.info(f"Did not find any pre-existing tests for '{func_qualname}', will only use generated tests.")
            console.rule()
        else:
            test_file_invocation_positions = defaultdict(list)
            for tests_in_file in function_to_all_tests.get(func_qualname):
                test_file_invocation_positions[
                    (tests_in_file.tests_in_file.test_file, tests_in_file.tests_in_file.test_type)
                ].append(tests_in_file)
            for (test_file, test_type), tests_in_file_list in test_file_invocation_positions.items():
                path_obj_test_file = Path(test_file)
                if test_type == TestType.EXISTING_UNIT_TEST:
                    existing_test_files_count += 1
                elif test_type == TestType.REPLAY_TEST:
                    replay_test_files_count += 1
                elif test_type == TestType.CONCOLIC_COVERAGE_TEST:
                    concolic_coverage_test_files_count += 1
                else:
                    msg = f"Unexpected test type: {test_type}"
                    raise ValueError(msg)
                success, injected_behavior_test = inject_profiling_into_existing_test(
                    mode=TestingMode.BEHAVIOR,
                    test_path=path_obj_test_file,
                    call_positions=[test.position for test in tests_in_file_list],
                    function_to_optimize=self.function_to_optimize,
                    tests_project_root=self.test_cfg.tests_project_rootdir,
                    test_framework=self.args.test_framework,
                )
                if not success:
                    continue
                success, injected_perf_test = inject_profiling_into_existing_test(
                    mode=TestingMode.PERFORMANCE,
                    test_path=path_obj_test_file,
                    call_positions=[test.position for test in tests_in_file_list],
                    function_to_optimize=self.function_to_optimize,
                    tests_project_root=self.test_cfg.tests_project_rootdir,
                    test_framework=self.args.test_framework,
                )
                if not success:
                    continue
                # TODO: this naming logic should be moved to a function and made more standard
                new_behavioral_test_path = Path(
                    f"{os.path.splitext(test_file)[0]}__perfinstrumented{os.path.splitext(test_file)[1]}"  # noqa: PTH122
                )
                new_perf_test_path = Path(
                    f"{os.path.splitext(test_file)[0]}__perfonlyinstrumented{os.path.splitext(test_file)[1]}"  # noqa: PTH122
                )
                if injected_behavior_test is not None:
                    with new_behavioral_test_path.open("w", encoding="utf8") as _f:
                        _f.write(injected_behavior_test)
                else:
                    msg = "injected_behavior_test is None"
                    raise ValueError(msg)
                if injected_perf_test is not None:
                    with new_perf_test_path.open("w", encoding="utf8") as _f:
                        _f.write(injected_perf_test)

                unique_instrumented_test_files.add(new_behavioral_test_path)
                unique_instrumented_test_files.add(new_perf_test_path)

                if not self.test_files.get_by_original_file_path(path_obj_test_file):
                    self.test_files.add(
                        TestFile(
                            instrumented_behavior_file_path=new_behavioral_test_path,
                            benchmarking_file_path=new_perf_test_path,
                            original_source=None,
                            original_file_path=Path(test_file),
                            test_type=test_type,
                            tests_in_file=[t.tests_in_file for t in tests_in_file_list],
                        )
                    )

            logger.info(
                f"Discovered {existing_test_files_count} existing unit test file"
                f"{'s' if existing_test_files_count != 1 else ''}, {replay_test_files_count} replay test file"
                f"{'s' if replay_test_files_count != 1 else ''}, and "
                f"{concolic_coverage_test_files_count} concolic coverage test file"
                f"{'s' if concolic_coverage_test_files_count != 1 else ''} for {func_qualname}"
            )
            console.rule()
        return unique_instrumented_test_files

    def generate_tests_and_optimizations(
        self,
        testgen_context_code: str,
        read_writable_code: CodeStringsMarkdown,
        read_only_context_code: str,
        helper_functions: list[FunctionSource],
        generated_test_paths: list[Path],
        generated_perf_test_paths: list[Path],
        run_experiment: bool = False,  # noqa: FBT001, FBT002
    ) -> Result[tuple[GeneratedTestsList, dict[str, set[FunctionCalledInTest]], OptimizationSet], str]:
        assert len(generated_test_paths) == N_TESTS_TO_GENERATE
        console.rule()
        # Submit the test generation task as future
        future_tests = self.submit_test_generation_tasks(
            self.executor,
            testgen_context_code,
            [definition.fully_qualified_name for definition in helper_functions],
            generated_test_paths,
            generated_perf_test_paths,
        )
        future_optimization_candidates = self.executor.submit(
            self.aiservice_client.optimize_python_code,
            read_writable_code.markdown,
            read_only_context_code,
            self.function_trace_id[:-4] + "EXP0" if run_experiment else self.function_trace_id,
            N_CANDIDATES,
            ExperimentMetadata(id=self.experiment_id, group="control") if run_experiment else None,
        )
        future_candidates_exp = None

        future_concolic_tests = self.executor.submit(
            generate_concolic_tests, self.test_cfg, self.args, self.function_to_optimize, self.function_to_optimize_ast
        )
        futures = [*future_tests, future_optimization_candidates, future_concolic_tests]
        if run_experiment:
            future_candidates_exp = self.executor.submit(
                self.local_aiservice_client.optimize_python_code,
                read_writable_code.markdown,
                read_only_context_code,
                self.function_trace_id[:-4] + "EXP1",
                N_CANDIDATES,
                ExperimentMetadata(id=self.experiment_id, group="experiment"),
            )
            futures.append(future_candidates_exp)

        # Wait for all futures to complete
        concurrent.futures.wait(futures)

        # Retrieve results
        candidates: list[OptimizedCandidate] = future_optimization_candidates.result()
        if not candidates:
            return Failure(f"/!\\ NO OPTIMIZATIONS GENERATED for {self.function_to_optimize.function_name}")

        candidates_experiment = future_candidates_exp.result() if future_candidates_exp else None

        # Process test generation results

        tests: list[GeneratedTests] = []
        for future in future_tests:
            res = future.result()
            if res:
                (
                    generated_test_source,
                    instrumented_behavior_test_source,
                    instrumented_perf_test_source,
                    test_behavior_path,
                    test_perf_path,
                ) = res
                tests.append(
                    GeneratedTests(
                        generated_original_test_source=generated_test_source,
                        instrumented_behavior_test_source=instrumented_behavior_test_source,
                        instrumented_perf_test_source=instrumented_perf_test_source,
                        behavior_file_path=test_behavior_path,
                        perf_file_path=test_perf_path,
                    )
                )
        if not tests:
            logger.warning(f"Failed to generate and instrument tests for {self.function_to_optimize.function_name}")
            return Failure(f"/!\\ NO TESTS GENERATED for {self.function_to_optimize.function_name}")
        function_to_concolic_tests, concolic_test_str = future_concolic_tests.result()
        logger.info(f"Generated {len(tests)} tests for {self.function_to_optimize.function_name}")
        console.rule()
        generated_tests = GeneratedTestsList(generated_tests=tests)
        result = (
            generated_tests,
            function_to_concolic_tests,
            concolic_test_str,
            OptimizationSet(control=candidates, experiment=candidates_experiment),
        )
        self.generate_and_instrument_tests_results = result
        return Success(result)

    def setup_and_establish_baseline(
        self,
        code_context: CodeOptimizationContext,
        original_helper_code: dict[Path, str],
        function_to_concolic_tests: dict[str, set[FunctionCalledInTest]],
        generated_test_paths: list[Path],
        generated_perf_test_paths: list[Path],
        instrumented_unittests_created_for_function: set[Path],
        original_conftest_content: str | None,
    ) -> Result[
        tuple[str, dict[str, set[FunctionCalledInTest]], OriginalCodeBaseline, list[str], dict[Path, set[str]]], str
    ]:
        """Set up baseline context and establish original code baseline."""
        function_to_optimize_qualified_name = self.function_to_optimize.qualified_name
        function_to_all_tests = {
            key: self.function_to_tests.get(key, set()) | function_to_concolic_tests.get(key, set())
            for key in set(self.function_to_tests) | set(function_to_concolic_tests)
        }

        # Get a dict of file_path_to_classes of fto and helpers_of_fto
        file_path_to_helper_classes = defaultdict(set)
        for function_source in code_context.helper_functions:
            if (
                function_source.qualified_name != self.function_to_optimize.qualified_name
                and "." in function_source.qualified_name
            ):
                file_path_to_helper_classes[function_source.file_path].add(function_source.qualified_name.split(".")[0])

        baseline_result = self.establish_original_code_baseline(
            code_context=code_context,
            original_helper_code=original_helper_code,
            file_path_to_helper_classes=file_path_to_helper_classes,
        )

        console.rule()
        paths_to_cleanup = (
            generated_test_paths + generated_perf_test_paths + list(instrumented_unittests_created_for_function)
        )

        if not is_successful(baseline_result):
            if self.args.override_fixtures:
                restore_conftest(original_conftest_content)
            cleanup_paths(paths_to_cleanup)
            return Failure(baseline_result.failure())

        original_code_baseline, test_functions_to_remove = baseline_result.unwrap()
        if isinstance(original_code_baseline, OriginalCodeBaseline) and (
            not coverage_critic(original_code_baseline.coverage_results, self.args.test_framework)
            or not quantity_of_tests_critic(original_code_baseline)
        ):
            if self.args.override_fixtures:
                restore_conftest(original_conftest_content)
            cleanup_paths(paths_to_cleanup)
            return Failure("The threshold for test confidence was not met.")

        return Success(
            (
                function_to_optimize_qualified_name,
                function_to_all_tests,
                original_code_baseline,
                test_functions_to_remove,
                file_path_to_helper_classes,
            )
        )

    def find_and_process_best_optimization(
        self,
        optimizations_set: OptimizationSet,
        code_context: CodeOptimizationContext,
        original_code_baseline: OriginalCodeBaseline,
        original_helper_code: dict[Path, str],
        file_path_to_helper_classes: dict[Path, set[str]],
        function_to_optimize_qualified_name: str,
        function_to_all_tests: dict[str, set[FunctionCalledInTest]],
        generated_tests: GeneratedTestsList,
        test_functions_to_remove: list[str],
        concolic_test_str: str | None,
    ) -> BestOptimization | None:
        """Find the best optimization candidate and process it with all required steps."""
        best_optimization = None
        for _u, (candidates, exp_type) in enumerate(
            zip([optimizations_set.control, optimizations_set.experiment], ["EXP0", "EXP1"])
        ):
            if candidates is None:
                continue

            best_optimization = self.determine_best_candidate(
                candidates=candidates,
                code_context=code_context,
                original_code_baseline=original_code_baseline,
                original_helper_code=original_helper_code,
                file_path_to_helper_classes=file_path_to_helper_classes,
                exp_type=exp_type,
            )
            ph(
                "cli-optimize-function-finished",
                {
                    "function_trace_id": self.function_trace_id[:-4] + exp_type
                    if self.experiment_id
                    else self.function_trace_id
                },
            )

            if best_optimization:
                logger.info("Best candidate:")
                code_print(best_optimization.candidate.source_code.flat)
                console.print(
                    Panel(
                        best_optimization.candidate.explanation, title="Best Candidate Explanation", border_style="blue"
                    )
                )
                processed_benchmark_info = None
                if self.args.benchmark:
                    processed_benchmark_info = process_benchmark_data(
                        replay_performance_gain=best_optimization.replay_performance_gain,
                        fto_benchmark_timings=self.function_benchmark_timings,
                        total_benchmark_timings=self.total_benchmark_timings,
                    )
                explanation = Explanation(
                    raw_explanation_message=best_optimization.candidate.explanation,
                    winning_behavior_test_results=best_optimization.winning_behavior_test_results,
                    winning_benchmarking_test_results=best_optimization.winning_benchmarking_test_results,
                    original_runtime_ns=original_code_baseline.runtime,
                    best_runtime_ns=best_optimization.runtime,
                    function_name=function_to_optimize_qualified_name,
                    file_path=self.function_to_optimize.file_path,
                    benchmark_details=processed_benchmark_info.benchmark_details if processed_benchmark_info else None,
                )

                self.replace_function_and_helpers_with_optimized_code(
                    code_context=code_context,
                    optimized_code=best_optimization.candidate.source_code,
                    original_helper_code=original_helper_code,
                )

                new_code, new_helper_code = self.reformat_code_and_helpers(
                    code_context.helper_functions,
                    explanation.file_path,
                    self.function_to_optimize_source_code,
                    optimized_context=best_optimization.candidate.source_code,
                )

                original_code_combined = original_helper_code.copy()
                original_code_combined[explanation.file_path] = self.function_to_optimize_source_code
                new_code_combined = new_helper_code.copy()
                new_code_combined[explanation.file_path] = new_code
<<<<<<< HEAD
                if not self.args.no_pr:
                    coverage_message = (
                        original_code_baseline.coverage_results.build_message()
                        if original_code_baseline.coverage_results
                        else "Coverage data not available"
                    )
                    generated_tests = remove_functions_from_generated_tests(
                        generated_tests=generated_tests, test_functions_to_remove=test_functions_to_remove
                    )
                    original_runtime_by_test = (
                        original_code_baseline.benchmarking_test_results.usable_runtime_data_by_test_case()
                    )
                    optimized_runtime_by_test = (
                        best_optimization.winning_benchmarking_test_results.usable_runtime_data_by_test_case()
                    )
                    qualified_name = self.function_to_optimize.qualified_name_with_modules_from_root(self.project_root)
                    # Add runtime comments to generated tests before creating the PR
                    generated_tests = add_runtime_comments_to_generated_tests(
                        generated_tests, original_runtime_by_test, optimized_runtime_by_test
                    )
                    generated_tests_str = "\n\n".join(
                        [test.generated_original_test_source for test in generated_tests.generated_tests]
                    )
                    existing_tests, replay_tests, concolic_tests = existing_tests_source_for(
                        qualified_name,
                        function_to_all_tests,
                        test_cfg=self.test_cfg,
                        original_runtimes_all=original_runtime_by_test,
                        optimized_runtimes_all=optimized_runtime_by_test,
                    )
                    if concolic_test_str:
                        generated_tests_str += "\n\n" + concolic_test_str

                    check_create_pr(
                        original_code=original_code_combined,
                        new_code=new_code_combined,
                        explanation=explanation,
                        existing_tests_source=existing_tests,
                        generated_original_test_source=generated_tests_str,
                        function_trace_id=self.function_trace_id[:-4] + exp_type
                        if self.experiment_id
                        else self.function_trace_id,
                        coverage_message=coverage_message,
                        git_remote=self.args.git_remote,
                        replay_tests_source=replay_tests,
                        concolic_tests_source=concolic_tests,
                    )
                    if (
                        self.args.all
                        or env_utils.get_pr_number()
                        or self.args.replay_test
                        or (self.args.file and not self.args.function)
                    ):
                        self.write_code_and_helpers(
                            self.function_to_optimize_source_code,
                            original_helper_code,
                            self.function_to_optimize.file_path,
                        )
                else:
                    # Mark optimization success since no PR will be created
                    mark_optimization_success(
                        trace_id=self.function_trace_id, is_optimization_found=best_optimization is not None
                    )
=======
                self.process_review(
                    original_code_baseline,
                    best_optimization,
                    generated_tests,
                    test_functions_to_remove,
                    concolic_test_str,
                    original_code_combined,
                    new_code_combined,
                    explanation,
                    function_to_all_tests,
                    exp_type,
                    original_helper_code,
                    code_context,
                )
>>>>>>> 681fa179
                self.log_successful_optimization(explanation, generated_tests, exp_type)
        return best_optimization

    def process_review(
        self,
        original_code_baseline: OriginalCodeBaseline,
        best_optimization: BestOptimization,
        generated_tests: GeneratedTestsList,
        test_functions_to_remove: list[str],
        concolic_test_str: str | None,
        original_code_combined: dict[Path, str],
        new_code_combined: dict[Path, str],
        explanation: Explanation,
        function_to_all_tests: dict[str, set[FunctionCalledInTest]],
        exp_type: str,
        original_helper_code: dict[Path, str],
        code_context: CodeOptimizationContext,
    ) -> None:
        coverage_message = (
            original_code_baseline.coverage_results.build_message()
            if original_code_baseline.coverage_results
            else "Coverage data not available"
        )

        generated_tests = remove_functions_from_generated_tests(
            generated_tests=generated_tests, test_functions_to_remove=test_functions_to_remove
        )

        original_runtime_by_test = original_code_baseline.benchmarking_test_results.usable_runtime_data_by_test_case()
        optimized_runtime_by_test = (
            best_optimization.winning_benchmarking_test_results.usable_runtime_data_by_test_case()
        )

        generated_tests = add_runtime_comments_to_generated_tests(
            generated_tests, original_runtime_by_test, optimized_runtime_by_test
        )

        generated_tests_str = "\n#------------------------------------------------\n".join(
            [test.generated_original_test_source for test in generated_tests.generated_tests]
        )
        if concolic_test_str:
            generated_tests_str += "\n#------------------------------------------------\n" + concolic_test_str

        existing_tests = existing_tests_source_for(
            self.function_to_optimize.qualified_name_with_modules_from_root(self.project_root),
            function_to_all_tests,
            test_cfg=self.test_cfg,
            original_runtimes_all=original_runtime_by_test,
            optimized_runtimes_all=optimized_runtime_by_test,
        )
        new_explanation_raw_str = self.aiservice_client.get_new_explanation(
            source_code=code_context.read_writable_code.flat,
            dependency_code=code_context.read_only_context_code,
            trace_id=self.function_trace_id[:-4] + exp_type if self.experiment_id else self.function_trace_id,
            optimized_code=best_optimization.candidate.source_code.flat,
            original_line_profiler_results=original_code_baseline.line_profile_results["str_out"],
            optimized_line_profiler_results=best_optimization.line_profiler_test_results["str_out"],
            original_code_runtime=humanize_runtime(original_code_baseline.runtime),
            optimized_code_runtime=humanize_runtime(best_optimization.runtime),
            speedup=f"{int(performance_gain(original_runtime_ns=original_code_baseline.runtime, optimized_runtime_ns=best_optimization.runtime) * 100)}%",
            annotated_tests=generated_tests_str,
            optimization_id=best_optimization.candidate.optimization_id,
            original_explanation=best_optimization.candidate.explanation,
        )
        new_explanation = Explanation(
            raw_explanation_message=new_explanation_raw_str or explanation.raw_explanation_message,
            winning_behavior_test_results=explanation.winning_behavior_test_results,
            winning_benchmarking_test_results=explanation.winning_benchmarking_test_results,
            original_runtime_ns=explanation.original_runtime_ns,
            best_runtime_ns=explanation.best_runtime_ns,
            function_name=explanation.function_name,
            file_path=explanation.file_path,
            benchmark_details=explanation.benchmark_details,
        )
        data = {
            "original_code": original_code_combined,
            "new_code": new_code_combined,
            "explanation": new_explanation,
            "existing_tests_source": existing_tests,
            "generated_original_test_source": generated_tests_str,
            "function_trace_id": self.function_trace_id[:-4] + exp_type
            if self.experiment_id
            else self.function_trace_id,
            "coverage_message": coverage_message,
        }

        if not self.args.no_pr and not self.args.staging_review:
            data["git_remote"] = self.args.git_remote
            check_create_pr(**data)
        elif self.args.staging_review:
            create_staging(**data)
        else:
            # Mark optimization success since no PR will be created
            mark_optimization_success(
                trace_id=self.function_trace_id, is_optimization_found=best_optimization is not None
            )

        if ((not self.args.no_pr) or not self.args.staging_review) and (
            self.args.all or env_utils.get_pr_number() or (self.args.file and not self.args.function)
        ):
            self.write_code_and_helpers(
                self.function_to_optimize_source_code, original_helper_code, self.function_to_optimize.file_path
            )

    def establish_original_code_baseline(
        self,
        code_context: CodeOptimizationContext,
        original_helper_code: dict[Path, str],
        file_path_to_helper_classes: dict[Path, set[str]],
    ) -> Result[tuple[OriginalCodeBaseline, list[str]], str]:
        line_profile_results = {"timings": {}, "unit": 0, "str_out": ""}
        # For the original function - run the tests and get the runtime, plus coverage
        with progress_bar(f"Establishing original code baseline for {self.function_to_optimize.function_name}"):
            assert (test_framework := self.args.test_framework) in {"pytest", "unittest"}  # noqa: RUF018
            success = True

            test_env = self.get_test_env(codeflash_loop_index=0, codeflash_test_iteration=0, codeflash_tracer_disable=1)

            # Instrument codeflash capture
            try:
                instrument_codeflash_capture(
                    self.function_to_optimize, file_path_to_helper_classes, self.test_cfg.tests_root
                )
                behavioral_results, coverage_results = self.run_and_parse_tests(
                    testing_type=TestingMode.BEHAVIOR,
                    test_env=test_env,
                    test_files=self.test_files,
                    optimization_iteration=0,
                    testing_time=TOTAL_LOOPING_TIME,
                    enable_coverage=test_framework == "pytest",
                    code_context=code_context,
                )
            finally:
                # Remove codeflash capture
                self.write_code_and_helpers(
                    self.function_to_optimize_source_code, original_helper_code, self.function_to_optimize.file_path
                )
            if not behavioral_results:
                logger.warning(
                    f"Couldn't run any tests for original function {self.function_to_optimize.function_name}. SKIPPING OPTIMIZING THIS FUNCTION."
                )
                console.rule()
                return Failure("Failed to establish a baseline for the original code - bevhavioral tests failed.")
            if not coverage_critic(coverage_results, self.args.test_framework):
                return Failure("The threshold for test coverage was not met.")
            if test_framework == "pytest":
                line_profile_results = self.line_profiler_step(
                    code_context=code_context, original_helper_code=original_helper_code, candidate_index=0
                )
                console.rule()
                benchmarking_results, _ = self.run_and_parse_tests(
                    testing_type=TestingMode.PERFORMANCE,
                    test_env=test_env,
                    test_files=self.test_files,
                    optimization_iteration=0,
                    testing_time=TOTAL_LOOPING_TIME,
                    enable_coverage=False,
                    code_context=code_context,
                )
            else:
                benchmarking_results = TestResults()
                start_time: float = time.time()
                for i in range(100):
                    if i >= 5 and time.time() - start_time >= TOTAL_LOOPING_TIME * 1.5:
                        # * 1.5 to give unittest a bit more time to run
                        break
                    test_env["CODEFLASH_LOOP_INDEX"] = str(i + 1)
                    unittest_loop_results, _ = self.run_and_parse_tests(
                        testing_type=TestingMode.PERFORMANCE,
                        test_env=test_env,
                        test_files=self.test_files,
                        optimization_iteration=0,
                        testing_time=TOTAL_LOOPING_TIME,
                        enable_coverage=False,
                        code_context=code_context,
                        unittest_loop_index=i + 1,
                    )
                    benchmarking_results.merge(unittest_loop_results)

            console.print(
                TestResults.report_to_tree(
                    behavioral_results.get_test_pass_fail_report_by_type(),
                    title="Overall test results for original code",
                )
            )
            console.rule()

            total_timing = benchmarking_results.total_passed_runtime()  # caution: doesn't handle the loop index
            functions_to_remove = [
                result.id.test_function_name
                for result in behavioral_results
                if (result.test_type == TestType.GENERATED_REGRESSION and not result.did_pass)
            ]
            if total_timing == 0:
                logger.warning(
                    "The overall summed benchmark runtime of the original function is 0, couldn't run tests."
                )
                console.rule()
                success = False
            if not total_timing:
                logger.warning("Failed to run the tests for the original function, skipping optimization")
                console.rule()
                success = False
            if not success:
                return Failure("Failed to establish a baseline for the original code.")

            loop_count = max([int(result.loop_index) for result in benchmarking_results.test_results])
            logger.info(
                f"Original code summed runtime measured over {loop_count} loop{'s' if loop_count > 1 else ''}: "
                f"{humanize_runtime(total_timing)} per full loop"
            )
            console.rule()
            logger.debug(f"Total original code runtime (ns): {total_timing}")

            if self.args.benchmark:
                replay_benchmarking_test_results = benchmarking_results.group_by_benchmarks(
                    self.total_benchmark_timings.keys(), self.replay_tests_dir, self.project_root
                )
            return Success(
                (
                    OriginalCodeBaseline(
                        behavior_test_results=behavioral_results,
                        benchmarking_test_results=benchmarking_results,
                        replay_benchmarking_test_results=replay_benchmarking_test_results
                        if self.args.benchmark
                        else None,
                        runtime=total_timing,
                        coverage_results=coverage_results,
                        line_profile_results=line_profile_results,
                    ),
                    functions_to_remove,
                )
            )

    def run_optimized_candidate(
        self,
        *,
        optimization_candidate_index: int,
        baseline_results: OriginalCodeBaseline,
        original_helper_code: dict[Path, str],
        file_path_to_helper_classes: dict[Path, set[str]],
    ) -> Result[OptimizedCandidateResult, str]:
        assert (test_framework := self.args.test_framework) in {"pytest", "unittest"}  # noqa: RUF018

        with progress_bar("Testing optimization candidate"):
            test_env = self.get_test_env(
                codeflash_loop_index=0,
                codeflash_test_iteration=optimization_candidate_index,
                codeflash_tracer_disable=1,
            )

            get_run_tmp_file(Path(f"test_return_values_{optimization_candidate_index}.sqlite")).unlink(missing_ok=True)
            # Instrument codeflash capture
            candidate_fto_code = Path(self.function_to_optimize.file_path).read_text("utf-8")
            candidate_helper_code = {}
            for module_abspath in original_helper_code:
                candidate_helper_code[module_abspath] = Path(module_abspath).read_text("utf-8")
            try:
                instrument_codeflash_capture(
                    self.function_to_optimize, file_path_to_helper_classes, self.test_cfg.tests_root
                )

                candidate_behavior_results, _ = self.run_and_parse_tests(
                    testing_type=TestingMode.BEHAVIOR,
                    test_env=test_env,
                    test_files=self.test_files,
                    optimization_iteration=optimization_candidate_index,
                    testing_time=TOTAL_LOOPING_TIME,
                    enable_coverage=False,
                )
            # Remove instrumentation
            finally:
                self.write_code_and_helpers(
                    candidate_fto_code, candidate_helper_code, self.function_to_optimize.file_path
                )
            console.print(
                TestResults.report_to_tree(
                    candidate_behavior_results.get_test_pass_fail_report_by_type(),
                    title="Behavioral Test Results for candidate",
                )
            )
            console.rule()
            if compare_test_results(baseline_results.behavior_test_results, candidate_behavior_results):
                logger.info("Test results matched!")
                console.rule()
            else:
                logger.info("Test results did not match the test results of the original code.")
                console.rule()
                return Failure("Test results did not match the test results of the original code.")

            if test_framework == "pytest":
                candidate_benchmarking_results, _ = self.run_and_parse_tests(
                    testing_type=TestingMode.PERFORMANCE,
                    test_env=test_env,
                    test_files=self.test_files,
                    optimization_iteration=optimization_candidate_index,
                    testing_time=TOTAL_LOOPING_TIME,
                    enable_coverage=False,
                )
                loop_count = (
                    max(all_loop_indices)
                    if (
                        all_loop_indices := {
                            result.loop_index for result in candidate_benchmarking_results.test_results
                        }
                    )
                    else 0
                )

            else:
                candidate_benchmarking_results = TestResults()
                start_time: float = time.time()
                loop_count = 0
                for i in range(100):
                    if i >= 5 and time.time() - start_time >= TOTAL_LOOPING_TIME * 1.5:
                        # * 1.5 to give unittest a bit more time to run
                        break
                    test_env["CODEFLASH_LOOP_INDEX"] = str(i + 1)
                    unittest_loop_results, cov = self.run_and_parse_tests(
                        testing_type=TestingMode.PERFORMANCE,
                        test_env=test_env,
                        test_files=self.test_files,
                        optimization_iteration=optimization_candidate_index,
                        testing_time=TOTAL_LOOPING_TIME,
                        unittest_loop_index=i + 1,
                    )
                    loop_count = i + 1
                    candidate_benchmarking_results.merge(unittest_loop_results)

            if (total_candidate_timing := candidate_benchmarking_results.total_passed_runtime()) == 0:
                logger.warning("The overall test runtime of the optimized function is 0, couldn't run tests.")
                console.rule()

            logger.debug(f"Total optimized code {optimization_candidate_index} runtime (ns): {total_candidate_timing}")
            if self.args.benchmark:
                candidate_replay_benchmarking_results = candidate_benchmarking_results.group_by_benchmarks(
                    self.total_benchmark_timings.keys(), self.replay_tests_dir, self.project_root
                )
                for benchmark_name, benchmark_results in candidate_replay_benchmarking_results.items():
                    logger.debug(
                        f"Benchmark {benchmark_name} runtime (ns): {humanize_runtime(benchmark_results.total_passed_runtime())}"
                    )
            return Success(
                OptimizedCandidateResult(
                    max_loop_count=loop_count,
                    best_test_runtime=total_candidate_timing,
                    behavior_test_results=candidate_behavior_results,
                    benchmarking_test_results=candidate_benchmarking_results,
                    replay_benchmarking_test_results=candidate_replay_benchmarking_results
                    if self.args.benchmark
                    else None,
                    optimization_candidate_index=optimization_candidate_index,
                    total_candidate_timing=total_candidate_timing,
                )
            )

    def run_and_parse_tests(
        self,
        testing_type: TestingMode,
        test_env: dict[str, str],
        test_files: TestFiles,
        optimization_iteration: int,
        testing_time: float = TOTAL_LOOPING_TIME,
        *,
        enable_coverage: bool = False,
        pytest_min_loops: int = 5,
        pytest_max_loops: int = 100_000,
        code_context: CodeOptimizationContext | None = None,
        unittest_loop_index: int | None = None,
        line_profiler_output_file: Path | None = None,
    ) -> tuple[TestResults | dict, CoverageData | None]:
        coverage_database_file = None
        coverage_config_file = None
        try:
            if testing_type == TestingMode.BEHAVIOR:
                result_file_path, run_result, coverage_database_file, coverage_config_file = run_behavioral_tests(
                    test_files,
                    test_framework=self.test_cfg.test_framework,
                    cwd=self.project_root,
                    test_env=test_env,
                    pytest_timeout=INDIVIDUAL_TESTCASE_TIMEOUT,
                    verbose=True,
                    enable_coverage=enable_coverage,
                )
            elif testing_type == TestingMode.LINE_PROFILE:
                result_file_path, run_result = run_line_profile_tests(
                    test_files,
                    cwd=self.project_root,
                    test_env=test_env,
                    pytest_cmd=self.test_cfg.pytest_cmd,
                    pytest_timeout=INDIVIDUAL_TESTCASE_TIMEOUT,
                    pytest_target_runtime_seconds=testing_time,
                    pytest_min_loops=1,
                    pytest_max_loops=1,
                    test_framework=self.test_cfg.test_framework,
                    line_profiler_output_file=line_profiler_output_file,
                )
            elif testing_type == TestingMode.PERFORMANCE:
                result_file_path, run_result = run_benchmarking_tests(
                    test_files,
                    cwd=self.project_root,
                    test_env=test_env,
                    pytest_cmd=self.test_cfg.pytest_cmd,
                    pytest_timeout=INDIVIDUAL_TESTCASE_TIMEOUT,
                    pytest_target_runtime_seconds=testing_time,
                    pytest_min_loops=pytest_min_loops,
                    pytest_max_loops=pytest_max_loops,
                    test_framework=self.test_cfg.test_framework,
                )
            else:
                msg = f"Unexpected testing type: {testing_type}"
                raise ValueError(msg)
        except subprocess.TimeoutExpired:
            logger.exception(
                f"Error running tests in {', '.join(str(f) for f in test_files.test_files)}.\nTimeout Error"
            )
            return TestResults(), None
        if run_result.returncode != 0 and testing_type == TestingMode.BEHAVIOR:
            logger.debug(
                f"Nonzero return code {run_result.returncode} when running tests in "
                f"{', '.join([str(f.instrumented_behavior_file_path) for f in test_files.test_files])}.\n"
                f"stdout: {run_result.stdout}\n"
                f"stderr: {run_result.stderr}\n"
            )
            if "ModuleNotFoundError" in run_result.stdout:
                from rich.text import Text

                match = ImportErrorPattern.search(run_result.stdout).group()
                panel = Panel(Text.from_markup(f"⚠️  {match} ", style="bold red"), expand=False)
                console.print(panel)
        if testing_type in {TestingMode.BEHAVIOR, TestingMode.PERFORMANCE}:
            results, coverage_results = parse_test_results(
                test_xml_path=result_file_path,
                test_files=test_files,
                test_config=self.test_cfg,
                optimization_iteration=optimization_iteration,
                run_result=run_result,
                unittest_loop_index=unittest_loop_index,
                function_name=self.function_to_optimize.function_name,
                source_file=self.function_to_optimize.file_path,
                code_context=code_context,
                coverage_database_file=coverage_database_file,
                coverage_config_file=coverage_config_file,
            )
        else:
            results, coverage_results = parse_line_profile_results(line_profiler_output_file=line_profiler_output_file)
        return results, coverage_results

    def submit_test_generation_tasks(
        self,
        executor: concurrent.futures.ThreadPoolExecutor,
        source_code_being_tested: str,
        helper_function_names: list[str],
        generated_test_paths: list[Path],
        generated_perf_test_paths: list[Path],
    ) -> list[concurrent.futures.Future]:
        return [
            executor.submit(
                generate_tests,
                self.aiservice_client,
                source_code_being_tested,
                self.function_to_optimize,
                helper_function_names,
                Path(self.original_module_path),
                self.test_cfg,
                INDIVIDUAL_TESTCASE_TIMEOUT,
                self.function_trace_id,
                test_index,
                test_path,
                test_perf_path,
            )
            for test_index, (test_path, test_perf_path) in enumerate(
                zip(generated_test_paths, generated_perf_test_paths)
            )
        ]

    def cleanup_generated_files(self) -> None:
        paths_to_cleanup = []
        for test_file in self.test_files:
            paths_to_cleanup.append(test_file.instrumented_behavior_file_path)
            paths_to_cleanup.append(test_file.benchmarking_file_path)

        cleanup_paths(paths_to_cleanup)

    def get_test_env(
        self, codeflash_loop_index: int, codeflash_test_iteration: int, codeflash_tracer_disable: int = 1
    ) -> dict:
        test_env = os.environ.copy()
        test_env["CODEFLASH_TEST_ITERATION"] = str(codeflash_test_iteration)
        test_env["CODEFLASH_TRACER_DISABLE"] = str(codeflash_tracer_disable)
        test_env["CODEFLASH_LOOP_INDEX"] = str(codeflash_loop_index)
        if "PYTHONPATH" not in test_env:
            test_env["PYTHONPATH"] = str(self.args.project_root)
        else:
            test_env["PYTHONPATH"] += os.pathsep + str(self.args.project_root)
        return test_env

    def line_profiler_step(
        self, code_context: CodeOptimizationContext, original_helper_code: dict[Path, str], candidate_index: int
    ) -> dict:
        try:
            test_env = self.get_test_env(
                codeflash_loop_index=0, codeflash_test_iteration=candidate_index, codeflash_tracer_disable=1
            )
            line_profiler_output_file = add_decorator_imports(self.function_to_optimize, code_context)
            line_profile_results, _ = self.run_and_parse_tests(
                testing_type=TestingMode.LINE_PROFILE,
                test_env=test_env,
                test_files=self.test_files,
                optimization_iteration=0,
                testing_time=TOTAL_LOOPING_TIME,
                enable_coverage=False,
                code_context=code_context,
                line_profiler_output_file=line_profiler_output_file,
            )
        finally:
            # Remove codeflash capture
            self.write_code_and_helpers(
                self.function_to_optimize_source_code, original_helper_code, self.function_to_optimize.file_path
            )
        if line_profile_results["str_out"] == "":
            logger.warning(
                f"Couldn't run line profiler for original function {self.function_to_optimize.function_name}"
            )
        return line_profile_results<|MERGE_RESOLUTION|>--- conflicted
+++ resolved
@@ -1139,71 +1139,6 @@
                 original_code_combined[explanation.file_path] = self.function_to_optimize_source_code
                 new_code_combined = new_helper_code.copy()
                 new_code_combined[explanation.file_path] = new_code
-<<<<<<< HEAD
-                if not self.args.no_pr:
-                    coverage_message = (
-                        original_code_baseline.coverage_results.build_message()
-                        if original_code_baseline.coverage_results
-                        else "Coverage data not available"
-                    )
-                    generated_tests = remove_functions_from_generated_tests(
-                        generated_tests=generated_tests, test_functions_to_remove=test_functions_to_remove
-                    )
-                    original_runtime_by_test = (
-                        original_code_baseline.benchmarking_test_results.usable_runtime_data_by_test_case()
-                    )
-                    optimized_runtime_by_test = (
-                        best_optimization.winning_benchmarking_test_results.usable_runtime_data_by_test_case()
-                    )
-                    qualified_name = self.function_to_optimize.qualified_name_with_modules_from_root(self.project_root)
-                    # Add runtime comments to generated tests before creating the PR
-                    generated_tests = add_runtime_comments_to_generated_tests(
-                        generated_tests, original_runtime_by_test, optimized_runtime_by_test
-                    )
-                    generated_tests_str = "\n\n".join(
-                        [test.generated_original_test_source for test in generated_tests.generated_tests]
-                    )
-                    existing_tests, replay_tests, concolic_tests = existing_tests_source_for(
-                        qualified_name,
-                        function_to_all_tests,
-                        test_cfg=self.test_cfg,
-                        original_runtimes_all=original_runtime_by_test,
-                        optimized_runtimes_all=optimized_runtime_by_test,
-                    )
-                    if concolic_test_str:
-                        generated_tests_str += "\n\n" + concolic_test_str
-
-                    check_create_pr(
-                        original_code=original_code_combined,
-                        new_code=new_code_combined,
-                        explanation=explanation,
-                        existing_tests_source=existing_tests,
-                        generated_original_test_source=generated_tests_str,
-                        function_trace_id=self.function_trace_id[:-4] + exp_type
-                        if self.experiment_id
-                        else self.function_trace_id,
-                        coverage_message=coverage_message,
-                        git_remote=self.args.git_remote,
-                        replay_tests_source=replay_tests,
-                        concolic_tests_source=concolic_tests,
-                    )
-                    if (
-                        self.args.all
-                        or env_utils.get_pr_number()
-                        or self.args.replay_test
-                        or (self.args.file and not self.args.function)
-                    ):
-                        self.write_code_and_helpers(
-                            self.function_to_optimize_source_code,
-                            original_helper_code,
-                            self.function_to_optimize.file_path,
-                        )
-                else:
-                    # Mark optimization success since no PR will be created
-                    mark_optimization_success(
-                        trace_id=self.function_trace_id, is_optimization_found=best_optimization is not None
-                    )
-=======
                 self.process_review(
                     original_code_baseline,
                     best_optimization,
@@ -1218,7 +1153,6 @@
                     original_helper_code,
                     code_context,
                 )
->>>>>>> 681fa179
                 self.log_successful_optimization(explanation, generated_tests, exp_type)
         return best_optimization
 
@@ -1337,6 +1271,7 @@
 
             test_env = self.get_test_env(codeflash_loop_index=0, codeflash_test_iteration=0, codeflash_tracer_disable=1)
 
+            coverage_results = None
             # Instrument codeflash capture
             try:
                 instrument_codeflash_capture(
