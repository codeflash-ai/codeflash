--- conflicted
+++ resolved
@@ -45,13 +45,7 @@
 from codeflash.code_utils.config_consts import (
     COVERAGE_THRESHOLD,
     INDIVIDUAL_TESTCASE_TIMEOUT,
-<<<<<<< HEAD
-=======
     MAX_REPAIRS_PER_TRACE,
-    N_CANDIDATES_EFFECTIVE,
-    N_CANDIDATES_LP_EFFECTIVE,
-    N_TESTS_TO_GENERATE_EFFECTIVE,
->>>>>>> 92870b23
     REFINE_ALL_THRESHOLD,
     REFINED_CANDIDATE_RANKING_WEIGHTS,
     REPAIR_UNMATCHED_PERCENTAGE_LIMIT,
