from __future__ import annotations

import ast
import concurrent.futures
import os
import random
import subprocess
import time
import uuid
from collections import defaultdict, deque
from pathlib import Path
from typing import TYPE_CHECKING

import isort
import libcst as cst
from rich.console import Group
from rich.panel import Panel
from rich.syntax import Syntax
from rich.tree import Tree

from codeflash.api.aiservice import AiServiceClient, LocalAiServiceClient
from codeflash.api.cfapi import add_code_context_hash, mark_optimization_success
from codeflash.benchmarking.utils import process_benchmark_data
from codeflash.cli_cmds.console import code_print, console, logger, progress_bar
from codeflash.code_utils import env_utils
from codeflash.code_utils.code_replacer import (
    add_custom_marker_to_all_tests,
    modify_autouse_fixture,
    replace_function_definitions_in_module,
)
from codeflash.code_utils.code_utils import (
    ImportErrorPattern,
    cleanup_paths,
    file_name_from_test_module_name,
    get_run_tmp_file,
    has_any_async_functions,
    module_name_from_file_path,
    restore_conftest,
)
from codeflash.code_utils.config_consts import (
    INDIVIDUAL_TESTCASE_TIMEOUT,
    N_CANDIDATES,
    N_TESTS_TO_GENERATE,
    REPEAT_OPTIMIZATION_PROBABILITY,
    TOTAL_LOOPING_TIME,
)
from codeflash.code_utils.edit_generated_tests import (
    add_runtime_comments_to_generated_tests,
    remove_functions_from_generated_tests,
)
from codeflash.code_utils.env_utils import get_pr_number
from codeflash.code_utils.formatter import format_code, sort_imports
from codeflash.code_utils.instrument_existing_tests import inject_profiling_into_existing_test
from codeflash.code_utils.line_profile_utils import add_decorator_imports
from codeflash.code_utils.static_analysis import get_first_top_level_function_or_method_ast
from codeflash.code_utils.time_utils import humanize_runtime
from codeflash.context import code_context_extractor
from codeflash.context.unused_definition_remover import detect_unused_helper_functions, revert_unused_helper_functions
from codeflash.discovery.functions_to_optimize import was_function_previously_optimized
from codeflash.either import Failure, Success, is_successful
from codeflash.models.ExperimentMetadata import ExperimentMetadata
from codeflash.models.models import (
    BestOptimization,
    CodeOptimizationContext,
    GeneratedTests,
    GeneratedTestsList,
    OptimizationSet,
    OptimizedCandidateResult,
    OriginalCodeBaseline,
    TestFile,
    TestFiles,
    TestingMode,
    TestResults,
    TestType,
)
from codeflash.optimization.line_profiler_formatter import format_line_profiler_results
from codeflash.result.create_pr import check_create_pr, existing_tests_source_for
from codeflash.result.critic import coverage_critic, performance_gain, quantity_of_tests_critic, speedup_critic
from codeflash.result.explanation import Explanation
from codeflash.telemetry.posthog_cf import ph
from codeflash.verification.concolic_testing import generate_concolic_tests
from codeflash.verification.equivalence import compare_test_results
from codeflash.verification.instrument_codeflash_capture import instrument_codeflash_capture
from codeflash.verification.parse_line_profile_test_output import parse_line_profile_results
from codeflash.verification.parse_test_output import parse_test_results
from codeflash.verification.test_runner import run_behavioral_tests, run_benchmarking_tests, run_line_profile_tests
from codeflash.verification.verification_utils import get_test_file_path
from codeflash.verification.verifier import generate_tests

if TYPE_CHECKING:
    from argparse import Namespace

    from codeflash.discovery.functions_to_optimize import FunctionToOptimize
    from codeflash.either import Result
    from codeflash.models.models import (
        BenchmarkKey,
        CoverageData,
        FunctionCalledInTest,
        FunctionSource,
        OptimizedCandidate,
    )
    from codeflash.verification.verification_utils import TestConfig


class FunctionOptimizer:
    def __init__(
        self,
        function_to_optimize: FunctionToOptimize,
        test_cfg: TestConfig,
        function_to_optimize_source_code: str = "",
        function_to_tests: dict[str, set[FunctionCalledInTest]] | None = None,
        function_to_optimize_ast: ast.FunctionDef | None = None,
        aiservice_client: AiServiceClient | None = None,
        function_benchmark_timings: dict[BenchmarkKey, int] | None = None,
        total_benchmark_timings: dict[BenchmarkKey, int] | None = None,
        args: Namespace | None = None,
        replay_tests_dir: Path | None = None,
    ) -> None:
        self.project_root = test_cfg.project_root_path
        self.test_cfg = test_cfg
        self.aiservice_client = aiservice_client if aiservice_client else AiServiceClient()
        self.function_to_optimize = function_to_optimize
        self.function_to_optimize_source_code = (
            function_to_optimize_source_code
            if function_to_optimize_source_code
            else function_to_optimize.file_path.read_text(encoding="utf8")
        )
        if not function_to_optimize_ast:
            original_module_ast = ast.parse(function_to_optimize_source_code)
            self.function_to_optimize_ast = get_first_top_level_function_or_method_ast(
                function_to_optimize.function_name, function_to_optimize.parents, original_module_ast
            )
        else:
            self.function_to_optimize_ast = function_to_optimize_ast
        self.function_to_tests = function_to_tests if function_to_tests else {}

        self.experiment_id = os.getenv("CODEFLASH_EXPERIMENT_ID", None)
        self.local_aiservice_client = LocalAiServiceClient() if self.experiment_id else None
        self.test_files = TestFiles(test_files=[])
        self.args = args  # Check defaults for these
        self.function_trace_id: str = str(uuid.uuid4())
        self.original_module_path = module_name_from_file_path(self.function_to_optimize.file_path, self.project_root)

        self.function_benchmark_timings = function_benchmark_timings if function_benchmark_timings else {}
        self.total_benchmark_timings = total_benchmark_timings if total_benchmark_timings else {}
        self.replay_tests_dir = replay_tests_dir if replay_tests_dir else None

    def optimize_function(self) -> Result[BestOptimization, str]:  # noqa: PLR0911
        should_run_experiment = self.experiment_id is not None
        logger.debug(f"Function Trace ID: {self.function_trace_id}")
        ph("cli-optimize-function-start", {"function_trace_id": self.function_trace_id})
        self.cleanup_leftover_test_return_values()
        file_name_from_test_module_name.cache_clear()
        ctx_result = self.get_code_optimization_context()
        if not is_successful(ctx_result):
            return Failure(ctx_result.failure())
        code_context: CodeOptimizationContext = ctx_result.unwrap()
        original_helper_code: dict[Path, str] = {}
        helper_function_paths = {hf.file_path for hf in code_context.helper_functions}
        for helper_function_path in helper_function_paths:
            with helper_function_path.open(encoding="utf8") as f:
                helper_code = f.read()
                original_helper_code[helper_function_path] = helper_code

        if has_any_async_functions(code_context.read_writable_code):
            return Failure("Codeflash does not support async functions in the code to optimize.")
        # Random here means that we still attempt optimization with a fractional chance to see if
        # last time we could not find an optimization, maybe this time we do.
        # Random is before as a performance optimization, swapping the two 'and' statements has the same effect
        if random.random() > REPEAT_OPTIMIZATION_PROBABILITY and was_function_previously_optimized(  # noqa: S311
            self.function_to_optimize, code_context
        ):
            return Failure("Function optimization previously attempted, skipping.")

        code_print(code_context.read_writable_code)
        generated_test_paths = [
            get_test_file_path(
                self.test_cfg.tests_root, self.function_to_optimize.function_name, test_index, test_type="unit"
            )
            for test_index in range(N_TESTS_TO_GENERATE)
        ]
        generated_perf_test_paths = [
            get_test_file_path(
                self.test_cfg.tests_root, self.function_to_optimize.function_name, test_index, test_type="perf"
            )
            for test_index in range(N_TESTS_TO_GENERATE)
        ]

        with progress_bar(
            f"Generating new tests and optimizations for function {self.function_to_optimize.function_name}",
            transient=True,
            revert_to_print=bool(get_pr_number()),
        ):
            generated_results = self.generate_tests_and_optimizations(
                testgen_context_code=code_context.testgen_context_code,
                read_writable_code=code_context.read_writable_code,
                read_only_context_code=code_context.read_only_context_code,
                helper_functions=code_context.helper_functions,
                generated_test_paths=generated_test_paths,
                generated_perf_test_paths=generated_perf_test_paths,
                run_experiment=should_run_experiment,
            )

        if not is_successful(generated_results):
            return Failure(generated_results.failure())
        generated_tests: GeneratedTestsList
        optimizations_set: OptimizationSet
        generated_tests, function_to_concolic_tests, concolic_test_str, optimizations_set = generated_results.unwrap()
        count_tests = len(generated_tests.generated_tests)
        if concolic_test_str:
            count_tests += 1

        for i, generated_test in enumerate(generated_tests.generated_tests):
            with generated_test.behavior_file_path.open("w", encoding="utf8") as f:
                f.write(generated_test.instrumented_behavior_test_source)
            with generated_test.perf_file_path.open("w", encoding="utf8") as f:
                f.write(generated_test.instrumented_perf_test_source)
            self.test_files.add(
                TestFile(
                    instrumented_behavior_file_path=generated_test.behavior_file_path,
                    benchmarking_file_path=generated_test.perf_file_path,
                    original_file_path=None,
                    original_source=generated_test.generated_original_test_source,
                    test_type=TestType.GENERATED_REGRESSION,
                    tests_in_file=None,  # This is currently unused. We can discover the tests in the file if needed.
                )
            )
            logger.info(f"Generated test {i + 1}/{count_tests}:")
            code_print(generated_test.generated_original_test_source)
        if concolic_test_str:
            logger.info(f"Generated test {count_tests}/{count_tests}:")
            code_print(concolic_test_str)

        function_to_optimize_qualified_name = self.function_to_optimize.qualified_name
        function_to_all_tests = {
            key: self.function_to_tests.get(key, set()) | function_to_concolic_tests.get(key, set())
            for key in set(self.function_to_tests) | set(function_to_concolic_tests)
        }
        instrumented_unittests_created_for_function = self.instrument_existing_tests(function_to_all_tests)
        if self.args.override_fixtures:
            logger.info("Disabling all autouse fixtures associated with the generated test files")
            original_conftest_content = modify_autouse_fixture(generated_test_paths + generated_perf_test_paths)
            logger.info("Add custom marker to generated test files")
            add_custom_marker_to_all_tests(generated_test_paths + generated_perf_test_paths)

        # Get a dict of file_path_to_classes of fto and helpers_of_fto
        file_path_to_helper_classes = defaultdict(set)
        for function_source in code_context.helper_functions:
            if (
                function_source.qualified_name != self.function_to_optimize.qualified_name
                and "." in function_source.qualified_name
            ):
                file_path_to_helper_classes[function_source.file_path].add(function_source.qualified_name.split(".")[0])

        baseline_result = self.establish_original_code_baseline(  # this needs better typing
            code_context=code_context,
            original_helper_code=original_helper_code,
            file_path_to_helper_classes=file_path_to_helper_classes,
        )

        console.rule()
        paths_to_cleanup = (
            generated_test_paths + generated_perf_test_paths + list(instrumented_unittests_created_for_function)
        )

        if not is_successful(baseline_result):
            if self.args.override_fixtures:
                restore_conftest(original_conftest_content)
            cleanup_paths(paths_to_cleanup)
            return Failure(baseline_result.failure())

        original_code_baseline, test_functions_to_remove = baseline_result.unwrap()
        if isinstance(original_code_baseline, OriginalCodeBaseline) and not coverage_critic(
            original_code_baseline.coverage_results, self.args.test_framework
        ):
            if self.args.override_fixtures:
                restore_conftest(original_conftest_content)
            cleanup_paths(paths_to_cleanup)
            return Failure("The threshold for test coverage was not met.")
        # request for new optimizations but don't block execution, check for completion later
        # adding to control and experiment set but with same traceid
        best_optimization = None
        for _u, (candidates, exp_type) in enumerate(
            zip([optimizations_set.control, optimizations_set.experiment], ["EXP0", "EXP1"])
        ):
            if candidates is None:
                continue

            best_optimization = self.determine_best_candidate(
                candidates=candidates,
                code_context=code_context,
                original_code_baseline=original_code_baseline,
                original_helper_code=original_helper_code,
                file_path_to_helper_classes=file_path_to_helper_classes,
                exp_type=exp_type,
            )
            ph(
                "cli-optimize-function-finished",
                {
                    "function_trace_id": self.function_trace_id[:-4] + exp_type
                    if self.experiment_id
                    else self.function_trace_id
                },
            )

            if best_optimization:
                logger.info("Best candidate:")
                code_print(best_optimization.candidate.source_code)
                console.print(
                    Panel(
                        best_optimization.candidate.explanation, title="Best Candidate Explanation", border_style="blue"
                    )
                )
                with progress_bar("Running line profiling for optimized code", transient=True):
                    line_profile_results = self.run_line_profiling_for_best_optimization(
                        best_optimization=best_optimization,
                        code_context=code_context,
                        original_helper_code=original_helper_code,
                    )
                processed_benchmark_info = None
                if self.args.benchmark:
                    processed_benchmark_info = process_benchmark_data(
                        replay_performance_gain=best_optimization.replay_performance_gain,
                        fto_benchmark_timings=self.function_benchmark_timings,
                        total_benchmark_timings=self.total_benchmark_timings,
                    )
                explanation = Explanation(
                    raw_explanation_message=best_optimization.candidate.explanation,
                    winning_behavioral_test_results=best_optimization.winning_behavioral_test_results,
                    winning_benchmarking_test_results=best_optimization.winning_benchmarking_test_results,
                    original_runtime_ns=original_code_baseline.runtime,
                    best_runtime_ns=best_optimization.runtime,
                    function_name=function_to_optimize_qualified_name,
                    file_path=self.function_to_optimize.file_path,
                    benchmark_details=processed_benchmark_info.benchmark_details if processed_benchmark_info else None,
                )

                self.replace_function_and_helpers_with_optimized_code(
                    code_context=code_context,
                    optimized_code=best_optimization.candidate.source_code,
                    original_helper_code=original_helper_code,
                )

                new_code, new_helper_code = self.reformat_code_and_helpers(
                    code_context.helper_functions,
                    explanation.file_path,
                    self.function_to_optimize_source_code,
                    optimized_function=best_optimization.candidate.source_code,
                )

                original_code_combined = original_helper_code.copy()
                original_code_combined[explanation.file_path] = self.function_to_optimize_source_code
                new_code_combined = new_helper_code.copy()
                new_code_combined[explanation.file_path] = new_code
                if not self.args.no_pr:
                    coverage_message = (
                        original_code_baseline.coverage_results.build_message()
                        if original_code_baseline.coverage_results
                        else "Coverage data not available"
                    )
                    generated_tests = remove_functions_from_generated_tests(
                        generated_tests=generated_tests, test_functions_to_remove=test_functions_to_remove
                    )
                    original_runtime_by_test = (
                        original_code_baseline.benchmarking_test_results.usable_runtime_data_by_test_case()
                    )
                    optimized_runtime_by_test = (
                        best_optimization.winning_benchmarking_test_results.usable_runtime_data_by_test_case()
                    )
                    # Add runtime comments to generated tests before creating the PR
                    generated_tests = add_runtime_comments_to_generated_tests(
                        self.test_cfg, generated_tests, original_runtime_by_test, optimized_runtime_by_test
                    )
                    generated_tests_str = "\n\n".join(
                        [test.generated_original_test_source for test in generated_tests.generated_tests]
                    )
                    existing_tests = existing_tests_source_for(
                        self.function_to_optimize.qualified_name_with_modules_from_root(self.project_root),
                        function_to_all_tests,
                        test_cfg=self.test_cfg,
                        original_runtimes_all=original_runtime_by_test,
                        optimized_runtimes_all=optimized_runtime_by_test,
                    )
                    if concolic_test_str:
                        generated_tests_str += "\n\n" + concolic_test_str

                    check_create_pr(
                        original_code=original_code_combined,
                        new_code=new_code_combined,
                        explanation=explanation,
                        existing_tests_source=existing_tests,
                        generated_original_test_source=generated_tests_str,
                        function_trace_id=self.function_trace_id[:-4] + exp_type
                        if self.experiment_id
                        else self.function_trace_id,
                        coverage_message=coverage_message,
                        git_remote=self.args.git_remote,
                    )
                    if self.args.all or env_utils.get_pr_number() or (self.args.file and not self.args.function):
                        self.write_code_and_helpers(
                            self.function_to_optimize_source_code,
                            original_helper_code,
                            self.function_to_optimize.file_path,
                        )
                else:
                    # Mark optimization success since no PR will be created
                    mark_optimization_success(
                        trace_id=self.function_trace_id, is_optimization_found=best_optimization is not None
                    )
                self.log_successful_optimization(explanation, generated_tests, exp_type)

        # Add function to code context hash if in gh actions

        add_code_context_hash(code_context.hashing_code_context_hash)

        if self.args.override_fixtures:
            restore_conftest(original_conftest_content)
        if not best_optimization:
            return Failure(f"No best optimizations found for function {self.function_to_optimize.qualified_name}")
        return Success(best_optimization)

    def determine_best_candidate(
        self,
        *,
        candidates: list[OptimizedCandidate],
        code_context: CodeOptimizationContext,
        original_code_baseline: OriginalCodeBaseline,
        original_helper_code: dict[Path, str],
        file_path_to_helper_classes: dict[Path, set[str]],
        exp_type: str,
    ) -> BestOptimization | None:
        best_optimization: BestOptimization | None = None
        best_runtime_until_now = original_code_baseline.runtime

        speedup_ratios: dict[str, float | None] = {}
        optimized_runtimes: dict[str, float | None] = {}
        is_correct = {}

        logger.info(
            f"Determining best optimization candidate (out of {len(candidates)}) for "
            f"{self.function_to_optimize.qualified_name}…"
        )
        console.rule()
        candidates = deque(candidates)
        # Start a new thread for AI service request, start loop in main thread
        # check if aiservice request is complete, when it is complete, append result to the candidates list
        with concurrent.futures.ThreadPoolExecutor(max_workers=2) as executor:
            ai_service_client = self.aiservice_client if exp_type == "EXP0" else self.local_aiservice_client
            future_line_profile_results = executor.submit(
                ai_service_client.optimize_python_code_line_profiler,
                source_code=code_context.read_writable_code,
                dependency_code=code_context.read_only_context_code,
                trace_id=self.function_trace_id[:-4] + exp_type if self.experiment_id else self.function_trace_id,
                line_profiler_results=original_code_baseline.line_profile_results["str_out"],
                num_candidates=10,
                experiment_metadata=ExperimentMetadata(
                    id=self.experiment_id, group="control" if exp_type == "EXP0" else "experiment"
                )
                if self.experiment_id
                else None,
            )
            try:
                candidate_index = 0
                original_len = len(candidates)
                while candidates:
                    done = True if future_line_profile_results is None else future_line_profile_results.done()
                    if done and (future_line_profile_results is not None):
                        line_profile_results = future_line_profile_results.result()
                        candidates.extend(line_profile_results)
                        original_len += len(line_profile_results)
                        logger.info(
                            f"Added results from line profiler to candidates, total candidates now: {original_len}"
                        )
                        future_line_profile_results = None
                    candidate = candidates.popleft()
                    candidate_index += 1
                    get_run_tmp_file(Path(f"test_return_values_{candidate_index}.bin")).unlink(missing_ok=True)
                    get_run_tmp_file(Path(f"test_return_values_{candidate_index}.sqlite")).unlink(missing_ok=True)
                    logger.info(f"Optimization candidate {candidate_index}/{original_len}:")
                    code_print(candidate.source_code)
                    try:
                        did_update = self.replace_function_and_helpers_with_optimized_code(
                            code_context=code_context,
                            optimized_code=candidate.source_code,
                            original_helper_code=original_helper_code,
                        )
                        if not did_update:
                            logger.warning(
                                "No functions were replaced in the optimized code. Skipping optimization candidate."
                            )
                            console.rule()
                            continue
                    except (ValueError, SyntaxError, cst.ParserSyntaxError, AttributeError) as e:
                        logger.error(e)
                        self.write_code_and_helpers(
                            self.function_to_optimize_source_code,
                            original_helper_code,
                            self.function_to_optimize.file_path,
                        )
                        continue

                    run_results = self.run_optimized_candidate(
                        optimization_candidate_index=candidate_index,
                        baseline_results=original_code_baseline,
                        original_helper_code=original_helper_code,
                        file_path_to_helper_classes=file_path_to_helper_classes,
                    )
                    console.rule()

                    if not is_successful(run_results):
                        optimized_runtimes[candidate.optimization_id] = None
                        is_correct[candidate.optimization_id] = False
                        speedup_ratios[candidate.optimization_id] = None
                    else:
                        candidate_result: OptimizedCandidateResult = run_results.unwrap()
                        best_test_runtime = candidate_result.best_test_runtime
                        optimized_runtimes[candidate.optimization_id] = best_test_runtime
                        is_correct[candidate.optimization_id] = True
                        perf_gain = performance_gain(
                            original_runtime_ns=original_code_baseline.runtime, optimized_runtime_ns=best_test_runtime
                        )
                        speedup_ratios[candidate.optimization_id] = perf_gain

                        tree = Tree(f"Candidate #{candidate_index} - Runtime Information")
                        benchmark_tree = None
                        if speedup_critic(
                            candidate_result, original_code_baseline.runtime, best_runtime_until_now
                        ) and quantity_of_tests_critic(candidate_result):
                            tree.add("This candidate is faster than the previous best candidate. 🚀")
                            tree.add(f"Original summed runtime: {humanize_runtime(original_code_baseline.runtime)}")
                            tree.add(
                                f"Best summed runtime: {humanize_runtime(candidate_result.best_test_runtime)} "
                                f"(measured over {candidate_result.max_loop_count} "
                                f"loop{'s' if candidate_result.max_loop_count > 1 else ''})"
                            )
                            tree.add(f"Speedup percentage: {perf_gain * 100:.1f}%")
                            tree.add(f"Speedup ratio: {perf_gain + 1:.3f}X")
                            replay_perf_gain = {}
                            if self.args.benchmark:
                                test_results_by_benchmark = (
                                    candidate_result.benchmarking_test_results.group_by_benchmarks(
                                        self.total_benchmark_timings.keys(), self.replay_tests_dir, self.project_root
                                    )
                                )
                                if len(test_results_by_benchmark) > 0:
                                    benchmark_tree = Tree("Speedup percentage on benchmarks:")
                                for benchmark_key, candidate_test_results in test_results_by_benchmark.items():
                                    original_code_replay_runtime = (
                                        original_code_baseline.replay_benchmarking_test_results[
                                            benchmark_key
                                        ].total_passed_runtime()
                                    )
                                    candidate_replay_runtime = candidate_test_results.total_passed_runtime()
                                    replay_perf_gain[benchmark_key] = performance_gain(
                                        original_runtime_ns=original_code_replay_runtime,
                                        optimized_runtime_ns=candidate_replay_runtime,
                                    )
                                    benchmark_tree.add(f"{benchmark_key}: {replay_perf_gain[benchmark_key] * 100:.1f}%")

                            best_optimization = BestOptimization(
                                candidate=candidate,
                                helper_functions=code_context.helper_functions,
                                runtime=best_test_runtime,
                                winning_behavioral_test_results=candidate_result.behavior_test_results,
                                replay_performance_gain=replay_perf_gain if self.args.benchmark else None,
                                winning_benchmarking_test_results=candidate_result.benchmarking_test_results,
                                winning_replay_benchmarking_test_results=candidate_result.benchmarking_test_results,
                            )
                            best_runtime_until_now = best_test_runtime
                        else:
                            tree.add(
                                f"Summed runtime: {humanize_runtime(best_test_runtime)} "
                                f"(measured over {candidate_result.max_loop_count} "
                                f"loop{'s' if candidate_result.max_loop_count > 1 else ''})"
                            )
                            tree.add(f"Speedup percentage: {perf_gain * 100:.1f}%")
                            tree.add(f"Speedup ratio: {perf_gain + 1:.3f}X")
                        console.print(tree)
                        if self.args.benchmark and benchmark_tree:
                            console.print(benchmark_tree)
                        console.rule()

                    self.write_code_and_helpers(
                        self.function_to_optimize_source_code, original_helper_code, self.function_to_optimize.file_path
                    )
                    if (not len(candidates)) and (
                        not done
                    ):  # all original candidates processed but lp results haven't been processed
                        concurrent.futures.wait([future_line_profile_results])
                        line_profile_results = future_line_profile_results.result()
                        candidates.extend(line_profile_results)
                        original_len += len(line_profile_results)
                        logger.info(
                            f"Added results from line profiler to candidates, total candidates now: {original_len}"
                        )
                        future_line_profile_results = None
            except KeyboardInterrupt as e:
                self.write_code_and_helpers(
                    self.function_to_optimize_source_code, original_helper_code, self.function_to_optimize.file_path
                )
                logger.exception(f"Optimization interrupted: {e}")
                raise

        ai_service_client.log_results(
            function_trace_id=self.function_trace_id[:-4] + exp_type if self.experiment_id else self.function_trace_id,
            speedup_ratio=speedup_ratios,
            original_runtime=original_code_baseline.runtime,
            optimized_runtime=optimized_runtimes,
            is_correct=is_correct,
        )
        return best_optimization

    def log_successful_optimization(
        self, explanation: Explanation, generated_tests: GeneratedTestsList, exp_type: str
    ) -> None:
        explanation_panel = Panel(
            f"⚡️ Optimization successful! 📄 {self.function_to_optimize.qualified_name} in {explanation.file_path}\n"
            f"📈 {explanation.perf_improvement_line}\n"
            f"Explanation: \n{explanation.to_console_string()}",
            title="Optimization Summary",
            border_style="green",
        )

        if self.args.no_pr:
            tests_panel = Panel(
                Syntax(
                    "\n".join([test.generated_original_test_source for test in generated_tests.generated_tests]),
                    "python",
                    line_numbers=True,
                ),
                title="Validated Tests",
                border_style="blue",
            )

            console.print(Group(explanation_panel, tests_panel))
        else:
            console.print(explanation_panel)

        ph(
            "cli-optimize-success",
            {
                "function_trace_id": self.function_trace_id[:-4] + exp_type
                if self.experiment_id
                else self.function_trace_id,
                "speedup_x": explanation.speedup_x,
                "speedup_pct": explanation.speedup_pct,
                "best_runtime": explanation.best_runtime_ns,
                "original_runtime": explanation.original_runtime_ns,
                "winning_test_results": {
                    tt.to_name(): v
                    for tt, v in explanation.winning_behavioral_test_results.get_test_pass_fail_report_by_type().items()
                },
            },
        )

    @staticmethod
    def write_code_and_helpers(original_code: str, original_helper_code: dict[Path, str], path: Path) -> None:
        with path.open("w", encoding="utf8") as f:
            f.write(original_code)
        for module_abspath, helper_code in original_helper_code.items():
            with Path(module_abspath).open("w", encoding="utf8") as f:
                f.write(helper_code)

    def reformat_code_and_helpers(
        self, helper_functions: list[FunctionSource], path: Path, original_code: str, optimized_function: str
    ) -> tuple[str, dict[Path, str]]:
        should_sort_imports = not self.args.disable_imports_sorting
        if should_sort_imports and isort.code(original_code) != original_code:
            should_sort_imports = False

        new_code = format_code(self.args.formatter_cmds, path, optimized_function=optimized_function, check_diff=True)
        if should_sort_imports:
            new_code = sort_imports(new_code)

        new_helper_code: dict[Path, str] = {}
        for hp in helper_functions:
            module_abspath = hp.file_path
            hp_source_code = hp.source_code
            formatted_helper_code = format_code(
                self.args.formatter_cmds, module_abspath, optimized_function=hp_source_code, check_diff=True
            )
            if should_sort_imports:
                formatted_helper_code = sort_imports(formatted_helper_code)
            new_helper_code[module_abspath] = formatted_helper_code

        return new_code, new_helper_code

    def replace_function_and_helpers_with_optimized_code(
        self, code_context: CodeOptimizationContext, optimized_code: str, original_helper_code: str
    ) -> bool:
        did_update = False
        read_writable_functions_by_file_path = defaultdict(set)
        read_writable_functions_by_file_path[self.function_to_optimize.file_path].add(
            self.function_to_optimize.qualified_name
        )
        for helper_function in code_context.helper_functions:
            if helper_function.jedi_definition.type != "class":
                read_writable_functions_by_file_path[helper_function.file_path].add(helper_function.qualified_name)
        for module_abspath, qualified_names in read_writable_functions_by_file_path.items():
            did_update |= replace_function_definitions_in_module(
                function_names=list(qualified_names),
                optimized_code=optimized_code,
                module_abspath=module_abspath,
                preexisting_objects=code_context.preexisting_objects,
                project_root_path=self.project_root,
            )
        unused_helpers = detect_unused_helper_functions(self.function_to_optimize, code_context, optimized_code)

        # Revert unused helper functions to their original definitions
        if unused_helpers:
            revert_unused_helper_functions(self.project_root, unused_helpers, original_helper_code)

        return did_update

    def get_code_optimization_context(self) -> Result[CodeOptimizationContext, str]:
        try:
            new_code_ctx = code_context_extractor.get_code_optimization_context(
                self.function_to_optimize, self.project_root
            )
        except ValueError as e:
            return Failure(str(e))

        return Success(
            CodeOptimizationContext(
                testgen_context_code=new_code_ctx.testgen_context_code,
                read_writable_code=new_code_ctx.read_writable_code,
                read_only_context_code=new_code_ctx.read_only_context_code,
                hashing_code_context=new_code_ctx.hashing_code_context,
                hashing_code_context_hash=new_code_ctx.hashing_code_context_hash,
                helper_functions=new_code_ctx.helper_functions,  # only functions that are read writable
                preexisting_objects=new_code_ctx.preexisting_objects,
            )
        )

    @staticmethod
    def cleanup_leftover_test_return_values() -> None:
        # remove leftovers from previous run
        get_run_tmp_file(Path("test_return_values_0.bin")).unlink(missing_ok=True)
        get_run_tmp_file(Path("test_return_values_0.sqlite")).unlink(missing_ok=True)

    def instrument_existing_tests(self, function_to_all_tests: dict[str, set[FunctionCalledInTest]]) -> set[Path]:
        existing_test_files_count = 0
        replay_test_files_count = 0
        concolic_coverage_test_files_count = 0
        unique_instrumented_test_files = set()

        func_qualname = self.function_to_optimize.qualified_name_with_modules_from_root(self.project_root)
        if func_qualname not in function_to_all_tests:
            logger.info(f"Did not find any pre-existing tests for '{func_qualname}', will only use generated tests.")
            console.rule()
        else:
            test_file_invocation_positions = defaultdict(list)
            for tests_in_file in function_to_all_tests.get(func_qualname):
                test_file_invocation_positions[
                    (tests_in_file.tests_in_file.test_file, tests_in_file.tests_in_file.test_type)
                ].append(tests_in_file)
            for (test_file, test_type), tests_in_file_list in test_file_invocation_positions.items():
                path_obj_test_file = Path(test_file)
                if test_type == TestType.EXISTING_UNIT_TEST:
                    existing_test_files_count += 1
                elif test_type == TestType.REPLAY_TEST:
                    replay_test_files_count += 1
                elif test_type == TestType.CONCOLIC_COVERAGE_TEST:
                    concolic_coverage_test_files_count += 1
                else:
                    msg = f"Unexpected test type: {test_type}"
                    raise ValueError(msg)
                success, injected_behavior_test = inject_profiling_into_existing_test(
                    mode=TestingMode.BEHAVIOR,
                    test_path=path_obj_test_file,
                    call_positions=[test.position for test in tests_in_file_list],
                    function_to_optimize=self.function_to_optimize,
                    tests_project_root=self.test_cfg.tests_project_rootdir,
                    test_framework=self.args.test_framework,
                )
                if not success:
                    continue
                success, injected_perf_test = inject_profiling_into_existing_test(
                    mode=TestingMode.PERFORMANCE,
                    test_path=path_obj_test_file,
                    call_positions=[test.position for test in tests_in_file_list],
                    function_to_optimize=self.function_to_optimize,
                    tests_project_root=self.test_cfg.tests_project_rootdir,
                    test_framework=self.args.test_framework,
                )
                if not success:
                    continue
                # TODO: this naming logic should be moved to a function and made more standard
                new_behavioral_test_path = Path(
                    f"{os.path.splitext(test_file)[0]}__perfinstrumented{os.path.splitext(test_file)[1]}"
                    # noqa: PTH122
                )
                new_perf_test_path = Path(
                    f"{os.path.splitext(test_file)[0]}__perfonlyinstrumented{os.path.splitext(test_file)[1]}"
                    # noqa: PTH122
                )
                if injected_behavior_test is not None:
                    with new_behavioral_test_path.open("w", encoding="utf8") as _f:
                        _f.write(injected_behavior_test)
                else:
                    msg = "injected_behavior_test is None"
                    raise ValueError(msg)
                if injected_perf_test is not None:
                    with new_perf_test_path.open("w", encoding="utf8") as _f:
                        _f.write(injected_perf_test)

                unique_instrumented_test_files.add(new_behavioral_test_path)
                unique_instrumented_test_files.add(new_perf_test_path)

                if not self.test_files.get_by_original_file_path(path_obj_test_file):
                    self.test_files.add(
                        TestFile(
                            instrumented_behavior_file_path=new_behavioral_test_path,
                            benchmarking_file_path=new_perf_test_path,
                            original_source=None,
                            original_file_path=Path(test_file),
                            test_type=test_type,
                            tests_in_file=[t.tests_in_file for t in tests_in_file_list],
                        )
                    )

            logger.info(
                f"Discovered {existing_test_files_count} existing unit test file"
                f"{'s' if existing_test_files_count != 1 else ''}, {replay_test_files_count} replay test file"
                f"{'s' if replay_test_files_count != 1 else ''}, and "
                f"{concolic_coverage_test_files_count} concolic coverage test file"
                f"{'s' if concolic_coverage_test_files_count != 1 else ''} for {func_qualname}"
            )
        return unique_instrumented_test_files

    #TODO: DRY the code

    def run_line_profiling_for_best_optimization(
        self,
        best_optimization: BestOptimization,
        code_context: CodeOptimizationContext,
        original_helper_code: dict[Path, str],
    ) -> dict:
        """Run line profiling specifically for the best optimization candidate."""
        if self.args.test_framework != "pytest":
            logger.info("Line profiling is only supported for pytest")
            return {"timings": {}, "unit": 0, "str_out": ""}

        logger.info("Running line profiling for the best optimization...")

        # Save current code state
        current_fto_code = self.function_to_optimize.file_path.read_text("utf-8")
        current_helper_code = {}
        for module_abspath in original_helper_code:
            current_helper_code[module_abspath] = Path(module_abspath).read_text("utf-8")

        try:
            # Replace with optimized code
            self.replace_function_and_helpers_with_optimized_code(
                code_context=code_context,
                optimized_code=best_optimization.candidate.source_code,
                original_helper_code=original_helper_code,
            )

            # Add line profiler decorators
            line_profiler_output_file = add_decorator_imports(self.function_to_optimize, code_context)

            test_env = os.environ.copy()
            test_env["CODEFLASH_LOOP_INDEX"] = "0"
            test_env["CODEFLASH_TEST_ITERATION"] = "best"
            test_env["CODEFLASH_TRACER_DISABLE"] = "1"
            if "PYTHONPATH" not in test_env:
                test_env["PYTHONPATH"] = str(self.project_root)
            else:
                test_env["PYTHONPATH"] += os.pathsep + str(self.project_root)

            line_profile_results, _ = self.run_and_parse_tests(
                testing_type=TestingMode.LINE_PROFILE,
                test_env=test_env,
                test_files=self.test_files,
                optimization_iteration=0,
                testing_time=TOTAL_LOOPING_TIME,
                enable_coverage=False,
                code_context=code_context,
                line_profiler_output_file=line_profiler_output_file,
            )

            return line_profile_results

        finally:
            # Restore original code
            self.write_code_and_helpers(current_fto_code, current_helper_code, self.function_to_optimize.file_path)

    def generate_tests_and_optimizations(
        self,
        testgen_context_code: str,
        read_writable_code: str,
        read_only_context_code: str,
        helper_functions: list[FunctionSource],
        generated_test_paths: list[Path],
        generated_perf_test_paths: list[Path],
        run_experiment: bool = False,  # noqa: FBT001, FBT002
    ) -> Result[tuple[GeneratedTestsList, dict[str, set[FunctionCalledInTest]], OptimizationSet], str]:
        assert len(generated_test_paths) == N_TESTS_TO_GENERATE
        max_workers = N_TESTS_TO_GENERATE + 2 if not run_experiment else N_TESTS_TO_GENERATE + 3
        console.rule()
        with concurrent.futures.ThreadPoolExecutor(max_workers=max_workers) as executor:
            # Submit the test generation task as future
            future_tests = self.generate_and_instrument_tests(
                executor,
                testgen_context_code,
                [definition.fully_qualified_name for definition in helper_functions],
                generated_test_paths,
                generated_perf_test_paths,
            )
            future_optimization_candidates = executor.submit(
                self.aiservice_client.optimize_python_code,
                read_writable_code,
                read_only_context_code,
                self.function_trace_id[:-4] + "EXP0" if run_experiment else self.function_trace_id,
                N_CANDIDATES,
                ExperimentMetadata(id=self.experiment_id, group="control") if run_experiment else None,
            )
            future_candidates_exp = None

            future_concolic_tests = executor.submit(
                generate_concolic_tests,
                self.test_cfg,
                self.args,
                self.function_to_optimize,
                self.function_to_optimize_ast,
            )
            futures = [*future_tests, future_optimization_candidates, future_concolic_tests]
            if run_experiment:
                future_candidates_exp = executor.submit(
                    self.local_aiservice_client.optimize_python_code,
                    read_writable_code,
                    read_only_context_code,
                    self.function_trace_id[:-4] + "EXP1",
                    N_CANDIDATES,
                    ExperimentMetadata(id=self.experiment_id, group="experiment"),
                )
                futures.append(future_candidates_exp)

            # Wait for all futures to complete
            concurrent.futures.wait(futures)

            # Retrieve results
            candidates: list[OptimizedCandidate] = future_optimization_candidates.result()
            if not candidates:
                return Failure(f"/!\\ NO OPTIMIZATIONS GENERATED for {self.function_to_optimize.function_name}")

            candidates_experiment = future_candidates_exp.result() if future_candidates_exp else None

            # Process test generation results

            tests: list[GeneratedTests] = []
            for future in future_tests:
                res = future.result()
                if res:
                    (
                        generated_test_source,
                        instrumented_behavior_test_source,
                        instrumented_perf_test_source,
                        test_behavior_path,
                        test_perf_path,
                    ) = res
                    tests.append(
                        GeneratedTests(
                            generated_original_test_source=generated_test_source,
                            instrumented_behavior_test_source=instrumented_behavior_test_source,
                            instrumented_perf_test_source=instrumented_perf_test_source,
                            behavior_file_path=test_behavior_path,
                            perf_file_path=test_perf_path,
                        )
                    )
            if not tests:
                logger.warning(f"Failed to generate and instrument tests for {self.function_to_optimize.function_name}")
                return Failure(f"/!\\ NO TESTS GENERATED for {self.function_to_optimize.function_name}")
            function_to_concolic_tests, concolic_test_str = future_concolic_tests.result()
            logger.info(f"Generated {len(tests)} tests for {self.function_to_optimize.function_name}")
            console.rule()
            generated_tests = GeneratedTestsList(generated_tests=tests)

        return Success(
            (
                generated_tests,
                function_to_concolic_tests,
                concolic_test_str,
                OptimizationSet(control=candidates, experiment=candidates_experiment),
            )
        )

    def establish_original_code_baseline(
        self,
        code_context: CodeOptimizationContext,
        original_helper_code: dict[Path, str],
        file_path_to_helper_classes: dict[Path, set[str]],
    ) -> Result[tuple[OriginalCodeBaseline, list[str]], str]:
        line_profile_results = {"timings": {}, "unit": 0, "str_out": ""}
        # For the original function - run the tests and get the runtime, plus coverage
        with progress_bar(f"Establishing original code baseline for {self.function_to_optimize.function_name}"):
            assert (test_framework := self.args.test_framework) in {"pytest", "unittest"}  # noqa: RUF018
            success = True

            test_env = os.environ.copy()
            test_env["CODEFLASH_TEST_ITERATION"] = "0"
            test_env["CODEFLASH_TRACER_DISABLE"] = "1"
            test_env["CODEFLASH_LOOP_INDEX"] = "0"
            if "PYTHONPATH" not in test_env:
                test_env["PYTHONPATH"] = str(self.args.project_root)
            else:
                test_env["PYTHONPATH"] += os.pathsep + str(self.args.project_root)

            coverage_results = None
            # Instrument codeflash capture
            try:
                instrument_codeflash_capture(
                    self.function_to_optimize, file_path_to_helper_classes, self.test_cfg.tests_root
                )
                behavioral_results, coverage_results = self.run_and_parse_tests(
                    testing_type=TestingMode.BEHAVIOR,
                    test_env=test_env,
                    test_files=self.test_files,
                    optimization_iteration=0,
                    testing_time=TOTAL_LOOPING_TIME,
                    enable_coverage=test_framework == "pytest",
                    code_context=code_context,
                )
            finally:
                # Remove codeflash capture
                self.write_code_and_helpers(
                    self.function_to_optimize_source_code, original_helper_code, self.function_to_optimize.file_path
                )
            if not behavioral_results:
                logger.warning(
                    f"Couldn't run any tests for original function {self.function_to_optimize.function_name}. SKIPPING OPTIMIZING THIS FUNCTION."
                )
                console.rule()
                return Failure("Failed to establish a baseline for the original code - bevhavioral tests failed.")
            if not coverage_critic(coverage_results, self.args.test_framework):
                return Failure("The threshold for test coverage was not met.")
            if test_framework == "pytest":
                try:
                    line_profiler_output_file = add_decorator_imports(self.function_to_optimize, code_context)
                    line_profile_results, _ = self.run_and_parse_tests(
                        testing_type=TestingMode.LINE_PROFILE,
                        test_env=test_env,
                        test_files=self.test_files,
                        optimization_iteration=0,
                        testing_time=TOTAL_LOOPING_TIME,
                        enable_coverage=False,
                        code_context=code_context,
                        line_profiler_output_file=line_profiler_output_file,
                    )

                finally:
                    # Remove codeflash capture
                    self.write_code_and_helpers(
                        self.function_to_optimize_source_code, original_helper_code, self.function_to_optimize.file_path
                    )
                if line_profile_results["str_out"] == "":
                    logger.warning(
                        f"Couldn't run line profiler for original function {self.function_to_optimize.function_name}"
                    )
                    console.rule()
                benchmarking_results, _ = self.run_and_parse_tests(
                    testing_type=TestingMode.PERFORMANCE,
                    test_env=test_env,
                    test_files=self.test_files,
                    optimization_iteration=0,
                    testing_time=TOTAL_LOOPING_TIME,
                    enable_coverage=False,
                    code_context=code_context,
                )
            else:
                benchmarking_results = TestResults()
                start_time: float = time.time()
                for i in range(100):
                    if i >= 5 and time.time() - start_time >= TOTAL_LOOPING_TIME * 1.5:
                        # * 1.5 to give unittest a bit more time to run
                        break
                    test_env["CODEFLASH_LOOP_INDEX"] = str(i + 1)
                    unittest_loop_results, _ = self.run_and_parse_tests(
                        testing_type=TestingMode.PERFORMANCE,
                        test_env=test_env,
                        test_files=self.test_files,
                        optimization_iteration=0,
                        testing_time=TOTAL_LOOPING_TIME,
                        enable_coverage=False,
                        code_context=code_context,
                        unittest_loop_index=i + 1,
                    )
                    benchmarking_results.merge(unittest_loop_results)

            console.print(
                TestResults.report_to_tree(
                    behavioral_results.get_test_pass_fail_report_by_type(),
                    title="Overall test results for original code",
                )
            )
            console.rule()

            total_timing = benchmarking_results.total_passed_runtime()  # caution: doesn't handle the loop index
            functions_to_remove = [
                result.id.test_function_name
                for result in behavioral_results
                if (result.test_type == TestType.GENERATED_REGRESSION and not result.did_pass)
            ]
            if total_timing == 0:
                logger.warning(
                    "The overall summed benchmark runtime of the original function is 0, couldn't run tests."
                )
                console.rule()
                success = False
            if not total_timing:
                logger.warning("Failed to run the tests for the original function, skipping optimization")
                console.rule()
                success = False
            if not success:
                return Failure("Failed to establish a baseline for the original code.")

            loop_count = max([int(result.loop_index) for result in benchmarking_results.test_results])
            logger.info(
                f"Original code summed runtime measured over {loop_count} loop{'s' if loop_count > 1 else ''}: "
                f"{humanize_runtime(total_timing)} per full loop"
            )
            console.rule()
            logger.debug(f"Total original code runtime (ns): {total_timing}")

            if self.args.benchmark:
                replay_benchmarking_test_results = benchmarking_results.group_by_benchmarks(
                    self.total_benchmark_timings.keys(), self.replay_tests_dir, self.project_root
                )
            return Success(
                (
                    OriginalCodeBaseline(
                        behavioral_test_results=behavioral_results,
                        benchmarking_test_results=benchmarking_results,
                        replay_benchmarking_test_results=replay_benchmarking_test_results
                        if self.args.benchmark
                        else None,
                        runtime=total_timing,
                        coverage_results=coverage_results,
                        line_profile_results=line_profile_results,
                    ),
                    functions_to_remove,
                )
            )

    def run_optimized_candidate(
        self,
        *,
        optimization_candidate_index: int,
        baseline_results: OriginalCodeBaseline,
        original_helper_code: dict[Path, str],
        file_path_to_helper_classes: dict[Path, set[str]],
    ) -> Result[OptimizedCandidateResult, str]:
        assert (test_framework := self.args.test_framework) in {"pytest", "unittest"}  # noqa: RUF018

        with progress_bar("Testing optimization candidate"):
            test_env = os.environ.copy()
            test_env["CODEFLASH_LOOP_INDEX"] = "0"
            test_env["CODEFLASH_TEST_ITERATION"] = str(optimization_candidate_index)
            test_env["CODEFLASH_TRACER_DISABLE"] = "1"
            if "PYTHONPATH" not in test_env:
                test_env["PYTHONPATH"] = str(self.project_root)
            else:
                test_env["PYTHONPATH"] += os.pathsep + str(self.project_root)

            get_run_tmp_file(Path(f"test_return_values_{optimization_candidate_index}.sqlite")).unlink(missing_ok=True)
            # Instrument codeflash capture
            candidate_fto_code = Path(self.function_to_optimize.file_path).read_text("utf-8")
            candidate_helper_code = {}
            for module_abspath in original_helper_code:
                candidate_helper_code[module_abspath] = Path(module_abspath).read_text("utf-8")
            try:
                instrument_codeflash_capture(
                    self.function_to_optimize, file_path_to_helper_classes, self.test_cfg.tests_root
                )

                candidate_behavior_results, _ = self.run_and_parse_tests(
                    testing_type=TestingMode.BEHAVIOR,
                    test_env=test_env,
                    test_files=self.test_files,
                    optimization_iteration=optimization_candidate_index,
                    testing_time=TOTAL_LOOPING_TIME,
                    enable_coverage=False,
                )
            # Remove instrumentation
            finally:
                self.write_code_and_helpers(
                    candidate_fto_code, candidate_helper_code, self.function_to_optimize.file_path
                )
            console.print(
                TestResults.report_to_tree(
                    candidate_behavior_results.get_test_pass_fail_report_by_type(),
                    title="Behavioral Test Results for candidate",
                )
            )
            console.rule()
            if compare_test_results(baseline_results.behavioral_test_results, candidate_behavior_results):
                logger.info("Test results matched!")
                console.rule()
            else:
                logger.info("Test results did not match the test results of the original code.")
                console.rule()
                return Failure("Test results did not match the test results of the original code.")

            if test_framework == "pytest":
                candidate_benchmarking_results, _ = self.run_and_parse_tests(
                    testing_type=TestingMode.PERFORMANCE,
                    test_env=test_env,
                    test_files=self.test_files,
                    optimization_iteration=optimization_candidate_index,
                    testing_time=TOTAL_LOOPING_TIME,
                    enable_coverage=False,
                )
                loop_count = (
                    max(all_loop_indices)
                    if (
                        all_loop_indices := {
                            result.loop_index for result in candidate_benchmarking_results.test_results
                        }
                    )
                    else 0
                )

            else:
                candidate_benchmarking_results = TestResults()
                start_time: float = time.time()
                loop_count = 0
                for i in range(100):
                    if i >= 5 and time.time() - start_time >= TOTAL_LOOPING_TIME * 1.5:
                        # * 1.5 to give unittest a bit more time to run
                        break
                    test_env["CODEFLASH_LOOP_INDEX"] = str(i + 1)
                    unittest_loop_results, cov = self.run_and_parse_tests(
                        testing_type=TestingMode.PERFORMANCE,
                        test_env=test_env,
                        test_files=self.test_files,
                        optimization_iteration=optimization_candidate_index,
                        testing_time=TOTAL_LOOPING_TIME,
                        unittest_loop_index=i + 1,
                    )
                    loop_count = i + 1
                    candidate_benchmarking_results.merge(unittest_loop_results)

            if (total_candidate_timing := candidate_benchmarking_results.total_passed_runtime()) == 0:
                logger.warning("The overall test runtime of the optimized function is 0, couldn't run tests.")
                console.rule()

            logger.debug(f"Total optimized code {optimization_candidate_index} runtime (ns): {total_candidate_timing}")
            if self.args.benchmark:
                candidate_replay_benchmarking_results = candidate_benchmarking_results.group_by_benchmarks(
                    self.total_benchmark_timings.keys(), self.replay_tests_dir, self.project_root
                )
                for benchmark_name, benchmark_results in candidate_replay_benchmarking_results.items():
                    logger.debug(
                        f"Benchmark {benchmark_name} runtime (ns): {humanize_runtime(benchmark_results.total_passed_runtime())}"
                    )
            return Success(
                OptimizedCandidateResult(
                    max_loop_count=loop_count,
                    best_test_runtime=total_candidate_timing,
                    behavior_test_results=candidate_behavior_results,
                    benchmarking_test_results=candidate_benchmarking_results,
                    replay_benchmarking_test_results=candidate_replay_benchmarking_results
                    if self.args.benchmark
                    else None,
                    optimization_candidate_index=optimization_candidate_index,
                    total_candidate_timing=total_candidate_timing,
                )
            )

    def run_and_parse_tests(
        self,
        testing_type: TestingMode,
        test_env: dict[str, str],
        test_files: TestFiles,
        optimization_iteration: int,
        testing_time: float = TOTAL_LOOPING_TIME,
        *,
        enable_coverage: bool = False,
        pytest_min_loops: int = 5,
        pytest_max_loops: int = 100_000,
        code_context: CodeOptimizationContext | None = None,
        unittest_loop_index: int | None = None,
        line_profiler_output_file: Path | None = None,
    ) -> tuple[TestResults | dict, CoverageData | None]:
        coverage_database_file = None
        coverage_config_file = None
        try:
            if testing_type == TestingMode.BEHAVIOR:
                result_file_path, run_result, coverage_database_file, coverage_config_file = run_behavioral_tests(
                    test_files,
                    test_framework=self.test_cfg.test_framework,
                    cwd=self.project_root,
                    test_env=test_env,
                    pytest_timeout=INDIVIDUAL_TESTCASE_TIMEOUT,
                    verbose=True,
                    enable_coverage=enable_coverage,
                )
            elif testing_type == TestingMode.LINE_PROFILE:
                result_file_path, run_result = run_line_profile_tests(
                    test_files,
                    cwd=self.project_root,
                    test_env=test_env,
                    pytest_cmd=self.test_cfg.pytest_cmd,
                    pytest_timeout=INDIVIDUAL_TESTCASE_TIMEOUT,
                    pytest_target_runtime_seconds=testing_time,
                    pytest_min_loops=1,
                    pytest_max_loops=1,
                    test_framework=self.test_cfg.test_framework,
                    line_profiler_output_file=line_profiler_output_file,
                )
            elif testing_type == TestingMode.PERFORMANCE:
                result_file_path, run_result = run_benchmarking_tests(
                    test_files,
                    cwd=self.project_root,
                    test_env=test_env,
                    pytest_cmd=self.test_cfg.pytest_cmd,
                    pytest_timeout=INDIVIDUAL_TESTCASE_TIMEOUT,
                    pytest_target_runtime_seconds=testing_time,
                    pytest_min_loops=pytest_min_loops,
                    pytest_max_loops=pytest_max_loops,
                    test_framework=self.test_cfg.test_framework,
                )
            else:
                msg = f"Unexpected testing type: {testing_type}"
                raise ValueError(msg)
        except subprocess.TimeoutExpired:
            logger.exception(
                f"Error running tests in {', '.join(str(f) for f in test_files.test_files)}.\nTimeout Error"
            )
            return TestResults(), None
        if run_result.returncode != 0 and testing_type == TestingMode.BEHAVIOR:
            logger.debug(
                f"Nonzero return code {run_result.returncode} when running tests in "
                f"{', '.join([str(f.instrumented_behavior_file_path) for f in test_files.test_files])}.\n"
                f"stdout: {run_result.stdout}\n"
                f"stderr: {run_result.stderr}\n"
            )
            if "ModuleNotFoundError" in run_result.stdout:
                from rich.text import Text

                match = ImportErrorPattern.search(run_result.stdout).group()
                panel = Panel(Text.from_markup(f"⚠️  {match} ", style="bold red"), expand=False)
                console.print(panel)
        if testing_type in {TestingMode.BEHAVIOR, TestingMode.PERFORMANCE}:
            results, coverage_results = parse_test_results(
                test_xml_path=result_file_path,
                test_files=test_files,
                test_config=self.test_cfg,
                optimization_iteration=optimization_iteration,
                run_result=run_result,
                unittest_loop_index=unittest_loop_index,
                function_name=self.function_to_optimize.function_name,
                source_file=self.function_to_optimize.file_path,
                code_context=code_context,
                coverage_database_file=coverage_database_file,
                coverage_config_file=coverage_config_file,
            )
        else:
            results, coverage_results = parse_line_profile_results(line_profiler_output_file=line_profiler_output_file)
        return results, coverage_results

    def generate_and_instrument_tests(
        self,
        executor: concurrent.futures.ThreadPoolExecutor,
        source_code_being_tested: str,
        helper_function_names: list[str],
        generated_test_paths: list[Path],
        generated_perf_test_paths: list[Path],
    ) -> list[concurrent.futures.Future]:
        return [
            executor.submit(
                generate_tests,
                self.aiservice_client,
                source_code_being_tested,
                self.function_to_optimize,
                helper_function_names,
                Path(self.original_module_path),
                self.test_cfg,
                INDIVIDUAL_TESTCASE_TIMEOUT,
                self.function_trace_id,
                test_index,
                test_path,
                test_perf_path,
            )
            for test_index, (test_path, test_perf_path) in enumerate(
                zip(generated_test_paths, generated_perf_test_paths)
            )
        ]

    def cleanup_generated_files(self) -> None:
<<<<<<< HEAD
        paths_to_cleanup = (
            [
                test_file.instrumented_behavior_file_path
                for test_type in [
                TestType.GENERATED_REGRESSION,
                TestType.EXISTING_UNIT_TEST,
                TestType.CONCOLIC_COVERAGE_TEST,
            ]
                for test_file in self.test_files.get_by_type(test_type).test_files
            ]
            + [
                test_file.benchmarking_file_path
                for test_type in [TestType.GENERATED_REGRESSION, TestType.EXISTING_UNIT_TEST]
                for test_file in self.test_files.get_by_type(test_type).test_files
            ]
            + [self.test_cfg.concolic_test_root_dir]
        )
=======
        paths_to_cleanup = [self.test_cfg.concolic_test_root_dir]
        for test_file in self.test_files:
            paths_to_cleanup.append(test_file.instrumented_behavior_file_path)
            paths_to_cleanup.append(test_file.benchmarking_file_path)

>>>>>>> cef85036
        cleanup_paths(paths_to_cleanup)
        if hasattr(get_run_tmp_file, "tmpdir"):
            get_run_tmp_file.tmpdir.cleanup()<|MERGE_RESOLUTION|>--- conflicted
+++ resolved
@@ -1389,31 +1389,11 @@
         ]
 
     def cleanup_generated_files(self) -> None:
-<<<<<<< HEAD
-        paths_to_cleanup = (
-            [
-                test_file.instrumented_behavior_file_path
-                for test_type in [
-                TestType.GENERATED_REGRESSION,
-                TestType.EXISTING_UNIT_TEST,
-                TestType.CONCOLIC_COVERAGE_TEST,
-            ]
-                for test_file in self.test_files.get_by_type(test_type).test_files
-            ]
-            + [
-                test_file.benchmarking_file_path
-                for test_type in [TestType.GENERATED_REGRESSION, TestType.EXISTING_UNIT_TEST]
-                for test_file in self.test_files.get_by_type(test_type).test_files
-            ]
-            + [self.test_cfg.concolic_test_root_dir]
-        )
-=======
         paths_to_cleanup = [self.test_cfg.concolic_test_root_dir]
         for test_file in self.test_files:
             paths_to_cleanup.append(test_file.instrumented_behavior_file_path)
             paths_to_cleanup.append(test_file.benchmarking_file_path)
 
->>>>>>> cef85036
         cleanup_paths(paths_to_cleanup)
         if hasattr(get_run_tmp_file, "tmpdir"):
             get_run_tmp_file.tmpdir.cleanup()