{
  "$schema": "https://mintlify.com/docs.json",
  "theme": "aspen",
  "name": "Codeflash Documentation",
  "colors": {
    "primary": "#2563EB",
    "light": "#3B82F6",
    "dark": "#1D4ED8"
  },
  "favicon": "/favicon.ico",
  "integrations": {
    "intercom": {
      "appId": "ljxo1nzr"
    }
  },
  "navigation": {
    "tabs": [
      {
        "tab": "Documentation",
        "groups": [
          {
            "group": "🏠 Overview",
            "pages": ["index"]
          },
          {
<<<<<<< HEAD
            "group": "🚀 Getting Started",
            "pages": ["getting-started/local-installation"]
=======
            "group": "🚀 Quickstart",
            "pages": [
              "getting-started/local-installation"
            ]
>>>>>>> 217ced26
          },
          {
            "group": "⚡ Optimizing with Codeflash",
            "pages": [
              "optimizing-with-codeflash/one-function",
              "optimizing-with-codeflash/trace-and-optimize",
              "optimizing-with-codeflash/codeflash-all"
            ]
          },
          {
            "group": "✨ Continuous Optimization",
            "pages": [
<<<<<<< HEAD
              "optimizing-with-codeflash/one-function",
              "optimizing-with-codeflash/trace-and-optimize",
              "optimizing-with-codeflash/codeflash-all",
              "optimizing-with-codeflash/staging"
=======
              "optimizing-with-codeflash/codeflash-github-actions",
              "optimizing-with-codeflash/benchmarking"
>>>>>>> 217ced26
            ]
          },
          {
            "group": "🧠 Core Concepts",
            "pages": ["codeflash-concepts/how-codeflash-works", "codeflash-concepts/benchmarking"]
          },
          {
            "group": "⚙️ Configuration & Best Practices",
            "pages": ["configuration", "getting-the-best-out-of-codeflash"]
          }
        ]
      }
    ]
  },
  "logo": {
    "light": "/images/codeflash_light.svg",
    "dark": "/images/codeflash_darkmode.svg"
  },
  "navbar": {
    "links": [
      {
        "label": "Discord",
        "href": "https://www.codeflash.ai/discord",
        "icon": "discord"
      },
      {
        "label": "GitHub",
        "href": "https://github.com/codeflash-ai/codeflash",
        "icon": "github"
      },
      {
        "label": "Blog",
        "href": "https://www.codeflash.ai/blog"
      }
    ],
    "primary": {
      "type": "button",
      "label": "Try Codeflash",
      "href": "https://www.codeflash.ai"
    }
  },
  "contextual": {
    "options": ["copy"]
  },
  "redirects": [
    {
      "source": "/docs/:path*",
      "destination": "/:path*"
    }
  ],
  "footer": {
    "socials": {
      "discord": "https://www.codeflash.ai/discord",
      "github": "https://github.com/codeflash-ai/codeflash",
      "linkedin": "https://www.linkedin.com/company/codeflash-ai"
    },
    "links": [
      {
        "label": "Legal",
        "items": [
          {
            "label": "Privacy Policy",
            "href": "https://www.codeflash.ai/privacy-policy"
          },
          {
            "label": "Terms of Service",
            "href": "https://www.codeflash.ai/terms-of-service"
          }
        ]
      }
    ]
  }
}<|MERGE_RESOLUTION|>--- conflicted
+++ resolved
@@ -23,16 +23,11 @@
             "pages": ["index"]
           },
           {
-<<<<<<< HEAD
-            "group": "🚀 Getting Started",
-            "pages": ["getting-started/local-installation"]
-=======
+
             "group": "🚀 Quickstart",
             "pages": [
               "getting-started/local-installation"
-            ]
->>>>>>> 217ced26
-          },
+            ]          },
           {
             "group": "⚡ Optimizing with Codeflash",
             "pages": [
@@ -44,15 +39,9 @@
           {
             "group": "✨ Continuous Optimization",
             "pages": [
-<<<<<<< HEAD
-              "optimizing-with-codeflash/one-function",
-              "optimizing-with-codeflash/trace-and-optimize",
-              "optimizing-with-codeflash/codeflash-all",
-              "optimizing-with-codeflash/staging"
-=======
+              "optimizing-with-codeflash/review-optimizations",
               "optimizing-with-codeflash/codeflash-github-actions",
               "optimizing-with-codeflash/benchmarking"
->>>>>>> 217ced26
             ]
           },
           {
