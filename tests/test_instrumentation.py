--- conflicted
+++ resolved
@@ -5,17 +5,9 @@
 import tempfile
 
 import pytest
-
 from codeflash.code_utils.code_utils import get_run_tmp_file
 from codeflash.code_utils.config_consts import INDIVIDUAL_TEST_TIMEOUT
-<<<<<<< HEAD
-from codeflash.code_utils.instrument_existing_tests import (
-    InjectPerfOnly,
-    inject_profiling_into_existing_test,
-)
-=======
 from codeflash.code_utils.instrument_existing_tests import InjectPerfOnly, inject_profiling_into_existing_test
->>>>>>> 638efa26
 from codeflash.verification.parse_test_output import parse_test_results
 from codeflash.verification.test_results import TestType
 from codeflash.verification.test_runner import run_tests
@@ -93,13 +85,9 @@
         f.write(code)
         f.flush()
         success, new_test = inject_profiling_into_existing_test(
-<<<<<<< HEAD
             f.name,
             "sorter",
             os.path.dirname(f.name),
-=======
-            f.name, "sorter", os.path.dirname(f.name),
->>>>>>> 638efa26
         )
         assert success
         assert new_test == expected.format(
@@ -174,13 +162,9 @@
         f.flush()
 
         success, new_test = inject_profiling_into_existing_test(
-<<<<<<< HEAD
             f.name,
             "prepare_image_for_yolo",
             os.path.dirname(f.name),
-=======
-            f.name, "prepare_image_for_yolo", os.path.dirname(f.name),
->>>>>>> 638efa26
         )
         assert success
         assert new_test == expected.format(
@@ -253,11 +237,7 @@
     tests_root = pathlib.Path(__file__).parent.resolve() / "../code_to_optimize/tests/pytest/"
     project_root_path = pathlib.Path(__file__).parent.resolve() / "../code_to_optimize/"
 
-    success, new_test = inject_profiling_into_existing_test(
-        test_path,
-        "sorter",
-        project_root_path,
-    )
+    success, new_test = inject_profiling_into_existing_test(test_path, "sorter", project_root_path)
     assert success
     assert new_test == expected.format(
         module_path="tests.pytest.test_perfinjector_bubble_sort_results_temp",
@@ -377,11 +357,7 @@
     tests_root = pathlib.Path(__file__).parent.resolve() / "../code_to_optimize/tests/pytest/"
     project_root_path = pathlib.Path(__file__).parent.resolve() / "../code_to_optimize/"
 
-    success, new_test = inject_profiling_into_existing_test(
-        test_path,
-        "sorter",
-        project_root_path,
-    )
+    success, new_test = inject_profiling_into_existing_test(test_path, "sorter", project_root_path)
     assert success
     assert new_test == expected.format(
         module_path="tests.pytest.test_perfinjector_bubble_sort_parametrized_results_temp",
@@ -523,11 +499,7 @@
     tests_root = pathlib.Path(__file__).parent.resolve() / "../code_to_optimize/tests/pytest/"
     project_root_path = pathlib.Path(__file__).parent.resolve() / "../code_to_optimize/"
 
-    success, new_test = inject_profiling_into_existing_test(
-        test_path,
-        "sorter",
-        project_root_path,
-    )
+    success, new_test = inject_profiling_into_existing_test(test_path, "sorter", project_root_path)
     assert success
     assert new_test == expected.format(
         module_path="tests.pytest.test_perfinjector_bubble_sort_parametrized_loop_results_temp",
@@ -700,11 +672,7 @@
     tests_root = pathlib.Path(__file__).parent.resolve() / "../code_to_optimize/tests/pytest/"
     project_root_path = pathlib.Path(__file__).parent.resolve() / "../code_to_optimize/"
 
-    success, new_test = inject_profiling_into_existing_test(
-        test_path,
-        "sorter",
-        project_root_path,
-    )
+    success, new_test = inject_profiling_into_existing_test(test_path, "sorter", project_root_path)
     assert success
     assert new_test == expected.format(
         module_path="tests.pytest.test_perfinjector_bubble_sort_loop_results_temp",
@@ -854,11 +822,7 @@
     tests_root = pathlib.Path(__file__).parent.resolve() / "../code_to_optimize/tests/unittest/"
     project_root_path = pathlib.Path(__file__).parent.resolve() / "../code_to_optimize/"
 
-    success, new_test = inject_profiling_into_existing_test(
-        test_path,
-        "sorter",
-        project_root_path,
-    )
+    success, new_test = inject_profiling_into_existing_test(test_path, "sorter", project_root_path)
 
     assert success
     assert new_test == expected.format(
@@ -1005,11 +969,7 @@
     tests_root = pathlib.Path(__file__).parent.resolve() / "../code_to_optimize/tests/unittest/"
     project_root_path = pathlib.Path(__file__).parent.resolve() / "../code_to_optimize/"
 
-    success, new_test = inject_profiling_into_existing_test(
-        test_path,
-        "sorter",
-        project_root_path,
-    )
+    success, new_test = inject_profiling_into_existing_test(test_path, "sorter", project_root_path)
     assert success
     assert new_test == expected.format(
         module_path="tests.unittest.test_perfinjector_bubble_sort_unittest_parametrized_results_temp",
@@ -1154,11 +1114,7 @@
     tests_root = pathlib.Path(__file__).parent.resolve() / "../code_to_optimize/tests/unittest/"
     project_root_path = pathlib.Path(__file__).parent.resolve() / "../code_to_optimize/"
 
-    success, new_test = inject_profiling_into_existing_test(
-        test_path,
-        "sorter",
-        project_root_path,
-    )
+    success, new_test = inject_profiling_into_existing_test(test_path, "sorter", project_root_path)
     assert success
     assert new_test == expected.format(
         module_path="tests.unittest.test_perfinjector_bubble_sort_unittest_loop_results_temp",
@@ -1306,11 +1262,7 @@
     tests_root = pathlib.Path(__file__).parent.resolve() / "../code_to_optimize/tests/unittest/"
     project_root_path = pathlib.Path(__file__).parent.resolve() / "../code_to_optimize/"
 
-    success, new_test = inject_profiling_into_existing_test(
-        test_path,
-        "sorter",
-        project_root_path,
-    )
+    success, new_test = inject_profiling_into_existing_test(test_path, "sorter", project_root_path)
     assert success
     assert new_test == expected.format(
         module_path="tests.unittest.test_perfinjector_bubble_sort_unittest_parametrized_loop_results_temp",
@@ -1420,10 +1372,7 @@
 
 
 def test_update_line_node():
-    injectperf = InjectPerfOnly(
-        "sorter",
-        "code_to_optimize.tests.pytest.test_bubble_sort",
-    )
+    injectperf = InjectPerfOnly("sorter", "code_to_optimize.tests.pytest.test_bubble_sort")
     node = ast.Assign(
         targets=[ast.Name(id="output", ctx=ast.Store())],
         value=ast.Call(
