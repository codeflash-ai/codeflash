--- conflicted
+++ resolved
@@ -1,25 +1,12 @@
-from collections import defaultdict
-
 import os
 import tempfile
 from pathlib import Path
 
-<<<<<<< HEAD
-from codeflash.models.models import TestFile, TestFiles
-from codeflash.optimization.function_optimizer import FunctionOptimizer
-from codeflash.verification.parse_test_output import parse_test_xml
-from codeflash.verification.test_results import TestType
-from codeflash.verification.test_runner import run_behavioral_tests, run_line_profile_tests
-=======
 from codeflash.models.models import TestFile, TestFiles, TestType
 from codeflash.verification.parse_test_output import parse_test_xml
 from codeflash.verification.test_runner import run_behavioral_tests
->>>>>>> 5052c9ed
 from codeflash.verification.verification_utils import TestConfig
-from codeflash.code_utils.line_profile_utils import add_decorator_imports
-from codeflash.discovery.functions_to_optimize import FunctionToOptimize
-from codeflash.either import is_successful
-import pytest
+
 
 def test_unittest_runner():
     code = """import time
@@ -108,74 +95,4 @@
             test_xml_file_path=result_file, test_files=test_files, test_config=config, run_result=process
         )
     assert results[0].did_pass, "Test did not pass as expected"
-    result_file.unlink(missing_ok=True)
-
-def sorter(arr):
-    arr.sort()
-    return arr
-
-# def test_pytest_line_profile_runner():
-#     def get_fto_cc(file_path):
-#         function_to_optimize = FunctionToOptimize(
-#             function_name="sort_classmethod", file_path=file_path, parents=[], starting_line=None, ending_line=None
-#         )
-#         original_helper_code: dict[Path, str] = {}
-#         test_config = TestConfig(
-#             tests_root=file_path.parent / "tests",
-#             tests_project_rootdir=file_path.parent.resolve(),
-#             project_root_path=file_path.parent.parent.resolve(),
-#             test_framework="pytest",
-#             pytest_cmd="pytest",
-#         )
-#         func_optimizer = FunctionOptimizer(function_to_optimize=function_to_optimize, test_cfg=test_config)
-#         ctx_result = func_optimizer.get_code_optimization_context()
-#         if not is_successful(ctx_result):
-#             pytest.fail()
-#         code_context = ctx_result.unwrap()
-#         helper_function_paths = {hf.file_path for hf in code_context.helper_functions}
-#         for helper_function_path in helper_function_paths:
-#             with helper_function_path.open(encoding="utf8") as f:
-#                 helper_code = f.read()
-#                 original_helper_code[helper_function_path] = helper_code
-#         return func_optimizer, code_context, original_helper_code
-#     file_path = (Path(__file__) / ".." / ".." / "code_to_optimize" / "bubble_sort_classmethod.py").resolve()
-#     func_optimizer, code_context, original_helper_code = get_fto_cc(file_path)
-#     #check if decorators are added properly or not
-#     file_path_to_helper_classes = defaultdict(set)
-#     for function_source in code_context.helper_functions:
-#         if (
-#                 function_source.qualified_name != func_optimizer.function_to_optimize.qualified_name
-#                 and "." in function_source.qualified_name
-#         ):
-#             file_path_to_helper_classes[function_source.file_path].add(function_source.qualified_name.split(".")[0])
-#     try:
-#         line_profiler_output_file = add_decorator_imports(func_optimizer.function_to_optimize, code_context)
-#     except Exception as e:
-#         print(e)
-#     finally:
-#         func_optimizer.write_code_and_helpers(func_optimizer.function_to_optimize_source_code, original_helper_code, func_optimizer.function_to_optimize.file_path)
-#     #now check if lp runs properly or not
-#     # test_env = os.environ.copy()
-#     # test_env["CODEFLASH_TEST_ITERATION"] = "0"
-#     # test_env["CODEFLASH_TRACER_DISABLE"] = "1"
-#     # if "PYTHONPATH" not in test_env:
-#     #     test_env["PYTHONPATH"] = str(config.project_root_path)
-#     # else:
-#     #     test_env["PYTHONPATH"] += os.pathsep + str(config.project_root_path)
-#     #
-#     # with tempfile.NamedTemporaryFile(prefix="test_xx", suffix=".py", dir=cur_dir_path) as fp:
-#     #     test_files = TestFiles(
-#     #         test_files=[TestFile(instrumented_behavior_file_path=Path(fp.name), test_type=TestType.EXISTING_UNIT_TEST)]
-#     #     )
-#     #     fp.write(code.encode("utf-8"))
-#     #     fp.flush()
-#     #     result_file, process = run_line_profile_tests(
-#     #         test_files,
-#     #         cwd=cur_dir_path,
-#     #         test_env=test_env,
-#     #         test_framework="pytest",
-#     #         line_profiler_output_file=line_profiler_output_file,
-#     #         pytest_cmd="pytest",
-#     #     )
-#     # print(process.stdout)
-#     # result_file.unlink(missing_ok=True)
+    result_file.unlink(missing_ok=True)