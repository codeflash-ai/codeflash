import os
from pathlib import Path
from tempfile import TemporaryDirectory

from codeflash.code_utils.line_profile_utils import add_decorator_imports
from codeflash.discovery.functions_to_optimize import FunctionToOptimize
from codeflash.models.models import CodeOptimizationContext
from codeflash.optimization.function_optimizer import FunctionOptimizer
from codeflash.verification.verification_utils import TestConfig


def test_add_decorator_imports_helper_in_class():
    code_path = (Path(__file__).parent.resolve() / "../code_to_optimize/bubble_sort_classmethod.py").resolve()
    tests_root = Path(__file__).parent.resolve() / "../code_to_optimize/tests/pytest/"
    project_root_path = (Path(__file__).parent / "..").resolve()
    run_cwd = Path(__file__).parent.parent.resolve()
    test_config = TestConfig(
        tests_root=tests_root,
        tests_project_rootdir=project_root_path,
        project_root_path=project_root_path,
        test_framework="pytest",
        pytest_cmd="pytest",
    )
    func = FunctionToOptimize(function_name="sort_classmethod", parents=[], file_path=code_path)
    func_optimizer = FunctionOptimizer(function_to_optimize=func, test_cfg=test_config)
    os.chdir(run_cwd)
    #func_optimizer = pass
    try:
        ctx_result = func_optimizer.get_code_optimization_context()
        code_context: CodeOptimizationContext = ctx_result.unwrap()
        original_helper_code: dict[Path, str] = {}
        helper_function_paths = {hf.file_path for hf in code_context.helper_functions}
        for helper_function_path in helper_function_paths:
            with helper_function_path.open(encoding="utf8") as f:
                helper_code = f.read()
                original_helper_code[helper_function_path] = helper_code
        line_profiler_output_file = add_decorator_imports(
            func_optimizer.function_to_optimize, code_context)
<<<<<<< HEAD
        expected_code_main = f"""from code_to_optimize.bubble_sort_in_class import BubbleSortClass
from codeflash.code_utils.line_profile_utils import LineProfilerDecorator
codeflash_line_profile = LineProfilerDecorator('{line_profiler_output_file}')
=======
        expected_code_main = f"""from line_profiler import profile as codeflash_line_profile
codeflash_line_profile.enable(output_prefix='{line_profiler_output_file.as_posix()}')

from code_to_optimize.bubble_sort_in_class import BubbleSortClass
>>>>>>> 9cdeec86


@codeflash_line_profile
def sort_classmethod(x):
    y = BubbleSortClass()
    return y.sorter(x)
"""
        expected_code_helper = """from codeflash.code_utils.line_profile_utils import LineProfilerDecorator
codeflash_line_profile = LineProfilerDecorator('{line_profiler_output_file}')


def hi():
    pass


class BubbleSortClass:
    def __init__(self):
        pass

    @codeflash_line_profile
    def sorter(self, arr):
        n = len(arr)
        for i in range(n):
            for j in range(0, n - i - 1):
                if arr[j] > arr[j + 1]:
                    arr[j], arr[j + 1] = arr[j + 1], arr[j]
        return arr

    def helper(self, arr, j):
        return arr[j] > arr[j + 1]
"""
        assert code_path.read_text("utf-8") == expected_code_main
        assert code_context.helper_functions[0].file_path.read_text("utf-8") == expected_code_helper
    finally:
        func_optimizer.write_code_and_helpers(
            func_optimizer.function_to_optimize_source_code, original_helper_code, func_optimizer.function_to_optimize.file_path
        )

def test_add_decorator_imports_helper_in_nested_class():
    #Need to invert the assert once the helper detection is fixed
    code_path = (Path(__file__).parent.resolve() / "../code_to_optimize/bubble_sort_nested_classmethod.py").resolve()
    tests_root = Path(__file__).parent.resolve() / "../code_to_optimize/tests/pytest/"
    project_root_path = (Path(__file__).parent / "..").resolve()
    run_cwd = Path(__file__).parent.parent.resolve()
    test_config = TestConfig(
        tests_root=tests_root,
        tests_project_rootdir=project_root_path,
        project_root_path=project_root_path,
        test_framework="pytest",
        pytest_cmd="pytest",
    )
    func = FunctionToOptimize(function_name="sort_classmethod", parents=[], file_path=code_path)
    func_optimizer = FunctionOptimizer(function_to_optimize=func, test_cfg=test_config)
    os.chdir(run_cwd)
    #func_optimizer = pass
    try:
        ctx_result = func_optimizer.get_code_optimization_context()
        code_context: CodeOptimizationContext = ctx_result.unwrap()
        original_helper_code: dict[Path, str] = {}
        helper_function_paths = {hf.file_path for hf in code_context.helper_functions}
        for helper_function_path in helper_function_paths:
            with helper_function_path.open(encoding="utf8") as f:
                helper_code = f.read()
                original_helper_code[helper_function_path] = helper_code
        line_profiler_output_file = add_decorator_imports(
            func_optimizer.function_to_optimize, code_context)
        expected_code_main = f"""from line_profiler import profile as codeflash_line_profile
codeflash_line_profile.enable(output_prefix='{line_profiler_output_file.as_posix()}')

from code_to_optimize.bubble_sort_in_nested_class import WrapperClass


@codeflash_line_profile
def sort_classmethod(x):
    y = WrapperClass.BubbleSortClass()
    return y.sorter(x)
"""
        assert code_path.read_text("utf-8") == expected_code_main
        assert code_context.helper_functions.__len__() == 0
    finally:
        func_optimizer.write_code_and_helpers(
            func_optimizer.function_to_optimize_source_code, original_helper_code, func_optimizer.function_to_optimize.file_path
        )

def test_add_decorator_imports_nodeps():
    code_path = (Path(__file__).parent.resolve() / "../code_to_optimize/bubble_sort.py").resolve()
    tests_root = Path(__file__).parent.resolve() / "../code_to_optimize/tests/pytest/"
    project_root_path = (Path(__file__).parent / "..").resolve()
    run_cwd = Path(__file__).parent.parent.resolve()
    test_config = TestConfig(
        tests_root=tests_root,
        tests_project_rootdir=project_root_path,
        project_root_path=project_root_path,
        test_framework="pytest",
        pytest_cmd="pytest",
    )
    func = FunctionToOptimize(function_name="sorter", parents=[], file_path=code_path)
    func_optimizer = FunctionOptimizer(function_to_optimize=func, test_cfg=test_config)
    os.chdir(run_cwd)
    #func_optimizer = pass
    try:
        ctx_result = func_optimizer.get_code_optimization_context()
        code_context: CodeOptimizationContext = ctx_result.unwrap()
        original_helper_code: dict[Path, str] = {}
        helper_function_paths = {hf.file_path for hf in code_context.helper_functions}
        for helper_function_path in helper_function_paths:
            with helper_function_path.open(encoding="utf8") as f:
                helper_code = f.read()
                original_helper_code[helper_function_path] = helper_code
        line_profiler_output_file = add_decorator_imports(
            func_optimizer.function_to_optimize, code_context)
        expected_code_main = f"""from line_profiler import profile as codeflash_line_profile
codeflash_line_profile.enable(output_prefix='{line_profiler_output_file.as_posix()}')


@codeflash_line_profile
def sorter(arr):
    print("codeflash stdout: Sorting list")
    for i in range(len(arr)):
        for j in range(len(arr) - 1):
            if arr[j] > arr[j + 1]:
                temp = arr[j]
                arr[j] = arr[j + 1]
                arr[j + 1] = temp
    print(f"result: {{arr}}")
    return arr
"""
        assert code_path.read_text("utf-8") == expected_code_main
    finally:
        func_optimizer.write_code_and_helpers(
            func_optimizer.function_to_optimize_source_code, original_helper_code, func_optimizer.function_to_optimize.file_path
        )

def test_add_decorator_imports_helper_outside():
    code_path = (Path(__file__).parent.resolve() / "../code_to_optimize/bubble_sort_deps.py").resolve()
    tests_root = Path(__file__).parent.resolve() / "../code_to_optimize/tests/pytest/"
    project_root_path = (Path(__file__).parent / "..").resolve()
    run_cwd = Path(__file__).parent.parent.resolve()
    test_config = TestConfig(
        tests_root=tests_root,
        tests_project_rootdir=project_root_path,
        project_root_path=project_root_path,
        test_framework="pytest",
        pytest_cmd="pytest",
    )
    func = FunctionToOptimize(function_name="sorter_deps", parents=[], file_path=code_path)
    func_optimizer = FunctionOptimizer(function_to_optimize=func, test_cfg=test_config)
    os.chdir(run_cwd)
    #func_optimizer = pass
    try:
        ctx_result = func_optimizer.get_code_optimization_context()
        code_context: CodeOptimizationContext = ctx_result.unwrap()
        original_helper_code: dict[Path, str] = {}
        helper_function_paths = {hf.file_path for hf in code_context.helper_functions}
        for helper_function_path in helper_function_paths:
            with helper_function_path.open(encoding="utf8") as f:
                helper_code = f.read()
                original_helper_code[helper_function_path] = helper_code
        line_profiler_output_file = add_decorator_imports(
            func_optimizer.function_to_optimize, code_context)
        expected_code_main = f"""from line_profiler import profile as codeflash_line_profile
codeflash_line_profile.enable(output_prefix='{line_profiler_output_file.as_posix()}')

from code_to_optimize.bubble_sort_dep1_helper import dep1_comparer
from code_to_optimize.bubble_sort_dep2_swap import dep2_swap


@codeflash_line_profile
def sorter_deps(arr):
    for i in range(len(arr)):
        for j in range(len(arr) - 1):
            if dep1_comparer(arr, j):
                dep2_swap(arr, j)
    return arr

"""
        expected_code_helper1 = """from line_profiler import profile as codeflash_line_profile


@codeflash_line_profile
def dep1_comparer(arr, j: int) -> bool:
    return arr[j] > arr[j + 1]
"""
        expected_code_helper2="""from line_profiler import profile as codeflash_line_profile


@codeflash_line_profile
def dep2_swap(arr, j):
    temp = arr[j]
    arr[j] = arr[j + 1]
    arr[j + 1] = temp
"""
        assert code_path.read_text("utf-8") == expected_code_main
        assert code_context.helper_functions[0].file_path.read_text("utf-8") == expected_code_helper1
        assert code_context.helper_functions[1].file_path.read_text("utf-8") == expected_code_helper2
    finally:
        func_optimizer.write_code_and_helpers(
            func_optimizer.function_to_optimize_source_code, original_helper_code, func_optimizer.function_to_optimize.file_path
        )

def test_add_decorator_imports_helper_in_dunder_class():
    code_str = """def sorter(arr):
    ans = helper(arr)
    return ans
class helper:
    def __init__(self, arr):
        return arr.sort()"""
    code_path = TemporaryDirectory()
    code_write_path = Path(code_path.name) / "dunder_class.py"
    code_write_path.write_text(code_str,"utf-8")
    tests_root = Path(__file__).parent.resolve() / "../code_to_optimize/tests/pytest/"
    project_root_path = Path(code_path.name)
    run_cwd = Path(__file__).parent.parent.resolve()
    test_config = TestConfig(
        tests_root=tests_root,
        tests_project_rootdir=project_root_path,
        project_root_path=project_root_path,
        test_framework="pytest",
        pytest_cmd="pytest",
    )
    func = FunctionToOptimize(function_name="sorter", parents=[], file_path=code_write_path)
    func_optimizer = FunctionOptimizer(function_to_optimize=func, test_cfg=test_config)
    os.chdir(run_cwd)
    #func_optimizer = pass
    try:
        ctx_result = func_optimizer.get_code_optimization_context()
        code_context: CodeOptimizationContext = ctx_result.unwrap()
        original_helper_code: dict[Path, str] = {}
        helper_function_paths = {hf.file_path for hf in code_context.helper_functions}
        for helper_function_path in helper_function_paths:
            with helper_function_path.open(encoding="utf8") as f:
                helper_code = f.read()
                original_helper_code[helper_function_path] = helper_code
        line_profiler_output_file = add_decorator_imports(
            func_optimizer.function_to_optimize, code_context)
        expected_code_main = f"""from line_profiler import profile as codeflash_line_profile
codeflash_line_profile.enable(output_prefix='{line_profiler_output_file.as_posix()}')


@codeflash_line_profile
def sorter(arr):
    ans = helper(arr)
    return ans
class helper:
    def __init__(self, arr):
        return arr.sort()
"""
        assert code_write_path.read_text("utf-8") == expected_code_main
    finally:
        pass<|MERGE_RESOLUTION|>--- conflicted
+++ resolved
@@ -36,16 +36,10 @@
                 original_helper_code[helper_function_path] = helper_code
         line_profiler_output_file = add_decorator_imports(
             func_optimizer.function_to_optimize, code_context)
-<<<<<<< HEAD
-        expected_code_main = f"""from code_to_optimize.bubble_sort_in_class import BubbleSortClass
-from codeflash.code_utils.line_profile_utils import LineProfilerDecorator
-codeflash_line_profile = LineProfilerDecorator('{line_profiler_output_file}')
-=======
         expected_code_main = f"""from line_profiler import profile as codeflash_line_profile
 codeflash_line_profile.enable(output_prefix='{line_profiler_output_file.as_posix()}')
 
 from code_to_optimize.bubble_sort_in_class import BubbleSortClass
->>>>>>> 9cdeec86
 
 
 @codeflash_line_profile
