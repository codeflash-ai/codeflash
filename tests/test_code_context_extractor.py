--- conflicted
+++ resolved
@@ -454,19 +454,11 @@
         ending_line=None,
     )
 
-<<<<<<< HEAD
-        code_ctx = get_code_optimization_context(function_to_optimize, opt.args.project_root)
-        read_write_context, read_only_context = code_ctx.read_writable_code, code_ctx.read_only_context_code
-        hashing_context = code_ctx.hashing_code_context
-        expected_read_write_context = f"""
-```python:{file_path.resolve().relative_to(opt.args.project_root)}
-=======
     code_ctx = get_code_optimization_context(function_to_optimize, opt.args.project_root)
     read_write_context, read_only_context = code_ctx.read_writable_code, code_ctx.read_only_context_code
     hashing_context = code_ctx.hashing_code_context
     expected_read_write_context = f"""
 ```python:{file_path.relative_to(opt.args.project_root)}
->>>>>>> b5c36c2f
 class AbstractCacheBackend(CacheBackend, Protocol[_KEY_T, _STORE_T]):
 
     def __init__(self) -> None: ...
@@ -563,13 +555,8 @@
         )
 ```
 """
-<<<<<<< HEAD
-        expected_read_only_context = f'''
-```python:{file_path.resolve().relative_to(opt.args.project_root)}
-=======
     expected_read_only_context = f'''
 ```python:{file_path.relative_to(opt.args.project_root)}
->>>>>>> b5c36c2f
 _P = ParamSpec("_P")
 _KEY_T = TypeVar("_KEY_T")
 _STORE_T = TypeVar("_STORE_T")
@@ -1805,7 +1792,6 @@
             main_file.flush()
 
         # Set up the optimizer
-        project_root = package_dir.resolve()
         file_path = main_file_path.resolve()
         project_root = package_dir.resolve()
         opt = Optimizer(
@@ -1837,11 +1823,7 @@
         # Resolve both paths to handle symlink issues on macOS
         relative_path = file_path.relative_to(project_root)
         expected_read_write_context = f"""
-<<<<<<< HEAD
-```python:{file_path.relative_to(project_root)}
-=======
 ```python:{main_file_path.resolve().relative_to(opt.args.project_root.resolve())}
->>>>>>> b5c36c2f
 import utility_module
 
 class Calculator:
@@ -2058,7 +2040,6 @@
             main_file.flush()
 
         # Set up the optimizer
-        project_root = package_dir.resolve()
         file_path = main_file_path.resolve()
         project_root = package_dir.resolve()
         opt = Optimizer(
@@ -2113,11 +2094,7 @@
     else:
         return DEFAULT_PRECISION
 ```
-<<<<<<< HEAD
-```python:{file_path.relative_to(project_root)}
-=======
 ```python:{main_file_path.resolve().relative_to(opt.args.project_root.resolve())}
->>>>>>> b5c36c2f
 import utility_module
 
 class Calculator:
