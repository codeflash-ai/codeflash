from __future__ import annotations

import sys
import tempfile
from argparse import Namespace
from collections import defaultdict
from pathlib import Path

import pytest
from codeflash.context.code_context_extractor import get_code_optimization_context
from codeflash.discovery.functions_to_optimize import FunctionToOptimize
from codeflash.models.models import FunctionParent
from codeflash.optimization.optimizer import Optimizer
from codeflash.code_utils.code_replacer import replace_functions_and_add_imports
from codeflash.code_utils.code_extractor import add_global_assignments


@pytest.fixture(scope="module")
def temp_dir():
    with tempfile.TemporaryDirectory() as temp_dir:
        yield Path(temp_dir)


class HelperClass:
    def __init__(self, name):
        self.name = name

    def innocent_bystander(self):
        pass

    def helper_method(self):
        return self.name

    class NestedClass:
        def __init__(self, name):
            self.name = name

        def nested_method(self):
            return self.name


def main_method():
    return "hello"


class MainClass:
    def __init__(self, name):
        self.name = name

    def main_method(self):
        self.name = HelperClass.NestedClass("test").nested_method()
        return HelperClass(self.name).helper_method()


class Graph:
    def __init__(self, vertices):
        self.graph = defaultdict(list)
        self.V = vertices  # No. of vertices

    def addEdge(self, u, v):
        self.graph[u].append(v)

    def topologicalSortUtil(self, v, visited, stack):
        visited[v] = True

        for i in self.graph[v]:
            if visited[i] == False:
                self.topologicalSortUtil(i, visited, stack)

        stack.insert(0, v)

    def topologicalSort(self):
        visited = [False] * self.V
        stack = []

        for i in range(self.V):
            if visited[i] == False:
                self.topologicalSortUtil(i, visited, stack)

        # Print contents of stack
        return stack


def test_code_replacement10() -> None:
    file_path = Path(__file__).resolve()

    func_top_optimize = FunctionToOptimize(
        function_name="main_method", file_path=file_path, parents=[FunctionParent("MainClass", "ClassDef")]
    )

    code_ctx = get_code_optimization_context(function_to_optimize=func_top_optimize, project_root_path=file_path.parent)
    qualified_names = {func.qualified_name for func in code_ctx.helper_functions}
    assert qualified_names == {"HelperClass.helper_method"}  # Nested method should not be in here
    read_write_context, read_only_context = code_ctx.read_writable_code, code_ctx.read_only_context_code
    hashing_context = code_ctx.hashing_code_context

    expected_read_write_context = """
from __future__ import annotations

class HelperClass:
    def __init__(self, name):
        self.name = name

    def helper_method(self):
        return self.name


class MainClass:
    def __init__(self, name):
        self.name = name

    def main_method(self):
        self.name = HelperClass.NestedClass("test").nested_method()
        return HelperClass(self.name).helper_method()
"""
    expected_read_only_context = """
    """

    expected_hashing_context = f"""
```python:{file_path.relative_to(file_path.parent)}
class HelperClass:

    def helper_method(self):
        return self.name

class MainClass:

    def main_method(self):
        self.name = HelperClass.NestedClass('test').nested_method()
        return HelperClass(self.name).helper_method()
```
"""

    assert read_write_context.strip() == expected_read_write_context.strip()
    assert read_only_context.strip() == expected_read_only_context.strip()
    assert hashing_context.strip() == expected_hashing_context.strip()


def test_class_method_dependencies() -> None:
    file_path = Path(__file__).resolve()

    function_to_optimize = FunctionToOptimize(
        function_name="topologicalSort",
        file_path=str(file_path),
        parents=[FunctionParent(name="Graph", type="ClassDef")],
        starting_line=None,
        ending_line=None,
    )

    code_ctx = get_code_optimization_context(function_to_optimize, file_path.parent.resolve())
    read_write_context, read_only_context = code_ctx.read_writable_code, code_ctx.read_only_context_code
    hashing_context = code_ctx.hashing_code_context

    expected_read_write_context = """
from __future__ import annotations
from collections import defaultdict

class Graph:
    def __init__(self, vertices):
        self.graph = defaultdict(list)
        self.V = vertices  # No. of vertices

    def topologicalSortUtil(self, v, visited, stack):
        visited[v] = True

        for i in self.graph[v]:
            if visited[i] == False:
                self.topologicalSortUtil(i, visited, stack)

        stack.insert(0, v)

    def topologicalSort(self):
        visited = [False] * self.V
        stack = []

        for i in range(self.V):
            if visited[i] == False:
                self.topologicalSortUtil(i, visited, stack)

        # Print contents of stack
        return stack

"""
    expected_read_only_context = ""

    expected_hashing_context = f"""
```python:{file_path.relative_to(file_path.parent.resolve())}
class Graph:

    def topologicalSortUtil(self, v, visited, stack):
        visited[v] = True
        for i in self.graph[v]:
            if visited[i] == False:
                self.topologicalSortUtil(i, visited, stack)
        stack.insert(0, v)

    def topologicalSort(self):
        visited = [False] * self.V
        stack = []
        for i in range(self.V):
            if visited[i] == False:
                self.topologicalSortUtil(i, visited, stack)
        return stack
```
"""

    assert read_write_context.strip() == expected_read_write_context.strip()
    assert read_only_context.strip() == expected_read_only_context.strip()
    assert hashing_context.strip() == expected_hashing_context.strip()


def test_bubble_sort_helper() -> None:
    path_to_fto = (
        Path(__file__).resolve().parent.parent
        / "code_to_optimize"
        / "code_directories"
        / "retriever"
        / "bubble_sort_imported.py"
    )

    function_to_optimize = FunctionToOptimize(
        function_name="sort_from_another_file",
        file_path=str(path_to_fto),
        parents=[],
        starting_line=None,
        ending_line=None,
    )

    code_ctx = get_code_optimization_context(function_to_optimize, Path(__file__).resolve().parent.parent)
    read_write_context, read_only_context = code_ctx.read_writable_code, code_ctx.read_only_context_code
    hashing_context = code_ctx.hashing_code_context

    expected_read_write_context = """
import math
from bubble_sort_with_math import sorter

def sorter(arr):
    arr.sort()
    x = math.sqrt(2)
    print(x)
    return arr



def sort_from_another_file(arr):
    sorted_arr = sorter(arr)
    return sorted_arr

"""
    expected_read_only_context = ""

    expected_hashing_context = """
```python:code_to_optimize/code_directories/retriever/bubble_sort_with_math.py
def sorter(arr):
    arr.sort()
    x = math.sqrt(2)
    print(x)
    return arr
```
```python:code_to_optimize/code_directories/retriever/bubble_sort_imported.py
def sort_from_another_file(arr):
    sorted_arr = sorter(arr)
    return sorted_arr
```
"""

    assert read_write_context.strip() == expected_read_write_context.strip()
    assert read_only_context.strip() == expected_read_only_context.strip()
    assert hashing_context.strip() == expected_hashing_context.strip()


def test_flavio_typed_code_helper(temp_dir: Path) -> None:
    code = '''

_P = ParamSpec("_P")
_KEY_T = TypeVar("_KEY_T")
_STORE_T = TypeVar("_STORE_T")
class AbstractCacheBackend(CacheBackend, Protocol[_KEY_T, _STORE_T]):
    """Interface for cache backends used by the persistent cache decorator."""

    def __init__(self) -> None: ...

    def hash_key(
        self,
        *,
        func: Callable[_P, Any],
        args: tuple[Any, ...],
        kwargs: dict[str, Any],
    ) -> tuple[str, _KEY_T]: ...

    def encode(self, *, data: Any) -> _STORE_T:  # noqa: ANN401
        ...

    def decode(self, *, data: _STORE_T) -> Any:  # noqa: ANN401
        ...

    def get(self, *, key: tuple[str, _KEY_T]) -> tuple[datetime.datetime, _STORE_T] | None: ...

    def delete(self, *, key: tuple[str, _KEY_T]) -> None: ...

    def put(self, *, key: tuple[str, _KEY_T], data: _STORE_T) -> None: ...

    def get_cache_or_call(
        self,
        *,
        func: Callable[_P, Any],
        args: tuple[Any, ...],
        kwargs: dict[str, Any],
        lifespan: datetime.timedelta,
    ) -> Any:  # noqa: ANN401
        """
        Retrieve the cached results for a function call.

        Args:
        ----
            func (Callable[..., _R]): The function to retrieve cached results for.
            args (tuple[Any, ...]): The positional arguments passed to the function.
            kwargs (dict[str, Any]): The keyword arguments passed to the function.
            lifespan (datetime.timedelta): The maximum age of the cached results.

        Returns:
        -------
            _R: The cached results, if available.

        """
        if os.environ.get("NO_CACHE"):
            return func(*args, **kwargs)

        try:
            key = self.hash_key(func=func, args=args, kwargs=kwargs)
        except:  # noqa: E722
            # If we can't create a cache key, we should just call the function.
            logging.warning("Failed to hash cache key for function: %s", func)
            return func(*args, **kwargs)
        result_pair = self.get(key=key)

        if result_pair is not None:
            cached_time, result = result_pair
            if not os.environ.get("RE_CACHE") and (
                datetime.datetime.now() < (cached_time + lifespan)  # noqa: DTZ005
            ):
                try:
                    return self.decode(data=result)
                except CacheBackendDecodeError as e:
                    logging.warning("Failed to decode cache data: %s", e)
                    # If decoding fails we will treat this as a cache miss.
                    # This might happens if underlying class definition of the data changes.
            self.delete(key=key)
        result = func(*args, **kwargs)
        try:
            self.put(key=key, data=self.encode(data=result))
        except CacheBackendEncodeError as e:
            logging.warning("Failed to encode cache data: %s", e)
        # If encoding fails, we should still return the result.
        return result

_P = ParamSpec("_P")
_R = TypeVar("_R")
_CacheBackendT = TypeVar("_CacheBackendT", bound=CacheBackend)


class _PersistentCache(Generic[_P, _R, _CacheBackendT]):
    """
    A decorator class that provides persistent caching functionality for a function.

    Args:
    ----
        func (Callable[_P, _R]): The function to be decorated.
        duration (datetime.timedelta): The duration for which the cached results should be considered valid.
        backend (_backend): The backend storage for the cached results.

    Attributes:
    ----------
        __wrapped__ (Callable[_P, _R]): The wrapped function.
        __duration__ (datetime.timedelta): The duration for which the cached results should be considered valid.
        __backend__ (_backend): The backend storage for the cached results.

    """  # noqa: E501

    __wrapped__: Callable[_P, _R]
    __duration__: datetime.timedelta
    __backend__: _CacheBackendT

    def __init__(
        self,
        func: Callable[_P, _R],
        duration: datetime.timedelta,
    ) -> None:
        self.__wrapped__ = func
        self.__duration__ = duration
        self.__backend__ = AbstractCacheBackend()
        functools.update_wrapper(self, func)

    def cache_clear(self) -> None:
        """Clears the cache for the wrapped function."""
        self.__backend__.del_func_cache(func=self.__wrapped__)

    def no_cache_call(self, *args: _P.args, **kwargs: _P.kwargs) -> _R:
        """
        Calls the wrapped function without using the cache.

        Args:
        ----
            *args (_P.args): Positional arguments for the wrapped function.
            **kwargs (_P.kwargs): Keyword arguments for the wrapped function.

        Returns:
        -------
            _R: The result of the wrapped function.

        """
        return self.__wrapped__(*args, **kwargs)

    def __call__(self, *args: _P.args, **kwargs: _P.kwargs) -> _R:
        """
        Calls the wrapped function, either using the cache or bypassing it based on environment variables.

        Args:
        ----
            *args (_P.args): Positional arguments for the wrapped function.
            **kwargs (_P.kwargs): Keyword arguments for the wrapped function.

        Returns:
        -------
            _R: The result of the wrapped function.

        """  # noqa: E501
        if "NO_CACHE" in os.environ:
            return self.__wrapped__(*args, **kwargs)
        os.makedirs(DEFAULT_CACHE_LOCATION, exist_ok=True)
        return self.__backend__.get_cache_or_call(
            func=self.__wrapped__,
            args=args,
            kwargs=kwargs,
            lifespan=self.__duration__,
        )
'''
    file_path = temp_dir / "test_flavio_typed_code_helper.py"
    with open(file_path, "w") as f:
        f.write(code)
    file_path = file_path.resolve()
    
    opt = Optimizer(
        Namespace(
            project_root=file_path.parent.resolve(),
            disable_telemetry=True,
            tests_root="tests",
            test_framework="pytest",
            pytest_cmd="pytest",
            experiment_id=None,
            test_project_root=Path().resolve(),
        )
    )
    function_to_optimize = FunctionToOptimize(
        function_name="__call__",
        file_path=file_path,
        parents=[FunctionParent(name="_PersistentCache", type="ClassDef")],
        starting_line=None,
        ending_line=None,
    )

    code_ctx = get_code_optimization_context(function_to_optimize, opt.args.project_root)
    read_write_context, read_only_context = code_ctx.read_writable_code, code_ctx.read_only_context_code
    hashing_context = code_ctx.hashing_code_context
    
    expected_read_write_context = """
class AbstractCacheBackend(CacheBackend, Protocol[_KEY_T, _STORE_T]):

    def __init__(self) -> None: ...

    def get_cache_or_call(
        self,
        *,
        func: Callable[_P, Any],
        args: tuple[Any, ...],
        kwargs: dict[str, Any],
        lifespan: datetime.timedelta,
    ) -> Any:  # noqa: ANN401
        \"\"\"
        Retrieve the cached results for a function call.

        Args:
        ----
            func (Callable[..., _R]): The function to retrieve cached results for.
            args (tuple[Any, ...]): The positional arguments passed to the function.
            kwargs (dict[str, Any]): The keyword arguments passed to the function.
            lifespan (datetime.timedelta): The maximum age of the cached results.

        Returns:
        -------
            _R: The cached results, if available.

        \"\"\"
        if os.environ.get("NO_CACHE"):
            return func(*args, **kwargs)

        try:
            key = self.hash_key(func=func, args=args, kwargs=kwargs)
        except:  # noqa: E722
            # If we can't create a cache key, we should just call the function.
            logging.warning("Failed to hash cache key for function: %s", func)
            return func(*args, **kwargs)
        result_pair = self.get(key=key)

        if result_pair is not None:
            cached_time, result = result_pair
            if not os.environ.get("RE_CACHE") and (
                datetime.datetime.now() < (cached_time + lifespan)  # noqa: DTZ005
            ):
                try:
                    return self.decode(data=result)
                except CacheBackendDecodeError as e:
                    logging.warning("Failed to decode cache data: %s", e)
                    # If decoding fails we will treat this as a cache miss.
                    # This might happens if underlying class definition of the data changes.
            self.delete(key=key)
        result = func(*args, **kwargs)
        try:
            self.put(key=key, data=self.encode(data=result))
        except CacheBackendEncodeError as e:
            logging.warning("Failed to encode cache data: %s", e)
        # If encoding fails, we should still return the result.
        return result


class _PersistentCache(Generic[_P, _R, _CacheBackendT]):

    def __init__(
        self,
        func: Callable[_P, _R],
        duration: datetime.timedelta,
    ) -> None:
        self.__wrapped__ = func
        self.__duration__ = duration
        self.__backend__ = AbstractCacheBackend()
        functools.update_wrapper(self, func)

    def __call__(self, *args: _P.args, **kwargs: _P.kwargs) -> _R:
        \"\"\"
        Calls the wrapped function, either using the cache or bypassing it based on environment variables.

        Args:
        ----
            *args (_P.args): Positional arguments for the wrapped function.
            **kwargs (_P.kwargs): Keyword arguments for the wrapped function.

        Returns:
        -------
            _R: The result of the wrapped function.

        \"\"\"  # noqa: E501
        if "NO_CACHE" in os.environ:
            return self.__wrapped__(*args, **kwargs)
        os.makedirs(DEFAULT_CACHE_LOCATION, exist_ok=True)
        return self.__backend__.get_cache_or_call(
            func=self.__wrapped__,
            args=args,
            kwargs=kwargs,
            lifespan=self.__duration__,
        )
        """
    expected_read_only_context = f'''
```python:{file_path.relative_to(opt.args.project_root)}
_P = ParamSpec("_P")
_KEY_T = TypeVar("_KEY_T")
_STORE_T = TypeVar("_STORE_T")
class AbstractCacheBackend(CacheBackend, Protocol[_KEY_T, _STORE_T]):
    """Interface for cache backends used by the persistent cache decorator."""

    def hash_key(
        self,
        *,
        func: Callable[_P, Any],
        args: tuple[Any, ...],
        kwargs: dict[str, Any],
    ) -> tuple[str, _KEY_T]: ...

    def encode(self, *, data: Any) -> _STORE_T:  # noqa: ANN401
        ...

    def decode(self, *, data: _STORE_T) -> Any:  # noqa: ANN401
        ...

    def get(self, *, key: tuple[str, _KEY_T]) -> tuple[datetime.datetime, _STORE_T] | None: ...

    def delete(self, *, key: tuple[str, _KEY_T]) -> None: ...

    def put(self, *, key: tuple[str, _KEY_T], data: _STORE_T) -> None: ...

_P = ParamSpec("_P")
_R = TypeVar("_R")
_CacheBackendT = TypeVar("_CacheBackendT", bound=CacheBackend)


class _PersistentCache(Generic[_P, _R, _CacheBackendT]):
    """
    A decorator class that provides persistent caching functionality for a function.

    Args:
    ----
        func (Callable[_P, _R]): The function to be decorated.
        duration (datetime.timedelta): The duration for which the cached results should be considered valid.
        backend (_backend): The backend storage for the cached results.

    Attributes:
    ----------
        __wrapped__ (Callable[_P, _R]): The wrapped function.
        __duration__ (datetime.timedelta): The duration for which the cached results should be considered valid.
        __backend__ (_backend): The backend storage for the cached results.

    """  # noqa: E501

    __wrapped__: Callable[_P, _R]
    __duration__: datetime.timedelta
    __backend__: _CacheBackendT
```
'''
    expected_hashing_context = f"""
```python:{file_path.relative_to(opt.args.project_root)}
class AbstractCacheBackend(CacheBackend, Protocol[_KEY_T, _STORE_T]):

    def get_cache_or_call(self, *, func: Callable[_P, Any], args: tuple[Any, ...], kwargs: dict[str, Any], lifespan: datetime.timedelta) -> Any:
        if os.environ.get('NO_CACHE'):
            return func(*args, **kwargs)
        try:
            key = self.hash_key(func=func, args=args, kwargs=kwargs)
        except:
            logging.warning('Failed to hash cache key for function: %s', func)
            return func(*args, **kwargs)
        result_pair = self.get(key=key)
        if result_pair is not None:
            {"cached_time, result = result_pair" if sys.version_info >= (3, 11) else "(cached_time, result) = result_pair"}
            if not os.environ.get('RE_CACHE') and datetime.datetime.now() < cached_time + lifespan:
                try:
                    return self.decode(data=result)
                except CacheBackendDecodeError as e:
                    logging.warning('Failed to decode cache data: %s', e)
            self.delete(key=key)
        result = func(*args, **kwargs)
        try:
            self.put(key=key, data=self.encode(data=result))
        except CacheBackendEncodeError as e:
            logging.warning('Failed to encode cache data: %s', e)
        return result

class _PersistentCache(Generic[_P, _R, _CacheBackendT]):

    def __call__(self, *args: _P.args, **kwargs: _P.kwargs) -> _R:
        if 'NO_CACHE' in os.environ:
            return self.__wrapped__(*args, **kwargs)
        os.makedirs(DEFAULT_CACHE_LOCATION, exist_ok=True)
        return self.__backend__.get_cache_or_call(func=self.__wrapped__, args=args, kwargs=kwargs, lifespan=self.__duration__)
```
"""
    assert read_write_context.strip() == expected_read_write_context.strip()
    assert read_only_context.strip() == expected_read_only_context.strip()
    assert hashing_context.strip() == expected_hashing_context.strip()


def test_example_class(temp_dir: Path) -> None:
    code = """
class MyClass:
    \"\"\"A class with a helper method.\"\"\"
    def __init__(self):
        self.x = 1
    def target_method(self):
        y = HelperClass().helper_method()

class HelperClass:
    \"\"\"A helper class for MyClass.\"\"\"
    def __init__(self):
        \"\"\"Initialize the HelperClass.\"\"\"
        self.x = 1
    def __repr__(self):
        \"\"\"Return a string representation of the HelperClass.\"\"\"
        return "HelperClass" + str(self.x)
    def helper_method(self):
        return self.x
"""
    with (temp_dir / "test_example_class.py").open("w") as f:
        f.write(code)
        f.flush()
        file_path = Path(f.name).resolve()
        opt = Optimizer(
            Namespace(
                project_root=file_path.parent.resolve(),
                disable_telemetry=True,
                tests_root="tests",
                test_framework="pytest",
                pytest_cmd="pytest",
                experiment_id=None,
                test_project_root=Path().resolve(),
            )
        )
        function_to_optimize = FunctionToOptimize(
            function_name="target_method",
            file_path=file_path,
            parents=[FunctionParent(name="MyClass", type="ClassDef")],
            starting_line=None,
            ending_line=None,
        )

        code_ctx = get_code_optimization_context(function_to_optimize, opt.args.project_root)
        read_write_context, read_only_context = code_ctx.read_writable_code, code_ctx.read_only_context_code
        hashing_context = code_ctx.hashing_code_context

        expected_read_write_context = """
class MyClass:
    def __init__(self):
        self.x = 1
    def target_method(self):
        y = HelperClass().helper_method()

class HelperClass:
    def __init__(self):
        \"\"\"Initialize the HelperClass.\"\"\"
        self.x = 1
    def helper_method(self):
        return self.x
        """
        expected_read_only_context = f"""
```python:{file_path.relative_to(opt.args.project_root)}
class MyClass:
    \"\"\"A class with a helper method.\"\"\"

class HelperClass:
    \"\"\"A helper class for MyClass.\"\"\"
    def __repr__(self):
        \"\"\"Return a string representation of the HelperClass.\"\"\"
        return "HelperClass" + str(self.x)
```
"""
        expected_hashing_context = f"""
```python:{file_path.relative_to(opt.args.project_root)}
class MyClass:

    def target_method(self):
        y = HelperClass().helper_method()

class HelperClass:

    def helper_method(self):
        return self.x
```
"""

        assert read_write_context.strip() == expected_read_write_context.strip()
        assert read_only_context.strip() == expected_read_only_context.strip()
        assert hashing_context.strip() == expected_hashing_context.strip()


def test_example_class_token_limit_1(temp_dir: Path) -> None:
    docstring_filler = " ".join(
        ["This is a long docstring that will be used to fill up the token limit." for _ in range(1000)]
    )
    code = f"""
class MyClass:
    \"\"\"A class with a helper method. 
{docstring_filler}\"\"\"
    def __init__(self):
        self.x = 1
    def target_method(self):
        \"\"\"Docstring for target method\"\"\"
        y = HelperClass().helper_method()

class HelperClass:
    \"\"\"A helper class for MyClass.\"\"\"
    def __init__(self):
        \"\"\"Initialize the HelperClass.\"\"\"
        self.x = 1
    def __repr__(self):
        \"\"\"Return a string representation of the HelperClass.\"\"\"
        return "HelperClass" + str(self.x)
    def helper_method(self):
        return self.x
"""
    file_path = temp_dir / "test_example_class_token_limit_1.py"
    with open(file_path, "w") as f:
        f.write(code)
    file_path = file_path.resolve()
    opt = Optimizer(
            Namespace(
                project_root=file_path.parent.resolve(),
                disable_telemetry=True,
                tests_root="tests",
                test_framework="pytest",
                pytest_cmd="pytest",
                experiment_id=None,
                test_project_root=Path().resolve(),
            )
        )
    function_to_optimize = FunctionToOptimize(
            function_name="target_method",
            file_path=file_path,
            parents=[FunctionParent(name="MyClass", type="ClassDef")],
            starting_line=None,
            ending_line=None,
        )

    code_ctx = get_code_optimization_context(function_to_optimize, opt.args.project_root)
    read_write_context, read_only_context = code_ctx.read_writable_code, code_ctx.read_only_context_code
    hashing_context = code_ctx.hashing_code_context
        # In this scenario, the read-only code context is too long, so the read-only docstrings are removed.
    expected_read_write_context = """
class MyClass:
    def __init__(self):
        self.x = 1
    def target_method(self):
        \"\"\"Docstring for target method\"\"\"
        y = HelperClass().helper_method()

class HelperClass:
    def __init__(self):
        \"\"\"Initialize the HelperClass.\"\"\"
        self.x = 1
    def helper_method(self):
        return self.x
        """
    expected_read_only_context = f"""
```python:{file_path.relative_to(opt.args.project_root)}
class MyClass:
    pass

class HelperClass:
    def __repr__(self):
        return "HelperClass" + str(self.x)
```
"""
    expected_hashing_context = f"""
```python:{file_path.relative_to(opt.args.project_root)}
class MyClass:

    def target_method(self):
        y = HelperClass().helper_method()

class HelperClass:

    def helper_method(self):
        return self.x
```
"""
    assert read_write_context.strip() == expected_read_write_context.strip()
    assert read_only_context.strip() == expected_read_only_context.strip()
    assert hashing_context.strip() == expected_hashing_context.strip()


def test_example_class_token_limit_2(temp_dir: Path) -> None:
    string_filler = " ".join(
        ["This is a long string that will be used to fill up the token limit." for _ in range(1000)]
    )
    code = f"""
class MyClass:
    \"\"\"A class with a helper method. \"\"\"
    def __init__(self):
        self.x = 1
    def target_method(self):
        \"\"\"Docstring for target method\"\"\"
        y = HelperClass().helper_method()
x = '{string_filler}'

class HelperClass:
    \"\"\"A helper class for MyClass.\"\"\"
    def __init__(self):
        \"\"\"Initialize the HelperClass.\"\"\"
        self.x = 1
    def __repr__(self):
        \"\"\"Return a string representation of the HelperClass.\"\"\"
        return "HelperClass" + str(self.x)
    def helper_method(self):
        return self.x
"""
    file_path = temp_dir / "test_example_class_token_limit_2.py"
    with open(file_path, "w") as f:
        f.write(code)
    file_path = file_path.resolve()
    opt = Optimizer(
            Namespace(
                project_root=file_path.parent.resolve(),
                disable_telemetry=True,
                tests_root="tests",
                test_framework="pytest",
                pytest_cmd="pytest",
                experiment_id=None,
                test_project_root=Path().resolve(),
            )
        )
    function_to_optimize = FunctionToOptimize(
            function_name="target_method",
            file_path=file_path,
            parents=[FunctionParent(name="MyClass", type="ClassDef")],
            starting_line=None,
            ending_line=None,
        )

    code_ctx = get_code_optimization_context(function_to_optimize, opt.args.project_root, 8000, 100000)
    read_write_context, read_only_context = code_ctx.read_writable_code, code_ctx.read_only_context_code
    hashing_context = code_ctx.hashing_code_context
    # In this scenario, the read-only code context is too long even after removing docstrings, hence we remove it completely.
    expected_read_write_context = """
class MyClass:
    def __init__(self):
        self.x = 1
    def target_method(self):
        \"\"\"Docstring for target method\"\"\"
        y = HelperClass().helper_method()

class HelperClass:
    def __init__(self):
        \"\"\"Initialize the HelperClass.\"\"\"
        self.x = 1
    def helper_method(self):
        return self.x
        """
    expected_read_only_context = ""
    expected_hashing_context = f"""
```python:{file_path.relative_to(opt.args.project_root)}
class MyClass:

    def target_method(self):
        y = HelperClass().helper_method()

class HelperClass:

    def helper_method(self):
        return self.x
```
"""
    assert read_write_context.strip() == expected_read_write_context.strip()
    assert read_only_context.strip() == expected_read_only_context.strip()
    assert hashing_context.strip() == expected_hashing_context.strip()


def test_example_class_token_limit_3(temp_dir: Path) -> None:
    string_filler = " ".join(
        ["This is a long string that will be used to fill up the token limit." for _ in range(1000)]
    )
    code = f"""
class MyClass:
    \"\"\"A class with a helper method. \"\"\"
    def __init__(self):
        self.x = 1
    def target_method(self):
        \"\"\"{string_filler}\"\"\"
        y = HelperClass().helper_method()

class HelperClass:
    \"\"\"A helper class for MyClass.\"\"\"
    def __init__(self):
        \"\"\"Initialize the HelperClass.\"\"\"
        self.x = 1
    def __repr__(self):
        \"\"\"Return a string representation of the HelperClass.\"\"\"
        return "HelperClass" + str(self.x)
    def helper_method(self):
        return self.x
"""
    file_path = temp_dir / "test_example_class_token_limit_3.py"
    with open(file_path, "w") as f:
        f.write(code)
    file_path = file_path.resolve()
    opt = Optimizer(
            Namespace(
                project_root=file_path.parent.resolve(),
                disable_telemetry=True,
                tests_root="tests",
                test_framework="pytest",
                pytest_cmd="pytest",
                experiment_id=None,
                test_project_root=Path().resolve(),
            )
        )
    function_to_optimize = FunctionToOptimize(
            function_name="target_method",
            file_path=file_path,
            parents=[FunctionParent(name="MyClass", type="ClassDef")],
            starting_line=None,
            ending_line=None,
        )
        # In this scenario, the read-writable code is too long, so we abort.
    with pytest.raises(ValueError, match="Read-writable code has exceeded token limit, cannot proceed"):
            code_ctx = get_code_optimization_context(function_to_optimize, opt.args.project_root)


def test_example_class_token_limit_4(temp_dir: Path) -> None:
    string_filler = " ".join(
        ["This is a long string that will be used to fill up the token limit." for _ in range(1000)]
    )
    code = f"""
class MyClass:
    \"\"\"A class with a helper method. \"\"\"
    def __init__(self):
        self.x = 1
    def target_method(self):
        \"\"\"Docstring for target method\"\"\"
        y = HelperClass().helper_method()
x = '{string_filler}'

class HelperClass:
    \"\"\"A helper class for MyClass.\"\"\"
    def __init__(self):
        \"\"\"Initialize the HelperClass.\"\"\"
        self.x = 1
    def __repr__(self):
        \"\"\"Return a string representation of the HelperClass.\"\"\"
        return "HelperClass" + str(self.x)
    def helper_method(self):
        return self.x
"""
    file_path = temp_dir / "test_example_class_token_limit_4.py"
    with open(file_path, "w") as f:
        f.write(code)
    file_path = file_path.resolve()
    opt = Optimizer(
            Namespace(
                project_root=file_path.parent.resolve(),
                disable_telemetry=True,
                tests_root="tests",
                test_framework="pytest",
                pytest_cmd="pytest",
                experiment_id=None,
                test_project_root=Path().resolve(),
            )
        )
    function_to_optimize = FunctionToOptimize(
            function_name="target_method",
            file_path=file_path,
            parents=[FunctionParent(name="MyClass", type="ClassDef")],
            starting_line=None,
            ending_line=None,
        )

        # In this scenario, the testgen code context is too long, so we abort.
    with pytest.raises(ValueError, match="Testgen code context has exceeded token limit, cannot proceed"):
        code_ctx = get_code_optimization_context(function_to_optimize, opt.args.project_root)


def test_repo_helper() -> None:
    project_root = Path(__file__).resolve().parent.parent / "code_to_optimize" / "code_directories" / "retriever"
    path_to_file = project_root / "main.py"
    path_to_utils = project_root / "utils.py"
    function_to_optimize = FunctionToOptimize(
        function_name="fetch_and_process_data",
        file_path=str(path_to_file),
        parents=[],
        starting_line=None,
        ending_line=None,
    )

    code_ctx = get_code_optimization_context(function_to_optimize, project_root)
    read_write_context, read_only_context = code_ctx.read_writable_code, code_ctx.read_only_context_code
    hashing_context = code_ctx.hashing_code_context
    expected_read_write_context = """
import math
import requests
from globals import API_URL
from utils import DataProcessor

class DataProcessor:

    def __init__(self, default_prefix: str = "PREFIX_"):
        \"\"\"Initialize the DataProcessor with a default prefix.\"\"\"
        self.default_prefix = default_prefix
        self.number += math.log(self.number)

    def process_data(self, raw_data: str) -> str:
        \"\"\"Process raw data by converting it to uppercase.\"\"\"
        return raw_data.upper()

    def add_prefix(self, data: str, prefix: str = "PREFIX_") -> str:
        \"\"\"Add a prefix to the processed data.\"\"\"
        return prefix + data



def fetch_and_process_data():
    # Use the global variable for the request
    response = requests.get(API_URL)
    response.raise_for_status()

    raw_data = response.text

    # Use code from another file (utils.py)
    processor = DataProcessor()
    processed = processor.process_data(raw_data)
    processed = processor.add_prefix(processed)

    return processed

    """
    expected_read_only_context = f"""
```python:{path_to_utils.relative_to(project_root)}
class DataProcessor:
    \"\"\"A class for processing data.\"\"\"

    number = 1

    def __repr__(self) -> str:
        \"\"\"Return a string representation of the DataProcessor.\"\"\"
        return f"DataProcessor(default_prefix={{self.default_prefix!r}})"
```
"""
    expected_hashing_context = f"""
```python:{path_to_utils.relative_to(project_root)}
class DataProcessor:

    def process_data(self, raw_data: str) -> str:
        return raw_data.upper()

    def add_prefix(self, data: str, prefix: str='PREFIX_') -> str:
        return prefix + data
```
```python:{path_to_file.relative_to(project_root)}
def fetch_and_process_data():
    response = requests.get(API_URL)
    response.raise_for_status()
    raw_data = response.text
    processor = DataProcessor()
    processed = processor.process_data(raw_data)
    processed = processor.add_prefix(processed)
    return processed
```
"""
    assert read_write_context.strip() == expected_read_write_context.strip()
    assert read_only_context.strip() == expected_read_only_context.strip()
    assert hashing_context.strip() == expected_hashing_context.strip()


def test_repo_helper_of_helper() -> None:
    project_root = Path(__file__).resolve().parent.parent / "code_to_optimize" / "code_directories" / "retriever"
    path_to_file = project_root / "main.py"
    path_to_utils = project_root / "utils.py"
    path_to_transform_utils = project_root / "transform_utils.py"
    function_to_optimize = FunctionToOptimize(
        function_name="fetch_and_transform_data",
        file_path=str(path_to_file),
        parents=[],
        starting_line=None,
        ending_line=None,
    )

    code_ctx = get_code_optimization_context(function_to_optimize, project_root)
    read_write_context, read_only_context = code_ctx.read_writable_code, code_ctx.read_only_context_code
    hashing_context = code_ctx.hashing_code_context
    expected_read_write_context = """
import math
from transform_utils import DataTransformer
import requests
from globals import API_URL
from utils import DataProcessor

class DataProcessor:

    def __init__(self, default_prefix: str = "PREFIX_"):
        \"\"\"Initialize the DataProcessor with a default prefix.\"\"\"
        self.default_prefix = default_prefix
        self.number += math.log(self.number)

    def process_data(self, raw_data: str) -> str:
        \"\"\"Process raw data by converting it to uppercase.\"\"\"
        return raw_data.upper()

    def transform_data(self, data: str) -> str:
        \"\"\"Transform the processed data\"\"\"
        return DataTransformer().transform(data)



def fetch_and_transform_data():
    # Use the global variable for the request
    response = requests.get(API_URL)

    raw_data = response.text

    # Use code from another file (utils.py)
    processor = DataProcessor()
    processed = processor.process_data(raw_data)
    transformed = processor.transform_data(processed)

    return transformed

    """
    expected_read_only_context = f"""
```python:{path_to_utils.relative_to(project_root)}
class DataProcessor:
    \"\"\"A class for processing data.\"\"\"

    number = 1

    def __repr__(self) -> str:
        \"\"\"Return a string representation of the DataProcessor.\"\"\"
        return f"DataProcessor(default_prefix={{self.default_prefix!r}})"
```
```python:{path_to_transform_utils.relative_to(project_root)}
class DataTransformer:

    def transform(self, data):
        self.data = data
        return self.data
```
"""
    expected_hashing_context = f"""
```python:{path_to_utils.relative_to(project_root)}
class DataProcessor:

    def process_data(self, raw_data: str) -> str:
        return raw_data.upper()

    def transform_data(self, data: str) -> str:
        return DataTransformer().transform(data)
```
```python:{path_to_file.relative_to(project_root)}
def fetch_and_transform_data():
    response = requests.get(API_URL)
    raw_data = response.text
    processor = DataProcessor()
    processed = processor.process_data(raw_data)
    transformed = processor.transform_data(processed)
    return transformed
```
"""

    assert read_write_context.strip() == expected_read_write_context.strip()
    assert read_only_context.strip() == expected_read_only_context.strip()
    assert hashing_context.strip() == expected_hashing_context.strip()


def test_repo_helper_of_helper_same_class() -> None:
    project_root = Path(__file__).resolve().parent.parent / "code_to_optimize" / "code_directories" / "retriever"
    path_to_utils = project_root / "utils.py"
    path_to_transform_utils = project_root / "transform_utils.py"
    function_to_optimize = FunctionToOptimize(
        function_name="transform_data_own_method",
        file_path=str(path_to_utils),
        parents=[FunctionParent(name="DataProcessor", type="ClassDef")],
        starting_line=None,
        ending_line=None,
    )

    code_ctx = get_code_optimization_context(function_to_optimize, project_root)
    read_write_context, read_only_context = code_ctx.read_writable_code, code_ctx.read_only_context_code
    hashing_context = code_ctx.hashing_code_context
    expected_read_write_context = """
import math
from transform_utils import DataTransformer

class DataTransformer:
    def __init__(self):
        self.data = None

    def transform_using_own_method(self, data):
        return self.transform(data)



class DataProcessor:

    def __init__(self, default_prefix: str = "PREFIX_"):
        \"\"\"Initialize the DataProcessor with a default prefix.\"\"\"
        self.default_prefix = default_prefix
        self.number += math.log(self.number)

    def transform_data_own_method(self, data: str) -> str:
        \"\"\"Transform the processed data using own method\"\"\"
        return DataTransformer().transform_using_own_method(data)

"""
    expected_read_only_context = f"""
```python:{path_to_transform_utils.relative_to(project_root)}
class DataTransformer:

    def transform(self, data):
        self.data = data
        return self.data
```
```python:{path_to_utils.relative_to(project_root)}
class DataProcessor:
    \"\"\"A class for processing data.\"\"\"

    number = 1

    def __repr__(self) -> str:
        \"\"\"Return a string representation of the DataProcessor.\"\"\"
        return f"DataProcessor(default_prefix={{self.default_prefix!r}})"
```

"""
    expected_hashing_context = f"""
```python:transform_utils.py
class DataTransformer:

    def transform_using_own_method(self, data):
        return self.transform(data)
```
```python:{path_to_utils.relative_to(project_root)}
class DataProcessor:

    def transform_data_own_method(self, data: str) -> str:
        return DataTransformer().transform_using_own_method(data)
```
"""

    assert read_write_context.strip() == expected_read_write_context.strip()
    assert read_only_context.strip() == expected_read_only_context.strip()
    assert hashing_context.strip() == expected_hashing_context.strip()


def test_repo_helper_of_helper_same_file() -> None:
    project_root = Path(__file__).resolve().parent.parent / "code_to_optimize" / "code_directories" / "retriever"
    path_to_utils = project_root / "utils.py"
    path_to_transform_utils = project_root / "transform_utils.py"
    function_to_optimize = FunctionToOptimize(
        function_name="transform_data_same_file_function",
        file_path=str(path_to_utils),
        parents=[FunctionParent(name="DataProcessor", type="ClassDef")],
        starting_line=None,
        ending_line=None,
    )

    code_ctx = get_code_optimization_context(function_to_optimize, project_root)
    read_write_context, read_only_context = code_ctx.read_writable_code, code_ctx.read_only_context_code
    hashing_context = code_ctx.hashing_code_context
    expected_read_write_context = """
import math
from transform_utils import DataTransformer

class DataTransformer:
    def __init__(self):
        self.data = None

    def transform_using_same_file_function(self, data):
        return update_data(data)



class DataProcessor:

    def __init__(self, default_prefix: str = "PREFIX_"):
        \"\"\"Initialize the DataProcessor with a default prefix.\"\"\"
        self.default_prefix = default_prefix
        self.number += math.log(self.number)

    def transform_data_same_file_function(self, data: str) -> str:
        \"\"\"Transform the processed data using a function from the same file\"\"\"
        return DataTransformer().transform_using_same_file_function(data)
    """
    expected_read_only_context = f"""
```python:{path_to_transform_utils.relative_to(project_root)}
def update_data(data):
    return data + " updated"
```
```python:{path_to_utils.relative_to(project_root)}
class DataProcessor:
    \"\"\"A class for processing data.\"\"\"

    number = 1

    def __repr__(self) -> str:
        \"\"\"Return a string representation of the DataProcessor.\"\"\"
        return f"DataProcessor(default_prefix={{self.default_prefix!r}})"
```
"""
    expected_hashing_context = f"""
```python:transform_utils.py
class DataTransformer:

    def transform_using_same_file_function(self, data):
        return update_data(data)
```
```python:{path_to_utils.relative_to(project_root)}
class DataProcessor:

    def transform_data_same_file_function(self, data: str) -> str:
        return DataTransformer().transform_using_same_file_function(data)
```
"""

    assert read_write_context.strip() == expected_read_write_context.strip()
    assert read_only_context.strip() == expected_read_only_context.strip()
    assert hashing_context.strip() == expected_hashing_context.strip()


def test_repo_helper_all_same_file() -> None:
    project_root = Path(__file__).resolve().parent.parent / "code_to_optimize" / "code_directories" / "retriever"
    path_to_transform_utils = project_root / "transform_utils.py"
    function_to_optimize = FunctionToOptimize(
        function_name="transform_data_all_same_file",
        file_path=str(path_to_transform_utils),
        parents=[FunctionParent(name="DataTransformer", type="ClassDef")],
        starting_line=None,
        ending_line=None,
    )

    code_ctx = get_code_optimization_context(function_to_optimize, project_root)
    read_write_context, read_only_context = code_ctx.read_writable_code, code_ctx.read_only_context_code
    hashing_context = code_ctx.hashing_code_context
    expected_read_write_context = """
class DataTransformer:
    def __init__(self):
        self.data = None

    def transform_using_own_method(self, data):
        return self.transform(data)

    def transform_data_all_same_file(self, data):
        new_data = update_data(data)
        return self.transform_using_own_method(new_data)


def update_data(data):
    return data + " updated"
    """
    expected_read_only_context = f"""
```python:{path_to_transform_utils.relative_to(project_root)}
class DataTransformer:

    def transform(self, data):
        self.data = data
        return self.data
```

"""
    expected_hashing_context = f"""
```python:{path_to_transform_utils.relative_to(project_root)}
class DataTransformer:

    def transform_using_own_method(self, data):
        return self.transform(data)

    def transform_data_all_same_file(self, data):
        new_data = update_data(data)
        return self.transform_using_own_method(new_data)

def update_data(data):
    return data + ' updated'
```
"""

    assert read_write_context.strip() == expected_read_write_context.strip()
    assert read_only_context.strip() == expected_read_only_context.strip()
    assert hashing_context.strip() == expected_hashing_context.strip()


def test_repo_helper_circular_dependency() -> None:
    project_root = Path(__file__).resolve().parent.parent / "code_to_optimize" / "code_directories" / "retriever"
    path_to_utils = project_root / "utils.py"
    path_to_transform_utils = project_root / "transform_utils.py"
    function_to_optimize = FunctionToOptimize(
        function_name="circular_dependency",
        file_path=str(path_to_transform_utils),
        parents=[FunctionParent(name="DataTransformer", type="ClassDef")],
        starting_line=None,
        ending_line=None,
    )

    code_ctx = get_code_optimization_context(function_to_optimize, project_root)
    read_write_context, read_only_context = code_ctx.read_writable_code, code_ctx.read_only_context_code
    hashing_context = code_ctx.hashing_code_context
    expected_read_write_context = """
import math
from transform_utils import DataTransformer
from code_to_optimize.code_directories.retriever.utils import DataProcessor

class DataProcessor:

    def __init__(self, default_prefix: str = "PREFIX_"):
        \"\"\"Initialize the DataProcessor with a default prefix.\"\"\"
        self.default_prefix = default_prefix
        self.number += math.log(self.number)

    def circular_dependency(self, data: str) -> str:
        \"\"\"Test circular dependency\"\"\"
        return DataTransformer().circular_dependency(data)



class DataTransformer:
    def __init__(self):
        self.data = None

    def circular_dependency(self, data):
        return DataProcessor().circular_dependency(data)


    """
    expected_read_only_context = f"""
```python:{path_to_utils.relative_to(project_root)}
class DataProcessor:
    \"\"\"A class for processing data.\"\"\"

    number = 1

    def __repr__(self) -> str:
        \"\"\"Return a string representation of the DataProcessor.\"\"\"
        return f"DataProcessor(default_prefix={{self.default_prefix!r}})"
```

"""
    expected_hashing_context = f"""
```python:utils.py
class DataProcessor:

    def circular_dependency(self, data: str) -> str:
        return DataTransformer().circular_dependency(data)
```
```python:{path_to_transform_utils.relative_to(project_root)}
class DataTransformer:

    def circular_dependency(self, data):
        return DataProcessor().circular_dependency(data)
```
"""

    assert read_write_context.strip() == expected_read_write_context.strip()
    assert read_only_context.strip() == expected_read_only_context.strip()
    assert hashing_context.strip() == expected_hashing_context.strip()


def test_indirect_init_helper(temp_dir: Path) -> None:
    code = """
class MyClass:
    def __init__(self):
        self.x = 1
        self.y = outside_method()
    def target_method(self):
        return self.x + self.y

def outside_method():
    return 1
"""
    file_path = temp_dir / "test_indirect_init_helper.py"
    with open(file_path, "w") as f:
        f.write(code)
    file_path = file_path.resolve()
    opt = Optimizer(
        Namespace(
            project_root=file_path.parent.resolve(),
            disable_telemetry=True,
            tests_root="tests",
            test_framework="pytest",
            pytest_cmd="pytest",
            experiment_id=None,
            test_project_root=Path().resolve(),
        )
    )
    function_to_optimize = FunctionToOptimize(
        function_name="target_method",
        file_path=file_path,
        parents=[FunctionParent(name="MyClass", type="ClassDef")],
        starting_line=None,
        ending_line=None,
    )

    code_ctx = get_code_optimization_context(function_to_optimize, opt.args.project_root)
    read_write_context, read_only_context = code_ctx.read_writable_code, code_ctx.read_only_context_code
    hashing_context = code_ctx.hashing_code_context
    expected_read_write_context = """
class MyClass:
    def __init__(self):
        self.x = 1
        self.y = outside_method()
    def target_method(self):
        return self.x + self.y
"""
    expected_read_only_context = f"""
```python:{file_path.relative_to(opt.args.project_root)}
def outside_method():
    return 1
```
"""
    expected_hashing_context = f"""
```python:{file_path.relative_to(opt.args.project_root)}
class MyClass:

    def target_method(self):
        return self.x + self.y
```
"""
    assert read_write_context.strip() == expected_read_write_context.strip()
    assert read_only_context.strip() == expected_read_only_context.strip()
    assert hashing_context.strip() == expected_hashing_context.strip()


def test_direct_module_import() -> None:
    project_root = Path(__file__).resolve().parent.parent / "code_to_optimize" / "code_directories" / "retriever"
    path_to_main = project_root / "main.py"
    path_to_fto = project_root / "import_test.py"
    function_to_optimize = FunctionToOptimize(
        function_name="function_to_optimize",
        file_path=str(path_to_fto),
        parents=[],
        starting_line=None,
        ending_line=None,
    )

    code_ctx = get_code_optimization_context(function_to_optimize, project_root)
    read_write_context, read_only_context = code_ctx.read_writable_code, code_ctx.read_only_context_code
    hashing_context = code_ctx.hashing_code_context

    expected_read_only_context = """
```python:utils.py
from transform_utils import DataTransformer

class DataProcessor:
    \"\"\"A class for processing data.\"\"\"

    number = 1

    def __repr__(self) -> str:
        \"\"\"Return a string representation of the DataProcessor.\"\"\"
        return f"DataProcessor(default_prefix={self.default_prefix!r})"

    def process_data(self, raw_data: str) -> str:
        \"\"\"Process raw data by converting it to uppercase.\"\"\"
        return raw_data.upper()

    def transform_data(self, data: str) -> str:
        \"\"\"Transform the processed data\"\"\"
        return DataTransformer().transform(data)
```"""
    expected_hashing_context = """
```python:main.py
def fetch_and_transform_data():
    response = requests.get(API_URL)
    raw_data = response.text
    processor = DataProcessor()
    processed = processor.process_data(raw_data)
    transformed = processor.transform_data(processed)
    return transformed
```
```python:import_test.py
def function_to_optimize():
    return code_to_optimize.code_directories.retriever.main.fetch_and_transform_data()
```
"""
    expected_read_write_context = """
import requests
from globals import API_URL
from utils import DataProcessor
import code_to_optimize.code_directories.retriever.main

def fetch_and_transform_data():
    # Use the global variable for the request
    response = requests.get(API_URL)

    raw_data = response.text

    # Use code from another file (utils.py)
    processor = DataProcessor()
    processed = processor.process_data(raw_data)
    transformed = processor.transform_data(processed)

    return transformed



def function_to_optimize():
    return code_to_optimize.code_directories.retriever.main.fetch_and_transform_data()
"""
    assert read_write_context.strip() == expected_read_write_context.strip()
    assert read_only_context.strip() == expected_read_only_context.strip()
    assert hashing_context.strip() == expected_hashing_context.strip()


def test_module_import_optimization(temp_dir: Path) -> None:
    main_code = """
import utility_module

class Calculator:
    def __init__(self, precision="high", fallback_precision=None, mode="standard"):
        # This is where we use the imported module
        self.precision = utility_module.select_precision(precision, fallback_precision)
        self.mode = mode

        # Using variables from the utility module
        self.backend = utility_module.CALCULATION_BACKEND
        self.system = utility_module.SYSTEM_TYPE
        self.default_precision = utility_module.DEFAULT_PRECISION

    def add(self, a, b):
        return a + b

    def subtract(self, a, b):
        return a - b

    def calculate(self, operation, x, y):
        if operation == "add":
            return self.add(x, y)
        elif operation == "subtract":
            return self.subtract(x, y)
        else:
            return None
"""

    utility_module_code = """
import sys
import platform
import logging

DEFAULT_PRECISION = "medium"
DEFAULT_MODE = "standard"

# Try-except block with variable definitions
try:
    import numpy as np
    # Used variable in try block
    CALCULATION_BACKEND = "numpy"
    # Unused variable in try block
    VECTOR_DIMENSIONS = 3
except ImportError:
    # Used variable in except block
    CALCULATION_BACKEND = "python"
    # Unused variable in except block
    FALLBACK_WARNING = "NumPy not available, using slower Python implementation"

# Nested if-else with variable definitions
if sys.platform.startswith('win'):
    # Used variable in outer if
    SYSTEM_TYPE = "windows"
    if platform.architecture()[0] == '64bit':
        # Unused variable in nested if
        MEMORY_MODEL = "x64"
    else:
        # Unused variable in nested else
        MEMORY_MODEL = "x86"
elif sys.platform.startswith('linux'):
    # Used variable in outer elif
    SYSTEM_TYPE = "linux"
    # Unused variable in outer elif
    KERNEL_VERSION = platform.release()
else:
    # Used variable in outer else
    SYSTEM_TYPE = "other"
    # Unused variable in outer else
    UNKNOWN_SYSTEM_MSG = "Running on an unrecognized platform"

# Function that will be used in the main code
def select_precision(precision, fallback_precision):
    if precision is None:
        return fallback_precision or DEFAULT_PRECISION

    # Using the variables defined above
    if CALCULATION_BACKEND == "numpy":
        # Higher precision available with NumPy
        precision_options = ["low", "medium", "high", "ultra"]
    else:
        # Limited precision without NumPy
        precision_options = ["low", "medium", "high"]

    if isinstance(precision, str):
        if precision.lower() not in precision_options:
            if fallback_precision:
                return fallback_precision
            else:
                return DEFAULT_PRECISION
        return precision.lower()
    else:
        return DEFAULT_PRECISION

# Function that won't be used
def get_system_details():
    return {
        "system": SYSTEM_TYPE,
        "backend": CALCULATION_BACKEND,
        "default_precision": DEFAULT_PRECISION,
        "python_version": sys.version
    }
"""

    # Create a temporary directory for the test
    with tempfile.TemporaryDirectory() as temp_dir:
        # Set up the package structure
        package_dir = Path(temp_dir) / "package"
        package_dir.mkdir()

        # Create the __init__.py file
        with open(package_dir / "__init__.py", "w") as init_file:
            init_file.write("")

        # Write the utility_module.py file
        with open(package_dir / "utility_module.py", "w") as utility_file:
            utility_file.write(utility_module_code)
            utility_file.flush()

        # Write the main code file
        main_file_path = package_dir / "main_module.py"
        with open(main_file_path, "w") as main_file:
            main_file.write(main_code)
            main_file.flush()

        # Set up the optimizer
        file_path = main_file_path.resolve()
        opt = Optimizer(
            Namespace(
                project_root=package_dir.resolve(),
                disable_telemetry=True,
                tests_root="tests",
                test_framework="pytest",
                pytest_cmd="pytest",
                experiment_id=None,
                test_project_root=Path().resolve(),
            )
        )

        # Define the function to optimize
        function_to_optimize = FunctionToOptimize(
            function_name="calculate",
            file_path=file_path,
            parents=[FunctionParent(name="Calculator", type="ClassDef")],
            starting_line=None,
            ending_line=None,
        )

        # Get the code optimization context
        code_ctx = get_code_optimization_context(function_to_optimize, opt.args.project_root)
        read_write_context, read_only_context = code_ctx.read_writable_code, code_ctx.read_only_context_code
        hashing_context = code_ctx.hashing_code_context
        # The expected contexts
        expected_read_write_context = """
import utility_module

class Calculator:
    def __init__(self, precision="high", fallback_precision=None, mode="standard"):
        # This is where we use the imported module
        self.precision = utility_module.select_precision(precision, fallback_precision)
        self.mode = mode

        # Using variables from the utility module
        self.backend = utility_module.CALCULATION_BACKEND
        self.system = utility_module.SYSTEM_TYPE
        self.default_precision = utility_module.DEFAULT_PRECISION

    def add(self, a, b):
        return a + b

    def subtract(self, a, b):
        return a - b

    def calculate(self, operation, x, y):
        if operation == "add":
            return self.add(x, y)
        elif operation == "subtract":
            return self.subtract(x, y)
        else:
            return None
"""
        expected_read_only_context = """
```python:utility_module.py
DEFAULT_PRECISION = "medium"

# Try-except block with variable definitions
try:
    # Used variable in try block
    CALCULATION_BACKEND = "numpy"
except ImportError:
    # Used variable in except block
    CALCULATION_BACKEND = "python"

# Function that will be used in the main code
def select_precision(precision, fallback_precision):
    if precision is None:
        return fallback_precision or DEFAULT_PRECISION

    # Using the variables defined above
    if CALCULATION_BACKEND == "numpy":
        # Higher precision available with NumPy
        precision_options = ["low", "medium", "high", "ultra"]
    else:
        # Limited precision without NumPy
        precision_options = ["low", "medium", "high"]

    if isinstance(precision, str):
        if precision.lower() not in precision_options:
            if fallback_precision:
                return fallback_precision
            else:
                return DEFAULT_PRECISION
        return precision.lower()
    else:
        return DEFAULT_PRECISION
```
"""
        expected_hashing_context = """
```python:main_module.py
class Calculator:

    def add(self, a, b):
        return a + b

    def subtract(self, a, b):
        return a - b

    def calculate(self, operation, x, y):
        if operation == 'add':
            return self.add(x, y)
        elif operation == 'subtract':
            return self.subtract(x, y)
        else:
            return None
```
"""
        # Verify the contexts match the expected values
        assert read_write_context.strip() == expected_read_write_context.strip()
        assert read_only_context.strip() == expected_read_only_context.strip()
        assert hashing_context.strip() == expected_hashing_context.strip()


def test_module_import_init_fto() -> None:
    main_code = """
import utility_module

class Calculator:
    def __init__(self, precision="high", fallback_precision=None, mode="standard"):
        # This is where we use the imported module
        self.precision = utility_module.select_precision(precision, fallback_precision)
        self.mode = mode

        # Using variables from the utility module
        self.backend = utility_module.CALCULATION_BACKEND
        self.system = utility_module.SYSTEM_TYPE
        self.default_precision = utility_module.DEFAULT_PRECISION

    def add(self, a, b):
        return a + b

    def subtract(self, a, b):
        return a - b

    def calculate(self, operation, x, y):
        if operation == "add":
            return self.add(x, y)
        elif operation == "subtract":
            return self.subtract(x, y)
        else:
            return None
"""

    utility_module_code = """
import sys
import platform
import logging

DEFAULT_PRECISION = "medium"
DEFAULT_MODE = "standard"

# Try-except block with variable definitions
try:
    import numpy as np
    # Used variable in try block
    CALCULATION_BACKEND = "numpy"
    # Unused variable in try block
    VECTOR_DIMENSIONS = 3
except ImportError:
    # Used variable in except block
    CALCULATION_BACKEND = "python"
    # Unused variable in except block
    FALLBACK_WARNING = "NumPy not available, using slower Python implementation"

# Nested if-else with variable definitions
if sys.platform.startswith('win'):
    # Used variable in outer if
    SYSTEM_TYPE = "windows"
    if platform.architecture()[0] == '64bit':
        # Unused variable in nested if
        MEMORY_MODEL = "x64"
    else:
        # Unused variable in nested else
        MEMORY_MODEL = "x86"
elif sys.platform.startswith('linux'):
    # Used variable in outer elif
    SYSTEM_TYPE = "linux"
    # Unused variable in outer elif
    KERNEL_VERSION = platform.release()
else:
    # Used variable in outer else
    SYSTEM_TYPE = "other"
    # Unused variable in outer else
    UNKNOWN_SYSTEM_MSG = "Running on an unrecognized platform"

# Function that will be used in the main code
def select_precision(precision, fallback_precision):
    if precision is None:
        return fallback_precision or DEFAULT_PRECISION

    # Using the variables defined above
    if CALCULATION_BACKEND == "numpy":
        # Higher precision available with NumPy
        precision_options = ["low", "medium", "high", "ultra"]
    else:
        # Limited precision without NumPy
        precision_options = ["low", "medium", "high"]

    if isinstance(precision, str):
        if precision.lower() not in precision_options:
            if fallback_precision:
                return fallback_precision
            else:
                return DEFAULT_PRECISION
        return precision.lower()
    else:
        return DEFAULT_PRECISION

# Function that won't be used
def get_system_details():
    return {
        "system": SYSTEM_TYPE,
        "backend": CALCULATION_BACKEND,
        "default_precision": DEFAULT_PRECISION,
        "python_version": sys.version
    }
"""

    # Create a temporary directory for the test
    with tempfile.TemporaryDirectory() as temp_dir:
        # Set up the package structure
        package_dir = Path(temp_dir) / "package"
        package_dir.mkdir()

        # Create the __init__.py file
        with open(package_dir / "__init__.py", "w") as init_file:
            init_file.write("")

        # Write the utility_module.py file
        with open(package_dir / "utility_module.py", "w") as utility_file:
            utility_file.write(utility_module_code)
            utility_file.flush()

        # Write the main code file
        main_file_path = package_dir / "main_module.py"
        with open(main_file_path, "w") as main_file:
            main_file.write(main_code)
            main_file.flush()

        # Set up the optimizer
        file_path = main_file_path.resolve()
        opt = Optimizer(
            Namespace(
                project_root=package_dir.resolve(),
                disable_telemetry=True,
                tests_root="tests",
                test_framework="pytest",
                pytest_cmd="pytest",
                experiment_id=None,
                test_project_root=Path().resolve(),
            )
        )

        # Define the function to optimize
        function_to_optimize = FunctionToOptimize(
            function_name="__init__",
            file_path=file_path,
            parents=[FunctionParent(name="Calculator", type="ClassDef")],
            starting_line=None,
            ending_line=None,
        )

        # Get the code optimization context
        code_ctx = get_code_optimization_context(function_to_optimize, opt.args.project_root)
        read_write_context, read_only_context = code_ctx.read_writable_code, code_ctx.read_only_context_code
        # The expected contexts
        expected_read_write_context = """
# Function that will be used in the main code

import utility_module

def select_precision(precision, fallback_precision):
    if precision is None:
        return fallback_precision or DEFAULT_PRECISION

    # Using the variables defined above
    if CALCULATION_BACKEND == "numpy":
        # Higher precision available with NumPy
        precision_options = ["low", "medium", "high", "ultra"]
    else:
        # Limited precision without NumPy
        precision_options = ["low", "medium", "high"]

    if isinstance(precision, str):
        if precision.lower() not in precision_options:
            if fallback_precision:
                return fallback_precision
            else:
                return DEFAULT_PRECISION
        return precision.lower()
    else:
        return DEFAULT_PRECISION



class Calculator:
    def __init__(self, precision="high", fallback_precision=None, mode="standard"):
        # This is where we use the imported module
        self.precision = utility_module.select_precision(precision, fallback_precision)
        self.mode = mode

        # Using variables from the utility module
        self.backend = utility_module.CALCULATION_BACKEND
        self.system = utility_module.SYSTEM_TYPE
        self.default_precision = utility_module.DEFAULT_PRECISION
"""
        expected_read_only_context = """
```python:utility_module.py
DEFAULT_PRECISION = "medium"

# Try-except block with variable definitions
try:
    # Used variable in try block
    CALCULATION_BACKEND = "numpy"
except ImportError:
    # Used variable in except block
    CALCULATION_BACKEND = "python"
```
"""
    assert read_write_context.strip() == expected_read_write_context.strip()
    assert read_only_context.strip() == expected_read_only_context.strip()


def test_hashing_code_context_removes_imports_docstrings_and_init(temp_dir: Path) -> None:
    """Test that hashing context removes imports, docstrings, and __init__ methods properly."""
    code = '''
import os
import sys
from pathlib import Path

class MyClass:
    """A class with a docstring."""
    def __init__(self, value):
        """Initialize with a value."""
        self.value = value

    def target_method(self):
        """Target method with docstring."""
        result = self.helper_method()
        helper_cls = HelperClass()
        data = helper_cls.process_data()
        return self.value * 2

    def helper_method(self):
        """Helper method with docstring."""
        return self.value + 1

class HelperClass:
    """Helper class docstring."""
    def __init__(self):
        """Helper init method."""
        self.data = "test"

    def process_data(self):
        """Process data method."""
        return self.data.upper()

def standalone_function():
    """Standalone function."""
    return "standalone"
'''
    with open(temp_dir / "test_hashing_code_context.py", "w") as f:
        f.write(code)
        f.flush()
        file_path = Path(f.name).resolve()
        opt = Optimizer(
            Namespace(
                project_root=file_path.parent.resolve(),
                disable_telemetry=True,
                tests_root="tests",
                test_framework="pytest",
                pytest_cmd="pytest",
                experiment_id=None,
                test_project_root=Path().resolve(),
            )
        )
        function_to_optimize = FunctionToOptimize(
            function_name="target_method",
            file_path=file_path,
            parents=[FunctionParent(name="MyClass", type="ClassDef")],
            starting_line=None,
            ending_line=None,
        )

        code_ctx = get_code_optimization_context(function_to_optimize, opt.args.project_root)
        hashing_context = code_ctx.hashing_code_context

        # Expected behavior based on current implementation:
        # - Should not contain imports
        # - Should remove docstrings from target functions (but currently doesn't - this is a bug)
        # - Should not contain __init__ methods
        # - Should contain target function and helper methods that are actually called
        # - Should be formatted as markdown

        # Test that it's formatted as markdown
        assert hashing_context.startswith("```python:")
        assert hashing_context.endswith("```")

        # Test basic structure requirements
        assert "import" not in hashing_context  # Should not contain imports
        assert "__init__" not in hashing_context  # Should not contain __init__ methods
        assert "target_method" in hashing_context  # Should contain target function
        assert "standalone_function" not in hashing_context  # Should not contain unused functions

        # Test that helper functions are included when they're called
        assert "helper_method" in hashing_context  # Should contain called helper method
        assert "process_data" in hashing_context  # Should contain called helper method

        # Test for docstring removal (this should pass when implementation is fixed)
        # Currently this will fail because docstrings are not being removed properly
        assert '"""Target method with docstring."""' not in hashing_context, (
            "Docstrings should be removed from target functions"
        )
        assert '"""Helper method with docstring."""' not in hashing_context, (
            "Docstrings should be removed from helper functions"
        )
        assert '"""Process data method."""' not in hashing_context, (
            "Docstrings should be removed from helper class methods"
        )

def test_hashing_code_context_with_nested_classes(temp_dir: Path) -> None:
    """Test that hashing context handles nested classes properly (should exclude them)."""
    code = '''
class OuterClass:
    """Outer class docstring."""
    def __init__(self):
        """Outer init."""
        self.value = 1

    def target_method(self):
        """Target method."""
        return self.NestedClass().nested_method()

    class NestedClass:
        """Nested class - should be excluded."""
        def __init__(self):
            self.nested_value = 2

        def nested_method(self):
            return self.nested_value
'''
    file_path = temp_dir / "test_hashing_code_context_with_nested_classes.py"
    with open(file_path, "w") as f:
        f.write(code)
    file_path = file_path.resolve()
    opt = Optimizer(
        Namespace(
            project_root=file_path.parent.resolve(),
            disable_telemetry=True,
            tests_root="tests",
            test_framework="pytest",
            pytest_cmd="pytest",
            experiment_id=None,
            test_project_root=Path().resolve(),
        )
    )
    function_to_optimize = FunctionToOptimize(
        function_name="target_method",
        file_path=file_path,
        parents=[FunctionParent(name="OuterClass", type="ClassDef")],
        starting_line=None,
        ending_line=None,
    )

    code_ctx = get_code_optimization_context(function_to_optimize, opt.args.project_root)
    hashing_context = code_ctx.hashing_code_context

    # Test basic requirements
    assert hashing_context.startswith("```python:")
    assert hashing_context.endswith("```")
    assert "target_method" in hashing_context
    assert "__init__" not in hashing_context  # Should not contain __init__ methods

    # Verify nested classes are excluded from the hashing context
    # The prune_cst_for_code_hashing function should not recurse into nested classes
    assert "class NestedClass:" not in hashing_context  # Nested class definition should not be present

    # The target method will reference NestedClass, but the actual nested class definition should not be included
    # The call to self.NestedClass().nested_method() should be in the target method but the nested class itself excluded
    target_method_call_present = "self.NestedClass().nested_method()" in hashing_context
    assert target_method_call_present, "The target method should contain the call to nested class"

    # But the actual nested method definition should not be present
    nested_method_definition_present = "def nested_method(self):" in hashing_context
    assert not nested_method_definition_present, "Nested method definition should not be present in hashing context"


def test_hashing_code_context_hash_consistency(temp_dir: Path) -> None:
    """Test that the same code produces the same hash."""
    code = """
class TestClass:
    def target_method(self):
        return "test"
"""
    file_path = temp_dir / "test_hashing_code_context_hash_consistency.py"
    with open(file_path, "w") as f:
        f.write(code)
    file_path = file_path.resolve()
    opt = Optimizer(
        Namespace(
            project_root=file_path.parent.resolve(),
            disable_telemetry=True,
            tests_root="tests",
            test_framework="pytest",
            pytest_cmd="pytest",
            experiment_id=None,
            test_project_root=Path().resolve(),
        )
    )
    function_to_optimize = FunctionToOptimize(
        function_name="target_method",
        file_path=file_path,
        parents=[FunctionParent(name="TestClass", type="ClassDef")],
        starting_line=None,
        ending_line=None,
    )

    # Generate context twice
    code_ctx1 = get_code_optimization_context(function_to_optimize, opt.args.project_root)
    code_ctx2 = get_code_optimization_context(function_to_optimize, opt.args.project_root)

    # Hash should be consistent
    assert code_ctx1.hashing_code_context_hash == code_ctx2.hashing_code_context_hash
    assert code_ctx1.hashing_code_context == code_ctx2.hashing_code_context

    # Hash should be valid SHA256
    import hashlib

    expected_hash = hashlib.sha256(code_ctx1.hashing_code_context.encode("utf-8")).hexdigest()
    assert code_ctx1.hashing_code_context_hash == expected_hash


def test_hashing_code_context_different_code_different_hash(temp_dir: Path) -> None:
    """Test that different code produces different hashes."""
    code1 = """
class TestClass:
    def target_method(self):
        return "test1"
"""
    code2 = """
class TestClass:
    def target_method(self):
        return "test2"
"""

    file_path1 = temp_dir / "test_file1.py"
    with open(file_path1, "w") as f1:
        f1.write(code1)
    file_path1 = file_path1.resolve()

    file_path2 = temp_dir / "test_file2.py"
    with open(file_path2, "w") as f2:
        f2.write(code2)
    file_path2 = file_path2.resolve()

    opt1 = Optimizer(
        Namespace(
            project_root=file_path1.parent.resolve(),
            disable_telemetry=True,
            tests_root="tests",
            test_framework="pytest",
            pytest_cmd="pytest",
            experiment_id=None,
            test_project_root=Path().resolve(),
        )
    )
    opt2 = Optimizer(
        Namespace(
            project_root=file_path2.parent.resolve(),
            disable_telemetry=True,
            tests_root="tests",
            test_framework="pytest",
            pytest_cmd="pytest",
            experiment_id=None,
            test_project_root=Path().resolve(),
        )
    )

    function_to_optimize1 = FunctionToOptimize(
        function_name="target_method",
        file_path=file_path1,
        parents=[FunctionParent(name="TestClass", type="ClassDef")],
        starting_line=None,
        ending_line=None,
    )
    function_to_optimize2 = FunctionToOptimize(
        function_name="target_method",
        file_path=file_path2,
        parents=[FunctionParent(name="TestClass", type="ClassDef")],
        starting_line=None,
        ending_line=None,
    )

    code_ctx1 = get_code_optimization_context(function_to_optimize1, opt1.args.project_root)
    code_ctx2 = get_code_optimization_context(function_to_optimize2, opt2.args.project_root)

    # Different code should produce different hashes
    assert code_ctx1.hashing_code_context_hash != code_ctx2.hashing_code_context_hash
    assert code_ctx1.hashing_code_context != code_ctx2.hashing_code_context


def test_hashing_code_context_format_is_markdown(temp_dir: Path) -> None:
    """Test that hashing context is formatted as markdown."""
    code = """
class SimpleClass:
    def simple_method(self):
        return 42
"""
    file_path = temp_dir / "test_hashing_code_context_format_is_markdown.py"
    with open(file_path, "w") as f:
        f.write(code)
    file_path = file_path.resolve()
    opt = Optimizer(
        Namespace(
            project_root=file_path.parent.resolve(),
            disable_telemetry=True,
            tests_root="tests",
            test_framework="pytest",
            pytest_cmd="pytest",
            experiment_id=None,
            test_project_root=Path().resolve(),
        )
    )
    function_to_optimize = FunctionToOptimize(
        function_name="simple_method",
        file_path=file_path,
        parents=[FunctionParent(name="SimpleClass", type="ClassDef")],
        starting_line=None,
        ending_line=None,
    )

    code_ctx = get_code_optimization_context(function_to_optimize, opt.args.project_root)
    hashing_context = code_ctx.hashing_code_context

<<<<<<< HEAD
    # Should be formatted as markdown code block
    assert hashing_context.startswith("```python:")
    assert hashing_context.endswith("```")

    # Should contain the relative file path in the markdown header
    relative_path = file_path.relative_to(opt.args.project_root)
    assert str(relative_path) in hashing_context

    # Should contain the actual code between the markdown markers
    lines = hashing_context.strip().split("\n")
    assert lines[0].startswith("```python:")
    assert lines[-1] == "```"

    # Code should be between the markers
    code_lines = lines[1:-1]
    code_content = "\n".join(code_lines)
    assert "class SimpleClass:" in code_content
    assert "def simple_method(self):" in code_content
    assert "return 42" in code_content
=======
        # Should contain the relative file path in the markdown header
        relative_path = file_path.relative_to(opt.args.project_root)
        assert str(relative_path) in hashing_context

        # Should contain the actual code between the markdown markers
        lines = hashing_context.strip().split("\n")
        assert lines[0].startswith("```python:")
        assert lines[-1] == "```"

        # Code should be between the markers
        code_lines = lines[1:-1]
        code_content = "\n".join(code_lines)
        assert "class SimpleClass:" in code_content
        assert "def simple_method(self):" in code_content
        assert "return 42" in code_content



def test_replace_functions_and_add_imports():
    path_to_root = Path(__file__).resolve().parent.parent / "code_to_optimize" / "code_directories" / "circular_deps"
    file_abs_path = path_to_root / "api_client.py"
    optimized_code = Path(path_to_root / "optimized.py").read_text(encoding="utf-8")
    content = Path(file_abs_path).read_text(encoding="utf-8")
    new_code = replace_functions_and_add_imports(
        source_code= add_global_assignments(optimized_code, content),
        function_names= ["ApiClient.get_console_url"],
        optimized_code= optimized_code,
        module_abspath= Path(file_abs_path),
        preexisting_objects= {('ApiClient', ()), ('get_console_url', (FunctionParent(name='ApiClient', type='ClassDef'),))},
        project_root_path= Path(path_to_root),
    )
    assert "import ApiClient" not in new_code, "Error: Circular dependency found"
    
    assert "import urllib.parse" in new_code, "Make sure imports for optimization global assignments exist" 
>>>>>>> 67a9e799
<|MERGE_RESOLUTION|>--- conflicted
+++ resolved
@@ -2425,7 +2425,6 @@
     code_ctx = get_code_optimization_context(function_to_optimize, opt.args.project_root)
     hashing_context = code_ctx.hashing_code_context
 
-<<<<<<< HEAD
     # Should be formatted as markdown code block
     assert hashing_context.startswith("```python:")
     assert hashing_context.endswith("```")
@@ -2445,22 +2444,6 @@
     assert "class SimpleClass:" in code_content
     assert "def simple_method(self):" in code_content
     assert "return 42" in code_content
-=======
-        # Should contain the relative file path in the markdown header
-        relative_path = file_path.relative_to(opt.args.project_root)
-        assert str(relative_path) in hashing_context
-
-        # Should contain the actual code between the markdown markers
-        lines = hashing_context.strip().split("\n")
-        assert lines[0].startswith("```python:")
-        assert lines[-1] == "```"
-
-        # Code should be between the markers
-        code_lines = lines[1:-1]
-        code_content = "\n".join(code_lines)
-        assert "class SimpleClass:" in code_content
-        assert "def simple_method(self):" in code_content
-        assert "return 42" in code_content
 
 
 
@@ -2479,5 +2462,4 @@
     )
     assert "import ApiClient" not in new_code, "Error: Circular dependency found"
     
-    assert "import urllib.parse" in new_code, "Make sure imports for optimization global assignments exist" 
->>>>>>> 67a9e799
+    assert "import urllib.parse" in new_code, "Make sure imports for optimization global assignments exist" 