import ast
import site
from collections.abc import Generator
from pathlib import Path
from unittest.mock import MagicMock, patch

import pytest
from codeflash.code_utils.code_utils import (
    cleanup_paths,
    file_name_from_test_module_name,
    file_path_from_module_name,
    get_all_function_names,
    get_imports_from_file,
    get_qualified_name,
    get_run_tmp_file,
    is_class_defined_in_file,
    module_name_from_file_path,
    path_belongs_to_site_packages,
)
from codeflash.code_utils.coverage_utils import generate_candidates, prepare_coverage_files


@pytest.fixture
def multiple_existing_and_non_existing_files(tmp_path: Path) -> list[Path]:
    existing_files = [tmp_path / f"existing_file{i}.txt" for i in range(3)]
    non_existing_files = [tmp_path / f"non_existing_file{i}.txt" for i in range(2)]
    for file in existing_files:
        file.touch()
    return existing_files + non_existing_files


<<<<<<< HEAD
=======
@pytest.fixture
def mock_get_run_tmp_file() -> Generator[MagicMock, None, None]:
    with patch("codeflash.code_utils.coverage_utils.get_run_tmp_file") as mock:
        yield mock


>>>>>>> 75a1445f
def test_get_qualified_name_valid() -> None:
    module_name = "codeflash"
    full_qualified_name = "codeflash.utils.module"

    result = get_qualified_name(module_name, full_qualified_name)
    assert result == "utils.module"


def test_get_qualified_name_invalid_prefix() -> None:
    module_name = "codeflash"
    full_qualified_name = "otherflash.utils.module"
    with pytest.raises(ValueError, match="does not start with codeflash"):
        get_qualified_name(module_name, full_qualified_name)


def test_get_qualified_name_same_name() -> None:
    module_name = "codeflash"
    full_qualified_name = "codeflash"
    with pytest.raises(ValueError, match="is the same as codeflash"):
        get_qualified_name(module_name, full_qualified_name)


# tests for module_name_from_file_path
def test_module_name_from_file_path() -> None:
    project_root_path = Path("/Users/codeflashuser/PycharmProjects/codeflash")
    file_path = project_root_path / "cli/codeflash/code_utils/code_utils.py"

    module_name = module_name_from_file_path(file_path, project_root_path)
    assert module_name == "cli.codeflash.code_utils.code_utils"


def test_module_name_from_file_path_with_subdirectory() -> None:
    project_root_path = Path("/Users/codeflashuser/PycharmProjects/codeflash")
    file_path = project_root_path / "cli/codeflash/code_utils/subdir/code_utils.py"

    module_name = module_name_from_file_path(file_path, project_root_path)
    assert module_name == "cli.codeflash.code_utils.subdir.code_utils"


def test_module_name_from_file_path_with_different_root() -> None:
    project_root_path = Path("/Users/codeflashuser/PycharmProjects")
    file_path = project_root_path / "codeflash/cli/codeflash/code_utils/code_utils.py"

    module_name = module_name_from_file_path(file_path, project_root_path)
    assert module_name == "codeflash.cli.codeflash.code_utils.code_utils"


def test_module_name_from_file_path_with_root_as_file() -> None:
    project_root_path = Path("/Users/codeflashuser/PycharmProjects/codeflash/cli/codeflash/code_utils")
    file_path = project_root_path / "code_utils.py"

    module_name = module_name_from_file_path(file_path, project_root_path)
    assert module_name == "code_utils"


def test_get_imports_from_file_with_file_path(tmp_path: Path) -> None:
    test_file = tmp_path / "test_file.py"
    test_file.write_text("import os\nfrom sys import path\n")

    imports = get_imports_from_file(file_path=test_file)
    assert len(imports) == 2
    assert isinstance(imports[0], ast.Import)
    assert isinstance(imports[1], ast.ImportFrom)
    assert imports[0].names[0].name == "os"
    assert imports[1].module == "sys"
    assert imports[1].names[0].name == "path"


def test_get_imports_from_file_with_file_string() -> None:
    file_string = "import os\nfrom sys import path\n"

    imports = get_imports_from_file(file_string=file_string)
    assert len(imports) == 2
    assert isinstance(imports[0], ast.Import)
    assert isinstance(imports[1], ast.ImportFrom)
    assert imports[0].names[0].name == "os"
    assert imports[1].module == "sys"
    assert imports[1].names[0].name == "path"


def test_get_imports_from_file_with_file_ast() -> None:
    file_string = "import os\nfrom sys import path\n"
    file_ast = ast.parse(file_string)

    imports = get_imports_from_file(file_ast=file_ast)
    assert len(imports) == 2
    assert isinstance(imports[0], ast.Import)
    assert isinstance(imports[1], ast.ImportFrom)
    assert imports[0].names[0].name == "os"
    assert imports[1].module == "sys"
    assert imports[1].names[0].name == "path"


def test_get_imports_from_file_with_syntax_error(caplog: pytest.LogCaptureFixture) -> None:
    file_string = "import os\nfrom sys import path\ninvalid syntax"

    imports = get_imports_from_file(file_string=file_string)
    assert len(imports) == 0
    assert "Syntax error in code" in caplog.text


def test_get_imports_from_file_with_no_input() -> None:
    with pytest.raises(AssertionError, match="Must provide exactly one of file_path, file_string, or file_ast"):
        get_imports_from_file()


# tests for file_path_from_module_name
def test_file_path_from_module_name() -> None:
    project_root_path = Path("/Users/codeflashuser/PycharmProjects/codeflash")
    module_name = "cli.codeflash.code_utils.code_utils"

    file_path = file_path_from_module_name(module_name, project_root_path)
    assert file_path == project_root_path / "cli/codeflash/code_utils/code_utils.py"


def test_file_path_from_module_name_with_subdirectory() -> None:
    project_root_path = Path("/Users/codeflashuser/PycharmProjects/codeflash")
    module_name = "cli.codeflash.code_utils.subdir.code_utils"

    file_path = file_path_from_module_name(module_name, project_root_path)
    assert file_path == project_root_path / "cli/codeflash/code_utils/subdir/code_utils.py"


def test_file_path_from_module_name_with_different_root() -> None:
    project_root_path = Path("/Users/codeflashuser/PycharmProjects")
    module_name = "codeflash.cli.codeflash.code_utils.code_utils"

    file_path = file_path_from_module_name(module_name, project_root_path)
    assert file_path == project_root_path / "codeflash/cli/codeflash/code_utils/code_utils.py"


def test_file_path_from_module_name_with_root_as_file() -> None:
    project_root_path = Path("/Users/codeflashuser/PycharmProjects/codeflash/cli/codeflash/code_utils")
    module_name = "code_utils"

    file_path = file_path_from_module_name(module_name, project_root_path)
    assert file_path == project_root_path / "code_utils.py"


# tests for get_all_function_names
def test_get_all_function_names_with_valid_code() -> None:
    code = """
def foo():
    pass

async def bar():
    pass
"""
    success, function_names = get_all_function_names(code)
    assert success is True
    assert function_names == ["foo", "bar"]


def test_get_all_function_names_with_syntax_error(caplog: pytest.LogCaptureFixture) -> None:
    code = """
def foo():
    pass

async def bar():
    pass

invalid syntax
"""
    success, function_names = get_all_function_names(code)
    assert success is False
    assert function_names == []
    assert "Syntax error in code" in caplog.text


def test_get_all_function_names_with_no_functions() -> None:
    code = """
x = 1
y = 2
"""
    success, function_names = get_all_function_names(code)
    assert success is True
    assert function_names == []


def test_get_all_function_names_with_nested_functions() -> None:
    code = """
def outer():
    def inner():
        pass
    return inner
"""
    success, function_names = get_all_function_names(code)
    assert success is True
    assert function_names == ["outer", "inner"]


# tests for get_run_tmp_file
def test_get_run_tmp_file_creates_temp_directory() -> None:
    file_path = Path("test_file.py")
    tmp_file_path = get_run_tmp_file(file_path)

    assert tmp_file_path.name == "test_file.py"
    assert tmp_file_path.parent.name.startswith("codeflash_")
    assert tmp_file_path.parent.exists()


def test_get_run_tmp_file_reuses_temp_directory() -> None:
    file_path1 = Path("test_file1.py")
    file_path2 = Path("test_file2.py")

    tmp_file_path1 = get_run_tmp_file(file_path1)
    tmp_file_path2 = get_run_tmp_file(file_path2)

    assert tmp_file_path1.parent == tmp_file_path2.parent
    assert tmp_file_path1.name == "test_file1.py"
    assert tmp_file_path2.name == "test_file2.py"
    assert tmp_file_path1.parent.name.startswith("codeflash_")
    assert tmp_file_path1.parent.exists()


def test_path_belongs_to_site_packages_with_site_package_path(monkeypatch: pytest.MonkeyPatch) -> None:
    site_packages = [Path("/usr/local/lib/python3.9/site-packages")]
    monkeypatch.setattr(site, "getsitepackages", lambda: site_packages)

    file_path = Path("/usr/local/lib/python3.9/site-packages/some_package")
    assert path_belongs_to_site_packages(file_path) is True


def test_path_belongs_to_site_packages_with_non_site_package_path(monkeypatch: pytest.MonkeyPatch) -> None:
    site_packages = [Path("/usr/local/lib/python3.9/site-packages")]
    monkeypatch.setattr(site, "getsitepackages", lambda: site_packages)

    file_path = Path("/usr/local/lib/python3.9/other_directory/some_package")
    assert path_belongs_to_site_packages(file_path) is False


def test_path_belongs_to_site_packages_with_relative_path(monkeypatch: pytest.MonkeyPatch) -> None:
    site_packages = [Path("/usr/local/lib/python3.9/site-packages")]
    monkeypatch.setattr(site, "getsitepackages", lambda: site_packages)

    file_path = Path("some_package")
    assert path_belongs_to_site_packages(file_path) is False


# tests for is_class_defined_in_file
def test_is_class_defined_in_file_with_existing_class(tmp_path: Path) -> None:
    test_file = tmp_path / "test_file.py"
    test_file.write_text("""
class MyClass:
    pass
""")

    assert is_class_defined_in_file("MyClass", test_file) is True


def test_is_class_defined_in_file_with_non_existing_class(tmp_path: Path) -> None:
    test_file = tmp_path / "test_file.py"
    test_file.write_text("""
class MyClass:
    pass
""")

    assert is_class_defined_in_file("OtherClass", test_file) is False


def test_is_class_defined_in_file_with_no_classes(tmp_path: Path) -> None:
    test_file = tmp_path / "test_file.py"
    test_file.write_text("""
def my_function():
    pass
""")

    assert is_class_defined_in_file("MyClass", test_file) is False


def test_is_class_defined_in_file_with_non_existing_file() -> None:
    non_existing_file = Path("/non/existing/file.py")

    assert is_class_defined_in_file("MyClass", non_existing_file) is False


@pytest.fixture
def base_dir(tmp_path: Path) -> Path:
    base_dir = tmp_path / "project"
    base_dir.mkdir(parents=True, exist_ok=True)
    (base_dir / "test_module.py").touch()
    (base_dir / "subdir").mkdir(exist_ok=True)
    (base_dir / "subdir" / "test_submodule.py").touch()
    return base_dir


def test_existing_module(base_dir: Path) -> None:
    result = file_name_from_test_module_name("test_module", base_dir)
    assert result == base_dir / "test_module.py"


def test_existing_submodule(base_dir: Path) -> None:
    result = file_name_from_test_module_name("subdir.test_submodule", base_dir)
    assert result == base_dir / "subdir" / "test_submodule.py"


def test_non_existing_module(base_dir: Path) -> None:
    result = file_name_from_test_module_name("non_existing_module", base_dir)
    assert result is None


def test_partial_module_name(base_dir: Path) -> None:
    result = file_name_from_test_module_name("subdir.test_submodule.TestClass", base_dir)
    assert result == base_dir / "subdir" / "test_submodule.py"


def test_partial_module_name2(base_dir: Path) -> None:
    result = file_name_from_test_module_name("subdir.test_submodule.TestClass.TestClass2", base_dir)
    assert result == base_dir / "subdir" / "test_submodule.py"


def test_cleanup_paths(multiple_existing_and_non_existing_files: list[Path]) -> None:
    cleanup_paths(multiple_existing_and_non_existing_files)
    for file in multiple_existing_and_non_existing_files:
        assert not file.exists()


def test_generate_candidates() -> None:
    source_code_path = Path("/Users/krrt7/Desktop/work/codeflash/cli/codeflash/code_utils/coverage_utils.py")
    expected_candidates = [
        "coverage_utils.py",
        "code_utils/coverage_utils.py",
        "codeflash/code_utils/coverage_utils.py",
        "cli/codeflash/code_utils/coverage_utils.py",
        "codeflash/cli/codeflash/code_utils/coverage_utils.py",
        "work/codeflash/cli/codeflash/code_utils/coverage_utils.py",
        "Desktop/work/codeflash/cli/codeflash/code_utils/coverage_utils.py",
        "krrt7/Desktop/work/codeflash/cli/codeflash/code_utils/coverage_utils.py",
        "Users/krrt7/Desktop/work/codeflash/cli/codeflash/code_utils/coverage_utils.py",
    ]
    assert generate_candidates(source_code_path) == expected_candidates


def test_prepare_coverage_files(mock_get_run_tmp_file: MagicMock) -> None:
    mock_coverage_file = MagicMock(spec=Path)
    mock_coveragerc_file = MagicMock(spec=Path)
    mock_get_run_tmp_file.side_effect = [mock_coverage_file, mock_coveragerc_file]

    coverage_database_file, coveragercfile = prepare_coverage_files()
    assert coverage_database_file == mock_coverage_file
    assert coveragercfile == mock_coveragerc_file
    mock_coveragerc_file.write_text.assert_called_once_with(f"[run]\n branch = True\ndata_file={mock_coverage_file}\n")<|MERGE_RESOLUTION|>--- conflicted
+++ resolved
@@ -5,6 +5,7 @@
 from unittest.mock import MagicMock, patch
 
 import pytest
+
 from codeflash.code_utils.code_utils import (
     cleanup_paths,
     file_name_from_test_module_name,
@@ -29,15 +30,12 @@
     return existing_files + non_existing_files
 
 
-<<<<<<< HEAD
-=======
 @pytest.fixture
 def mock_get_run_tmp_file() -> Generator[MagicMock, None, None]:
     with patch("codeflash.code_utils.coverage_utils.get_run_tmp_file") as mock:
         yield mock
 
 
->>>>>>> 75a1445f
 def test_get_qualified_name_valid() -> None:
     module_name = "codeflash"
     full_qualified_name = "codeflash.utils.module"
