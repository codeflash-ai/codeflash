from __future__ import annotations

import ast
import math
import os
import sys
import tempfile
from pathlib import Path

from codeflash.code_utils.code_utils import get_run_tmp_file
from codeflash.code_utils.instrument_existing_tests import (
    FunctionImportedAsVisitor,
    inject_profiling_into_existing_test,
)
from codeflash.code_utils.line_profile_utils import add_decorator_imports
from codeflash.discovery.functions_to_optimize import FunctionToOptimize
<<<<<<< HEAD
from codeflash.either import is_successful, Failure
from codeflash.models.models import CodePosition, FunctionParent, TestFile, TestFiles, TestingMode, TestsInFile, \
    CodeOptimizationContext
=======
from codeflash.models.models import (
    CodePosition,
    FunctionParent,
    TestFile,
    TestFiles,
    TestingMode,
    TestsInFile,
    TestType,
)
>>>>>>> 5052c9ed
from codeflash.optimization.function_optimizer import FunctionOptimizer
from codeflash.verification.verification_utils import TestConfig

codeflash_wrap_string = """def codeflash_wrap(wrapped, test_module_name, test_class_name, test_name, function_name, line_id, loop_index, codeflash_cur, codeflash_con, *args, **kwargs):
    test_id = f'{{test_module_name}}:{{test_class_name}}:{{test_name}}:{{line_id}}:{{loop_index}}'
    if not hasattr(codeflash_wrap, 'index'):
        codeflash_wrap.index = {{}}
    if test_id in codeflash_wrap.index:
        codeflash_wrap.index[test_id] += 1
    else:
        codeflash_wrap.index[test_id] = 0
    codeflash_test_index = codeflash_wrap.index[test_id]
    invocation_id = f'{{line_id}}_{{codeflash_test_index}}'
    print(f"!######{{test_module_name}}:{{(test_class_name + '.' if test_class_name else '')}}{{test_name}}:{{function_name}}:{{loop_index}}:{{invocation_id}}######!")
    exception = None
    gc.disable()
    try:
        counter = time.perf_counter_ns()
        return_value = wrapped(*args, **kwargs)
        codeflash_duration = time.perf_counter_ns() - counter
    except Exception as e:
        codeflash_duration = time.perf_counter_ns() - counter
        exception = e
    gc.enable()
    pickled_return_value = pickle.dumps(exception) if exception else pickle.dumps(return_value)
    codeflash_cur.execute('INSERT INTO test_results VALUES (?, ?, ?, ?, ?, ?, ?, ?, ?)', (test_module_name, test_class_name, test_name, function_name, loop_index, invocation_id, codeflash_duration, pickled_return_value, 'function_call'))
    codeflash_con.commit()
    if exception:
        raise exception
    return return_value
"""

codeflash_wrap_perfonly_string = """def codeflash_wrap(wrapped, test_module_name, test_class_name, test_name, function_name, line_id, loop_index, *args, **kwargs):
    test_id = f'{{test_module_name}}:{{test_class_name}}:{{test_name}}:{{line_id}}:{{loop_index}}'
    if not hasattr(codeflash_wrap, 'index'):
        codeflash_wrap.index = {{}}
    if test_id in codeflash_wrap.index:
        codeflash_wrap.index[test_id] += 1
    else:
        codeflash_wrap.index[test_id] = 0
    codeflash_test_index = codeflash_wrap.index[test_id]
    invocation_id = f'{{line_id}}_{{codeflash_test_index}}'
    exception = None
    gc.disable()
    try:
        counter = time.perf_counter_ns()
        return_value = wrapped(*args, **kwargs)
        codeflash_duration = time.perf_counter_ns() - counter
    except Exception as e:
        codeflash_duration = time.perf_counter_ns() - counter
        exception = e
    gc.enable()
    print(f"!######{{test_module_name}}:{{(test_class_name + '.' if test_class_name else '')}}{{test_name}}:{{function_name}}:{{loop_index}}:{{invocation_id}}:{{codeflash_duration}}######!")
    if exception:
        raise exception
    return return_value
"""


def test_perfinjector_bubble_sort() -> None:
    code = """import unittest

from code_to_optimize.bubble_sort import sorter


class TestPigLatin(unittest.TestCase):
    def test_sort(self):
        input = [5, 4, 3, 2, 1, 0]
        output = sorter(input)
        self.assertEqual(output, [0, 1, 2, 3, 4, 5])

        input = [5.0, 4.0, 3.0, 2.0, 1.0, 0.0]
        output = sorter(input)
        self.assertEqual(output, [0.0, 1.0, 2.0, 3.0, 4.0, 5.0])

        input = list(reversed(range(5000)))
        self.assertEqual(sorter(input), list(range(5000)))
"""
    expected = """import gc
import os
import sqlite3
import time
import unittest

import dill as pickle
import timeout_decorator

from code_to_optimize.bubble_sort import sorter


def codeflash_wrap(wrapped, test_module_name, test_class_name, test_name, function_name, line_id, loop_index, codeflash_cur, codeflash_con, *args, **kwargs):
    test_id = f'{{test_module_name}}:{{test_class_name}}:{{test_name}}:{{line_id}}:{{loop_index}}'
    if not hasattr(codeflash_wrap, 'index'):
        codeflash_wrap.index = {{}}
    if test_id in codeflash_wrap.index:
        codeflash_wrap.index[test_id] += 1
    else:
        codeflash_wrap.index[test_id] = 0
    codeflash_test_index = codeflash_wrap.index[test_id]
    invocation_id = f'{{line_id}}_{{codeflash_test_index}}'
    """
    if sys.version_info < (3, 12):
        expected += """print(f"!######{{test_module_name}}:{{(test_class_name + '.' if test_class_name else '')}}{{test_name}}:{{function_name}}:{{loop_index}}:{{invocation_id}}######!")"""
    else:
        expected += """print(f'!######{{test_module_name}}:{{(test_class_name + '.' if test_class_name else '')}}{{test_name}}:{{function_name}}:{{loop_index}}:{{invocation_id}}######!')"""
    expected += """
    exception = None
    gc.disable()
    try:
        counter = time.perf_counter_ns()
        return_value = wrapped(*args, **kwargs)
        codeflash_duration = time.perf_counter_ns() - counter
    except Exception as e:
        codeflash_duration = time.perf_counter_ns() - counter
        exception = e
    gc.enable()
    pickled_return_value = pickle.dumps(exception) if exception else pickle.dumps(return_value)
    codeflash_cur.execute('INSERT INTO test_results VALUES (?, ?, ?, ?, ?, ?, ?, ?, ?)', (test_module_name, test_class_name, test_name, function_name, loop_index, invocation_id, codeflash_duration, pickled_return_value, 'function_call'))
    codeflash_con.commit()
    if exception:
        raise exception
    return return_value

class TestPigLatin(unittest.TestCase):

    @timeout_decorator.timeout(15)
    def test_sort(self):
        codeflash_loop_index = int(os.environ['CODEFLASH_LOOP_INDEX'])
        codeflash_iteration = os.environ['CODEFLASH_TEST_ITERATION']
        codeflash_con = sqlite3.connect(f'{tmp_dir_path}_{{codeflash_iteration}}.sqlite')
        codeflash_cur = codeflash_con.cursor()
        codeflash_cur.execute('CREATE TABLE IF NOT EXISTS test_results (test_module_path TEXT, test_class_name TEXT, test_function_name TEXT, function_getting_tested TEXT, loop_index INTEGER, iteration_id TEXT, runtime INTEGER, return_value BLOB, verification_type TEXT)')
        input = [5, 4, 3, 2, 1, 0]
        output = codeflash_wrap(sorter, '{module_path}', 'TestPigLatin', 'test_sort', 'sorter', '1', codeflash_loop_index, codeflash_cur, codeflash_con, input)
        self.assertEqual(output, [0, 1, 2, 3, 4, 5])
        input = [5.0, 4.0, 3.0, 2.0, 1.0, 0.0]
        output = codeflash_wrap(sorter, '{module_path}', 'TestPigLatin', 'test_sort', 'sorter', '4', codeflash_loop_index, codeflash_cur, codeflash_con, input)
        self.assertEqual(output, [0.0, 1.0, 2.0, 3.0, 4.0, 5.0])
        input = list(reversed(range(5000)))
        self.assertEqual(codeflash_wrap(sorter, '{module_path}', 'TestPigLatin', 'test_sort', 'sorter', '7', codeflash_loop_index, codeflash_cur, codeflash_con, input), list(range(5000)))
        codeflash_con.close()
"""
    with tempfile.NamedTemporaryFile(mode="w") as f:
        f.write(code)
        f.flush()
        func = FunctionToOptimize(function_name="sorter", parents=[], file_path=Path(f.name))
        original_cwd = Path.cwd()
        run_cwd = Path(__file__).parent.parent.resolve()
        os.chdir(run_cwd)
        success, new_test = inject_profiling_into_existing_test(
            Path(f.name),
            [CodePosition(9, 17), CodePosition(13, 17), CodePosition(17, 17)],
            func,
            Path(f.name).parent,
            "unittest",
        )
        os.chdir(original_cwd)
    assert success
    assert new_test == expected.format(
        module_path=Path(f.name).name, tmp_dir_path=get_run_tmp_file(Path("test_return_values"))
    )


def test_perfinjector_only_replay_test() -> None:
    code = """import dill as pickle
import pytest
from codeflash.tracing.replay_test import get_next_arg_and_return
from codeflash.validation.equivalence import compare_results
from packagename.ml.yolo.image_reshaping_utils import prepare_image_for_yolo as packagename_ml_yolo_image_reshaping_utils_prepare_image_for_yolo
def test_prepare_image_for_yolo():
    for arg_val_pkl, return_val_pkl in get_next_arg_and_return('/home/saurabh/packagename/traces/first.trace', 3):
        args = pickle.loads(arg_val_pkl)
        return_val_1= pickle.loads(return_val_pkl)
        ret = packagename_ml_yolo_image_reshaping_utils_prepare_image_for_yolo(**args)
        assert compare_results(return_val_1, ret)
"""
    expected = """import gc
import os
import sqlite3
import time

import dill as pickle
import pytest
from packagename.ml.yolo.image_reshaping_utils import \\
    prepare_image_for_yolo as \\
    packagename_ml_yolo_image_reshaping_utils_prepare_image_for_yolo

from codeflash.tracing.replay_test import get_next_arg_and_return
from codeflash.validation.equivalence import compare_results


def codeflash_wrap(wrapped, test_module_name, test_class_name, test_name, function_name, line_id, loop_index, codeflash_cur, codeflash_con, *args, **kwargs):
    test_id = f'{{test_module_name}}:{{test_class_name}}:{{test_name}}:{{line_id}}:{{loop_index}}'
    if not hasattr(codeflash_wrap, 'index'):
        codeflash_wrap.index = {{}}
    if test_id in codeflash_wrap.index:
        codeflash_wrap.index[test_id] += 1
    else:
        codeflash_wrap.index[test_id] = 0
    codeflash_test_index = codeflash_wrap.index[test_id]
    invocation_id = f'{{line_id}}_{{codeflash_test_index}}'
    """
    if sys.version_info < (3, 12):
        expected += """print(f"!######{{test_module_name}}:{{(test_class_name + '.' if test_class_name else '')}}{{test_name}}:{{function_name}}:{{loop_index}}:{{invocation_id}}######!")"""
    else:
        expected += """print(f'!######{{test_module_name}}:{{(test_class_name + '.' if test_class_name else '')}}{{test_name}}:{{function_name}}:{{loop_index}}:{{invocation_id}}######!')"""
    expected += """
    exception = None
    gc.disable()
    try:
        counter = time.perf_counter_ns()
        return_value = wrapped(*args, **kwargs)
        codeflash_duration = time.perf_counter_ns() - counter
    except Exception as e:
        codeflash_duration = time.perf_counter_ns() - counter
        exception = e
    gc.enable()
    pickled_return_value = pickle.dumps(exception) if exception else pickle.dumps(return_value)
    codeflash_cur.execute('INSERT INTO test_results VALUES (?, ?, ?, ?, ?, ?, ?, ?, ?)', (test_module_name, test_class_name, test_name, function_name, loop_index, invocation_id, codeflash_duration, pickled_return_value, 'function_call'))
    codeflash_con.commit()
    if exception:
        raise exception
    return return_value

def test_prepare_image_for_yolo():
    codeflash_loop_index = int(os.environ['CODEFLASH_LOOP_INDEX'])
    codeflash_iteration = os.environ['CODEFLASH_TEST_ITERATION']
    codeflash_con = sqlite3.connect(f'{tmp_dir_path}_{{codeflash_iteration}}.sqlite')
    codeflash_cur = codeflash_con.cursor()
    codeflash_cur.execute('CREATE TABLE IF NOT EXISTS test_results (test_module_path TEXT, test_class_name TEXT, test_function_name TEXT, function_getting_tested TEXT, loop_index INTEGER, iteration_id TEXT, runtime INTEGER, return_value BLOB, verification_type TEXT)')
"""
    if sys.version_info < (3, 11):
        expected += """    for (arg_val_pkl, return_val_pkl) in get_next_arg_and_return('/home/saurabh/packagename/traces/first.trace', 3):
"""
    else:
        expected += """    for arg_val_pkl, return_val_pkl in get_next_arg_and_return('/home/saurabh/packagename/traces/first.trace', 3):
"""
    expected += """        args = pickle.loads(arg_val_pkl)
        return_val_1 = pickle.loads(return_val_pkl)
        ret = codeflash_wrap(packagename_ml_yolo_image_reshaping_utils_prepare_image_for_yolo, '{module_path}', None, 'test_prepare_image_for_yolo', 'packagename_ml_yolo_image_reshaping_utils_prepare_image_for_yolo', '0_2', codeflash_loop_index, codeflash_cur, codeflash_con, **args)
        assert compare_results(return_val_1, ret)
    codeflash_con.close()
"""
    with tempfile.NamedTemporaryFile(mode="w") as f:
        f.write(code)
        f.flush()
        func = FunctionToOptimize(function_name="prepare_image_for_yolo", parents=[], file_path=Path("module.py"))
        original_cwd = Path.cwd()
        run_cwd = Path(__file__).parent.parent.resolve()
        os.chdir(run_cwd)
        success, new_test = inject_profiling_into_existing_test(
            Path(f.name), [CodePosition(10, 14)], func, Path(f.name).parent, "pytest"
        )
        os.chdir(original_cwd)
    assert success
    assert new_test == expected.format(
        module_path=Path(f.name).name, tmp_dir_path=get_run_tmp_file(Path("test_return_values"))
    )


def test_perfinjector_bubble_sort_results() -> None:
    code = """from code_to_optimize.bubble_sort import sorter


def test_sort():
    input = [5, 4, 3, 2, 1, 0]
    output = sorter(input)
    assert output == [0, 1, 2, 3, 4, 5]

    input = [5.0, 4.0, 3.0, 2.0, 1.0, 0.0]
    output = sorter(input)
    assert output == [0.0, 1.0, 2.0, 3.0, 4.0, 5.0]"""

    expected = (
        """import gc
import os
import sqlite3
import time

import dill as pickle

from code_to_optimize.bubble_sort import sorter


"""
        + codeflash_wrap_string
        + """
def test_sort():
    codeflash_loop_index = int(os.environ['CODEFLASH_LOOP_INDEX'])
    codeflash_iteration = os.environ['CODEFLASH_TEST_ITERATION']
    codeflash_con = sqlite3.connect(f'{tmp_dir_path}_{{codeflash_iteration}}.sqlite')
    codeflash_cur = codeflash_con.cursor()
    codeflash_cur.execute('CREATE TABLE IF NOT EXISTS test_results (test_module_path TEXT, test_class_name TEXT, test_function_name TEXT, function_getting_tested TEXT, loop_index INTEGER, iteration_id TEXT, runtime INTEGER, return_value BLOB, verification_type TEXT)')
    input = [5, 4, 3, 2, 1, 0]
    output = codeflash_wrap(sorter, '{module_path}', None, 'test_sort', 'sorter', '1', codeflash_loop_index, codeflash_cur, codeflash_con, input)
    assert output == [0, 1, 2, 3, 4, 5]
    input = [5.0, 4.0, 3.0, 2.0, 1.0, 0.0]
    output = codeflash_wrap(sorter, '{module_path}', None, 'test_sort', 'sorter', '4', codeflash_loop_index, codeflash_cur, codeflash_con, input)
    assert output == [0.0, 1.0, 2.0, 3.0, 4.0, 5.0]
    codeflash_con.close()
"""
    )

    expected_perfonly = (
        """import gc
import os
import time

from code_to_optimize.bubble_sort import sorter


"""
        + codeflash_wrap_perfonly_string
        + """
def test_sort():
    codeflash_loop_index = int(os.environ['CODEFLASH_LOOP_INDEX'])
    input = [5, 4, 3, 2, 1, 0]
    output = codeflash_wrap(sorter, '{module_path}', None, 'test_sort', 'sorter', '1', codeflash_loop_index, input)
    assert output == [0, 1, 2, 3, 4, 5]
    input = [5.0, 4.0, 3.0, 2.0, 1.0, 0.0]
    output = codeflash_wrap(sorter, '{module_path}', None, 'test_sort', 'sorter', '4', codeflash_loop_index, input)
    assert output == [0.0, 1.0, 2.0, 3.0, 4.0, 5.0]
"""
    )

    test_path = (
        Path(__file__).parent.resolve()
        / "../code_to_optimize/tests/pytest/test_perfinjector_bubble_sort_results_temp.py"
    ).resolve()
    test_path_perf = (
        Path(__file__).parent.resolve()
        / "../code_to_optimize/tests/pytest/test_perfinjector_bubble_sort_results_perf_temp.py"
    ).resolve()
    try:
        with test_path.open("w") as f:
            f.write(code)
        code_path = (Path(__file__).parent.resolve() / "../code_to_optimize/bubble_sort.py").resolve()
        tests_root = Path(__file__).parent.resolve() / "../code_to_optimize/tests/pytest/"
        project_root_path = (Path(__file__).parent / "..").resolve()
        original_cwd = Path.cwd()
        run_cwd = Path(__file__).parent.parent.resolve()
        func = FunctionToOptimize(function_name="sorter", parents=[], file_path=code_path)
        os.chdir(run_cwd)
        success, new_test = inject_profiling_into_existing_test(
            test_path,
            [CodePosition(6, 13), CodePosition(10, 13)],
            func,
            project_root_path,
            "pytest",
            mode=TestingMode.BEHAVIOR,
        )
        os.chdir(original_cwd)
        assert success
        assert new_test is not None
        assert new_test.replace('"', "'") == expected.format(
            module_path="code_to_optimize.tests.pytest.test_perfinjector_bubble_sort_results_temp",
            tmp_dir_path=get_run_tmp_file(Path("test_return_values")),
        ).replace('"', "'")

        success, new_perf_test = inject_profiling_into_existing_test(
            test_path,
            [CodePosition(6, 13), CodePosition(10, 13)],
            func,
            project_root_path,
            "pytest",
            mode=TestingMode.PERFORMANCE,
        )
        assert success
        assert new_perf_test is not None
        assert new_perf_test.replace('"', "'") == expected_perfonly.format(
            module_path="code_to_optimize.tests.pytest.test_perfinjector_bubble_sort_results_temp",
            tmp_dir_path=get_run_tmp_file(Path("test_return_values")),
        ).replace('"', "'")

        with test_path.open("w") as f:
            f.write(new_test)

        # Overwrite old test with new instrumented test

        test_config = TestConfig(
            tests_root=tests_root,
            tests_project_rootdir=project_root_path,
            project_root_path=project_root_path,
            test_framework="pytest",
            pytest_cmd="pytest",
        )
        func_optimizer = FunctionOptimizer(function_to_optimize=func, test_cfg=test_config)
        test_env = os.environ.copy()
        test_env["CODEFLASH_TEST_ITERATION"] = "0"
        test_env["CODEFLASH_LOOP_INDEX"] = "1"
        test_type = TestType.EXISTING_UNIT_TEST
        test_files = TestFiles(
            test_files=[
                TestFile(
                    instrumented_behavior_file_path=test_path,
                    test_type=test_type,
                    original_file_path=test_path,
                    benchmarking_file_path=test_path_perf,
                )
            ]
        )
        test_results, coverage_data = func_optimizer.run_and_parse_tests(
            testing_type=TestingMode.BEHAVIOR,
            test_env=test_env,
            test_files=test_files,
            optimization_iteration=0,
            pytest_min_loops=1,
            pytest_max_loops=1,
            testing_time=0.1,
        )
        assert test_results[0].id.function_getting_tested == "sorter"
        assert test_results[0].id.iteration_id == "1_0"
        assert test_results[0].id.test_class_name is None
        assert test_results[0].id.test_function_name == "test_sort"
        assert (
            test_results[0].id.test_module_path
            == "code_to_optimize.tests.pytest.test_perfinjector_bubble_sort_results_temp"
        )
        assert test_results[0].runtime > 0
        assert test_results[0].did_pass
        assert test_results[0].return_value == ([0, 1, 2, 3, 4, 5],)

        assert test_results[1].id.function_getting_tested == "sorter"
        assert test_results[1].id.iteration_id == "4_0"
        assert test_results[1].id.test_class_name is None
        assert test_results[1].id.test_function_name == "test_sort"
        assert (
            test_results[1].id.test_module_path
            == "code_to_optimize.tests.pytest.test_perfinjector_bubble_sort_results_temp"
        )
        assert test_results[1].runtime > 0
        assert test_results[1].did_pass

        with test_path_perf.open("w") as f:
            f.write(new_perf_test)

        test_results_perf, _ = func_optimizer.run_and_parse_tests(
            testing_type=TestingMode.PERFORMANCE,
            test_env=test_env,
            test_files=test_files,
            optimization_iteration=0,
            pytest_min_loops=1,
            pytest_max_loops=1,
            testing_time=0.1,
        )
        assert test_results_perf[0].id.function_getting_tested == "sorter"
        assert test_results_perf[0].id.iteration_id == "1_0"
        assert test_results_perf[0].id.test_class_name is None
        assert test_results_perf[0].id.test_function_name == "test_sort"
        assert (
            test_results_perf[0].id.test_module_path
            == "code_to_optimize.tests.pytest.test_perfinjector_bubble_sort_results_temp"
        )
        assert test_results_perf[0].runtime > 0
        assert test_results_perf[0].did_pass
        assert test_results_perf[0].return_value is None

        assert test_results_perf[1].id.function_getting_tested == "sorter"
        assert test_results_perf[1].id.iteration_id == "4_0"
        assert test_results_perf[1].id.test_class_name is None
        assert test_results_perf[1].id.test_function_name == "test_sort"
        assert (
            test_results_perf[1].id.test_module_path
            == "code_to_optimize.tests.pytest.test_perfinjector_bubble_sort_results_temp"
        )
        assert test_results_perf[1].runtime > 0
        assert test_results_perf[1].did_pass
        out_str = """codeflash stdout: Sorting list
result: [0, 1, 2, 3, 4, 5]

codeflash stdout: Sorting list
result: [0.0, 1.0, 2.0, 3.0, 4.0, 5.0]"""
        assert out_str == test_results_perf[1].stdout
        ctx_result = func_optimizer.get_code_optimization_context()
        code_context: CodeOptimizationContext = ctx_result.unwrap()
        original_helper_code: dict[Path, str] = {}
        helper_function_paths = {hf.file_path for hf in code_context.helper_functions}
        for helper_function_path in helper_function_paths:
            with helper_function_path.open(encoding="utf8") as f:
                helper_code = f.read()
                original_helper_code[helper_function_path] = helper_code
        line_profiler_output_file = add_decorator_imports(
            func_optimizer.function_to_optimize, code_context)
        line_profile_results, _ = func_optimizer.run_and_parse_tests(
            testing_type=TestingMode.LINE_PROFILE,
            test_env=test_env,
            test_files=test_files,
            optimization_iteration=0,
            pytest_min_loops=1,
            pytest_max_loops=1,
            testing_time=0.1,
            line_profiler_output_file = line_profiler_output_file
        )
        func_optimizer.write_code_and_helpers(
            func_optimizer.function_to_optimize_source_code, original_helper_code, func_optimizer.function_to_optimize.file_path
        )
        tmp_lpr = list(line_profile_results['timings'].keys())
        assert len(tmp_lpr) == 1 and line_profile_results['timings'][tmp_lpr[0]][0][1]==2
    finally:
        test_path.unlink(missing_ok=True)
        test_path_perf.unlink(missing_ok=True)


def test_perfinjector_bubble_sort_parametrized_results() -> None:
    code = """from code_to_optimize.bubble_sort import sorter
import pytest


@pytest.mark.parametrize(
    "input, expected_output",
    [
        ([5, 4, 3, 2, 1, 0], [0, 1, 2, 3, 4, 5]),
        ([5.0, 4.0, 3.0, 2.0, 1.0, 0.0], [0.0, 1.0, 2.0, 3.0, 4.0, 5.0]),
        (list(reversed(range(50))), list(range(50))),
    ],
)
def test_sort_parametrized(input, expected_output):
    output = sorter(input)
    assert output == expected_output
"""
    expected = (
        """import gc
import os
import sqlite3
import time

import dill as pickle
import pytest

from code_to_optimize.bubble_sort import sorter


"""
        + codeflash_wrap_string
        + """
@pytest.mark.parametrize('input, expected_output', [([5, 4, 3, 2, 1, 0], [0, 1, 2, 3, 4, 5]), ([5.0, 4.0, 3.0, 2.0, 1.0, 0.0], [0.0, 1.0, 2.0, 3.0, 4.0, 5.0]), (list(reversed(range(50))), list(range(50)))])
def test_sort_parametrized(input, expected_output):
    codeflash_loop_index = int(os.environ['CODEFLASH_LOOP_INDEX'])
    codeflash_iteration = os.environ['CODEFLASH_TEST_ITERATION']
    codeflash_con = sqlite3.connect(f'{tmp_dir_path}_{{codeflash_iteration}}.sqlite')
    codeflash_cur = codeflash_con.cursor()
    codeflash_cur.execute('CREATE TABLE IF NOT EXISTS test_results (test_module_path TEXT, test_class_name TEXT, test_function_name TEXT, function_getting_tested TEXT, loop_index INTEGER, iteration_id TEXT, runtime INTEGER, return_value BLOB, verification_type TEXT)')
    output = codeflash_wrap(sorter, '{module_path}', None, 'test_sort_parametrized', 'sorter', '0', codeflash_loop_index, codeflash_cur, codeflash_con, input)
    assert output == expected_output
    codeflash_con.close()
"""
    )

    expected_perfonly = (
        """import gc
import os
import time

import pytest

from code_to_optimize.bubble_sort import sorter


"""
        + codeflash_wrap_perfonly_string
        + """
@pytest.mark.parametrize('input, expected_output', [([5, 4, 3, 2, 1, 0], [0, 1, 2, 3, 4, 5]), ([5.0, 4.0, 3.0, 2.0, 1.0, 0.0], [0.0, 1.0, 2.0, 3.0, 4.0, 5.0]), (list(reversed(range(50))), list(range(50)))])
def test_sort_parametrized(input, expected_output):
    codeflash_loop_index = int(os.environ['CODEFLASH_LOOP_INDEX'])
    output = codeflash_wrap(sorter, '{module_path}', None, 'test_sort_parametrized', 'sorter', '0', codeflash_loop_index, input)
    assert output == expected_output
"""
    )
    code_path = (Path(__file__).parent.resolve() / "../code_to_optimize/bubble_sort.py").resolve()
    test_path = (
        Path(__file__).parent.resolve()
        / "../code_to_optimize/tests/pytest/test_perfinjector_bubble_sort_parametrized_results_temp.py"
    ).resolve()
    test_path_perf = (
        Path(__file__).parent.resolve()
        / "../code_to_optimize/tests/pytest/test_perfinjector_bubble_sort_parametrized_results_temp_perf.py"
    ).resolve()
    try:
        with open(test_path, "w") as f:
            f.write(code)

        tests_root = (Path(__file__).parent.resolve() / "../code_to_optimize/tests/pytest/").resolve()
        project_root_path = (Path(__file__).parent.resolve() / "../").resolve()
        original_cwd = Path.cwd()
        run_cwd = Path(__file__).parent.parent.resolve()

        func = FunctionToOptimize(function_name="sorter", parents=[], file_path=code_path)
        os.chdir(run_cwd)
        success, new_test = inject_profiling_into_existing_test(
            test_path, [CodePosition(14, 13)], func, project_root_path, "pytest", mode=TestingMode.BEHAVIOR
        )
        assert success
        success, new_test_perf = inject_profiling_into_existing_test(
            test_path, [CodePosition(14, 13)], func, project_root_path, "pytest", mode=TestingMode.PERFORMANCE
        )

        os.chdir(original_cwd)
        assert success
        assert new_test is not None
        assert new_test.replace('"', "'") == expected.format(
            module_path="code_to_optimize.tests.pytest.test_perfinjector_bubble_sort_parametrized_results_temp",
            tmp_dir_path=get_run_tmp_file(Path("test_return_values")),
        ).replace('"', "'")
        assert new_test_perf.replace('"', "'") == expected_perfonly.format(
            module_path="code_to_optimize.tests.pytest.test_perfinjector_bubble_sort_parametrized_results_temp",
            tmp_dir_path=get_run_tmp_file(Path("test_return_values")),
        ).replace('"', "'")
        #
        # Overwrite old test with new instrumented test

        with test_path.open("w") as f:
            f.write(new_test)
        with test_path_perf.open("w") as f:
            f.write(new_test_perf)
        test_env = os.environ.copy()
        test_env["CODEFLASH_TEST_ITERATION"] = "0"
        test_type = TestType.EXISTING_UNIT_TEST
        test_files = TestFiles(
            test_files=[
                TestFile(
                    instrumented_behavior_file_path=test_path,
                    test_type=test_type,
                    original_file_path=test_path,
                    benchmarking_file_path=test_path_perf,
                )
            ]
        )
        test_config = TestConfig(
            tests_root=tests_root,
            tests_project_rootdir=project_root_path,
            project_root_path=project_root_path,
            test_framework="pytest",
            pytest_cmd="pytest",
        )
        func_optimizer = FunctionOptimizer(function_to_optimize=func, test_cfg=test_config)
        test_results, coverage_data = func_optimizer.run_and_parse_tests(
            testing_type=TestingMode.BEHAVIOR,
            test_env=test_env,
            test_files=test_files,
            optimization_iteration=0,
            pytest_min_loops=1,
            pytest_max_loops=1,
            testing_time=0.1,
        )
        assert test_results[0].id.function_getting_tested == "sorter"
        assert test_results[0].id.iteration_id == "0_0"
        assert test_results[0].id.test_class_name is None
        assert test_results[0].id.test_function_name == "test_sort_parametrized"
        assert (
            test_results[0].id.test_module_path
            == "code_to_optimize.tests.pytest.test_perfinjector_bubble_sort_parametrized_results_temp"
        )
        assert test_results[0].runtime > 0
        assert test_results[0].did_pass

        assert test_results[1].id.function_getting_tested == "sorter"
        assert test_results[1].id.iteration_id == "0_1"
        assert test_results[1].id.test_class_name is None
        assert test_results[1].id.test_function_name == "test_sort_parametrized"
        assert (
            test_results[1].id.test_module_path
            == "code_to_optimize.tests.pytest.test_perfinjector_bubble_sort_parametrized_results_temp"
        )
        assert test_results[1].runtime > 0
        assert test_results[1].did_pass

        assert test_results[2].id.function_getting_tested == "sorter"
        assert test_results[2].id.iteration_id == "0_2"
        assert test_results[2].id.test_class_name is None
        assert test_results[2].id.test_function_name == "test_sort_parametrized"
        assert (
            test_results[2].id.test_module_path
            == "code_to_optimize.tests.pytest.test_perfinjector_bubble_sort_parametrized_results_temp"
        )
        assert test_results[2].runtime > 0
        assert test_results[2].did_pass

        test_results_perf, coverage_data = func_optimizer.run_and_parse_tests(
            testing_type=TestingMode.PERFORMANCE,
            test_env=test_env,
            test_files=test_files,
            optimization_iteration=0,
            pytest_min_loops=1,
            pytest_max_loops=1,
            testing_time=0.1,
        )
        assert test_results_perf[0].id.function_getting_tested == "sorter"
        assert test_results_perf[0].id.iteration_id == "0_0"
        assert test_results_perf[0].id.test_class_name is None
        assert test_results_perf[0].id.test_function_name == "test_sort_parametrized"
        assert (
            test_results_perf[0].id.test_module_path
            == "code_to_optimize.tests.pytest.test_perfinjector_bubble_sort_parametrized_results_temp"
        )
        assert test_results_perf[0].runtime > 0
        assert test_results_perf[0].did_pass
        assert test_results_perf[0].return_value is None

        assert test_results_perf[1].id.function_getting_tested == "sorter"
        assert test_results_perf[1].id.iteration_id == "0_1"
        assert test_results_perf[1].id.test_class_name is None
        assert test_results_perf[1].id.test_function_name == "test_sort_parametrized"
        assert (
            test_results_perf[1].id.test_module_path
            == "code_to_optimize.tests.pytest.test_perfinjector_bubble_sort_parametrized_results_temp"
        )
        assert test_results_perf[1].runtime > 0
        assert test_results_perf[1].did_pass

        out_str = """codeflash stdout: Sorting list
result: [0.0, 1.0, 2.0, 3.0, 4.0, 5.0]"""
        assert out_str == test_results_perf[1].stdout

        assert test_results_perf[2].id.function_getting_tested == "sorter"
        assert test_results_perf[2].id.iteration_id == "0_2"
        assert test_results_perf[2].id.test_class_name is None
        assert test_results_perf[2].id.test_function_name == "test_sort_parametrized"
        assert (
            test_results_perf[2].id.test_module_path
            == "code_to_optimize.tests.pytest.test_perfinjector_bubble_sort_parametrized_results_temp"
        )
        assert test_results_perf[2].runtime > 0
        assert test_results_perf[2].did_pass
        ctx_result = func_optimizer.get_code_optimization_context()
        code_context: CodeOptimizationContext = ctx_result.unwrap()
        original_helper_code: dict[Path, str] = {}
        helper_function_paths = {hf.file_path for hf in code_context.helper_functions}
        for helper_function_path in helper_function_paths:
            with helper_function_path.open(encoding="utf8") as f:
                helper_code = f.read()
                original_helper_code[helper_function_path] = helper_code
        line_profiler_output_file = add_decorator_imports(
            func_optimizer.function_to_optimize, code_context)
        line_profile_results, _ = func_optimizer.run_and_parse_tests(
            testing_type=TestingMode.LINE_PROFILE,
            test_env=test_env,
            test_files=test_files,
            optimization_iteration=0,
            pytest_min_loops=1,
            pytest_max_loops=1,
            testing_time=0.1,
            line_profiler_output_file = line_profiler_output_file
        )
        func_optimizer.write_code_and_helpers(
            func_optimizer.function_to_optimize_source_code, original_helper_code, func_optimizer.function_to_optimize.file_path
        )
        tmp_lpr = list(line_profile_results['timings'].keys())
        assert len(tmp_lpr) == 1 and line_profile_results['timings'][tmp_lpr[0]][0][1]==3
    finally:
        test_path.unlink(missing_ok=True)
        test_path_perf.unlink(missing_ok=True)


def test_perfinjector_bubble_sort_parametrized_loop_results() -> None:
    code = """from code_to_optimize.bubble_sort import sorter
import pytest


@pytest.mark.parametrize(
    "input, expected_output",
    [
        ([5, 4, 3, 2, 1, 0], [0, 1, 2, 3, 4, 5]),
        ([5.0, 4.0, 3.0, 2.0, 1.0, 0.0], [0.0, 1.0, 2.0, 3.0, 4.0, 5.0]),
        (list(reversed(range(50))), list(range(50))),
    ],
)
def test_sort_parametrized_loop(input, expected_output):
    for i in range(2):
        output = sorter(input)
        assert output == expected_output
"""
    expected = (
        """import gc
import os
import sqlite3
import time

import dill as pickle
import pytest

from code_to_optimize.bubble_sort import sorter


"""
        + codeflash_wrap_string
        + """
@pytest.mark.parametrize('input, expected_output', [([5, 4, 3, 2, 1, 0], [0, 1, 2, 3, 4, 5]), ([5.0, 4.0, 3.0, 2.0, 1.0, 0.0], [0.0, 1.0, 2.0, 3.0, 4.0, 5.0]), (list(reversed(range(50))), list(range(50)))])
def test_sort_parametrized_loop(input, expected_output):
    codeflash_loop_index = int(os.environ['CODEFLASH_LOOP_INDEX'])
    codeflash_iteration = os.environ['CODEFLASH_TEST_ITERATION']
    codeflash_con = sqlite3.connect(f'{tmp_dir_path}_{{codeflash_iteration}}.sqlite')
    codeflash_cur = codeflash_con.cursor()
    codeflash_cur.execute('CREATE TABLE IF NOT EXISTS test_results (test_module_path TEXT, test_class_name TEXT, test_function_name TEXT, function_getting_tested TEXT, loop_index INTEGER, iteration_id TEXT, runtime INTEGER, return_value BLOB, verification_type TEXT)')
    for i in range(2):
        output = codeflash_wrap(sorter, '{module_path}', None, 'test_sort_parametrized_loop', 'sorter', '0_0', codeflash_loop_index, codeflash_cur, codeflash_con, input)
        assert output == expected_output
    codeflash_con.close()
"""
    )
    expected_perf = (
        """import gc
import os
import time

import pytest

from code_to_optimize.bubble_sort import sorter


"""
        + codeflash_wrap_perfonly_string
        + """
@pytest.mark.parametrize('input, expected_output', [([5, 4, 3, 2, 1, 0], [0, 1, 2, 3, 4, 5]), ([5.0, 4.0, 3.0, 2.0, 1.0, 0.0], [0.0, 1.0, 2.0, 3.0, 4.0, 5.0]), (list(reversed(range(50))), list(range(50)))])
def test_sort_parametrized_loop(input, expected_output):
    codeflash_loop_index = int(os.environ['CODEFLASH_LOOP_INDEX'])
    for i in range(2):
        output = codeflash_wrap(sorter, '{module_path}', None, 'test_sort_parametrized_loop', 'sorter', '0_0', codeflash_loop_index, input)
        assert output == expected_output
"""
    )
    code_path = (Path(__file__).parent.resolve() / "../code_to_optimize/bubble_sort.py").resolve()
    test_path = (
        Path(__file__).parent.resolve()
        / "../code_to_optimize/tests/pytest/test_perfinjector_bubble_sort_parametrized_loop_results_temp.py"
    ).resolve()
    test_path_behavior = (
        Path(__file__).parent.resolve()
        / "../code_to_optimize/tests/pytest/test_perfinjector_bubble_sort_parametrized_loop_results_temp.py"
    ).resolve()
    test_path_perf = (
        Path(__file__).parent.resolve()
        / "../code_to_optimize/tests/pytest/test_perfinjector_bubble_sort_parametrized_loop_results_temp_perf.py"
    ).resolve()
    try:
        with open(test_path, "w") as f:
            f.write(code)

        tests_root = (Path(__file__).parent.resolve() / "../code_to_optimize/tests/pytest/").resolve()
        project_root_path = (Path(__file__).parent.resolve() / "../").resolve()
        original_cwd = Path.cwd()
        run_cwd = Path(__file__).parent.parent.resolve()

        func = FunctionToOptimize(function_name="sorter", parents=[], file_path=code_path)
        os.chdir(run_cwd)
        success, new_test = inject_profiling_into_existing_test(
            test_path, [CodePosition(15, 17)], func, project_root_path, "pytest", mode=TestingMode.BEHAVIOR
        )
        assert success
        success, new_test_perf = inject_profiling_into_existing_test(
            test_path, [CodePosition(15, 17)], func, project_root_path, "pytest", mode=TestingMode.PERFORMANCE
        )

        os.chdir(original_cwd)
        assert success
        assert new_test is not None
        assert new_test.replace('"', "'") == expected.format(
            module_path="code_to_optimize.tests.pytest.test_perfinjector_bubble_sort_parametrized_loop_results_temp",
            tmp_dir_path=get_run_tmp_file(Path("test_return_values")),
        ).replace('"', "'")

        # Overwrite old test with new instrumented test
        with test_path_behavior.open("w") as f:
            f.write(new_test)

        assert new_test_perf.replace('"', "'") == expected_perf.format(
            module_path="code_to_optimize.tests.pytest.test_perfinjector_bubble_sort_parametrized_loop_results_temp",
            tmp_dir_path=get_run_tmp_file(Path("test_return_values")),
        ).replace('"', "'")

        # Overwrite old test with new instrumented test
        with test_path_perf.open("w") as f:
            f.write(new_test_perf)

        test_env = os.environ.copy()
        test_env["CODEFLASH_TEST_ITERATION"] = "0"
        test_type = TestType.EXISTING_UNIT_TEST
        test_files = TestFiles(
            test_files=[
                TestFile(
                    instrumented_behavior_file_path=test_path_behavior,
                    test_type=test_type,
                    original_file_path=test_path,
                    benchmarking_file_path=test_path_perf,
                    tests_in_file=[
                        TestsInFile(
                            test_file=test_path,
                            test_class=None,
                            test_function="test_sort_parametrized_loop",
                            test_type=TestType.EXISTING_UNIT_TEST,
                        )
                    ],
                )
            ]
        )

        test_config = TestConfig(
            tests_root=tests_root,
            tests_project_rootdir=project_root_path,
            project_root_path=project_root_path,
            test_framework="pytest",
            pytest_cmd="pytest",
        )
        func_optimizer = FunctionOptimizer(function_to_optimize=func, test_cfg=test_config)
        test_results, coverage_data = func_optimizer.run_and_parse_tests(
            testing_type=TestingMode.BEHAVIOR,
            test_env=test_env,
            test_files=test_files,
            optimization_iteration=0,
            pytest_min_loops=1,
            pytest_max_loops=1,
            testing_time=0.1,
        )
        assert test_results[0].id.function_getting_tested == "sorter"
        assert test_results[0].id.iteration_id == "0_0_0"
        assert test_results[0].id.test_class_name is None
        assert test_results[0].id.test_function_name == "test_sort_parametrized_loop"
        assert (
            test_results[0].id.test_module_path
            == "code_to_optimize.tests.pytest.test_perfinjector_bubble_sort_parametrized_loop_results_temp"
        )
        assert test_results[0].runtime > 0
        assert test_results[0].did_pass
        assert test_results[0].return_value == ([0, 1, 2, 3, 4, 5],)

        assert test_results[1].id.function_getting_tested == "sorter"
        assert test_results[1].id.iteration_id == "0_0_1"
        assert test_results[1].id.test_class_name is None
        assert test_results[1].id.test_function_name == "test_sort_parametrized_loop"
        assert (
            test_results[1].id.test_module_path
            == "code_to_optimize.tests.pytest.test_perfinjector_bubble_sort_parametrized_loop_results_temp"
        )
        assert test_results[1].runtime > 0
        assert test_results[1].did_pass

        assert test_results[2].id.function_getting_tested == "sorter"
        assert test_results[2].id.iteration_id == "0_0_2"
        assert test_results[2].id.test_class_name is None
        assert test_results[2].id.test_function_name == "test_sort_parametrized_loop"
        assert (
            test_results[2].id.test_module_path
            == "code_to_optimize.tests.pytest.test_perfinjector_bubble_sort_parametrized_loop_results_temp"
        )
        assert test_results[2].runtime > 0
        assert test_results[2].did_pass

        assert test_results[3].id.function_getting_tested == "sorter"
        assert test_results[3].id.iteration_id == "0_0_3"
        assert test_results[3].id.test_class_name is None
        assert test_results[3].id.test_function_name == "test_sort_parametrized_loop"
        assert (
            test_results[3].id.test_module_path
            == "code_to_optimize.tests.pytest.test_perfinjector_bubble_sort_parametrized_loop_results_temp"
        )
        assert test_results[3].runtime > 0
        assert test_results[3].did_pass

        assert test_results[4].id.function_getting_tested == "sorter"
        assert test_results[4].id.iteration_id == "0_0_4"
        assert test_results[4].id.test_class_name is None
        assert test_results[4].id.test_function_name == "test_sort_parametrized_loop"
        assert (
            test_results[4].id.test_module_path
            == "code_to_optimize.tests.pytest.test_perfinjector_bubble_sort_parametrized_loop_results_temp"
        )
        assert test_results[4].runtime > 0
        assert test_results[4].did_pass

        assert test_results[5].id.function_getting_tested == "sorter"
        assert test_results[5].id.iteration_id == "0_0_5"
        assert test_results[5].id.test_class_name is None
        assert test_results[5].id.test_function_name == "test_sort_parametrized_loop"
        assert (
            test_results[5].id.test_module_path
            == "code_to_optimize.tests.pytest.test_perfinjector_bubble_sort_parametrized_loop_results_temp"
        )
        assert test_results[5].runtime > 0
        assert test_results[5].did_pass

        test_results, _ = func_optimizer.run_and_parse_tests(
            testing_type=TestingMode.PERFORMANCE,
            test_env=test_env,
            test_files=test_files,
            optimization_iteration=0,
            pytest_min_loops=1,
            pytest_max_loops=1,
            testing_time=0.1,
        )

        assert test_results[0].id.function_getting_tested == "sorter"
        assert test_results[0].id.iteration_id == "0_0_0"
        assert test_results[0].id.test_class_name is None
        assert test_results[0].id.test_function_name == "test_sort_parametrized_loop"
        assert (
            test_results[0].id.test_module_path
            == "code_to_optimize.tests.pytest.test_perfinjector_bubble_sort_parametrized_loop_results_temp"
        )
        assert test_results[0].runtime > 0
        assert test_results[0].did_pass
        assert test_results[0].return_value is None

        assert test_results[1].id.function_getting_tested == "sorter"
        assert test_results[1].id.iteration_id == "0_0_1"
        assert test_results[1].id.test_class_name is None
        assert test_results[1].id.test_function_name == "test_sort_parametrized_loop"
        assert (
            test_results[1].id.test_module_path
            == "code_to_optimize.tests.pytest.test_perfinjector_bubble_sort_parametrized_loop_results_temp"
        )
        assert test_results[1].runtime > 0
        assert test_results[1].did_pass
        assert test_results[1].return_value is None

        assert test_results[2].id.function_getting_tested == "sorter"
        assert test_results[2].id.iteration_id == "0_0_2"
        assert test_results[2].id.test_class_name is None
        assert test_results[2].id.test_function_name == "test_sort_parametrized_loop"
        assert (
            test_results[2].id.test_module_path
            == "code_to_optimize.tests.pytest.test_perfinjector_bubble_sort_parametrized_loop_results_temp"
        )
        assert test_results[2].runtime > 0
        assert test_results[2].did_pass
        assert test_results[2].return_value is None

        assert test_results[3].id.function_getting_tested == "sorter"
        assert test_results[3].id.iteration_id == "0_0_3"
        assert test_results[3].id.test_class_name is None
        assert test_results[3].id.test_function_name == "test_sort_parametrized_loop"
        assert (
            test_results[3].id.test_module_path
            == "code_to_optimize.tests.pytest.test_perfinjector_bubble_sort_parametrized_loop_results_temp"
        )
        assert test_results[3].runtime > 0
        assert test_results[3].did_pass
        assert test_results[3].return_value is None

        assert test_results[4].id.function_getting_tested == "sorter"
        assert test_results[4].id.iteration_id == "0_0_4"
        assert test_results[4].id.test_class_name is None
        assert test_results[4].id.test_function_name == "test_sort_parametrized_loop"
        assert (
            test_results[4].id.test_module_path
            == "code_to_optimize.tests.pytest.test_perfinjector_bubble_sort_parametrized_loop_results_temp"
        )
        assert test_results[4].runtime > 0
        assert test_results[4].did_pass
        assert test_results[4].return_value is None

        assert test_results[5].id.function_getting_tested == "sorter"
        assert test_results[5].id.iteration_id == "0_0_5"
        assert test_results[5].id.test_class_name is None
        assert test_results[5].id.test_function_name == "test_sort_parametrized_loop"
        assert (
            test_results[5].id.test_module_path
            == "code_to_optimize.tests.pytest.test_perfinjector_bubble_sort_parametrized_loop_results_temp"
        )
        assert test_results[5].runtime > 0
        assert test_results[5].did_pass
        ctx_result = func_optimizer.get_code_optimization_context()
        code_context: CodeOptimizationContext = ctx_result.unwrap()
        original_helper_code: dict[Path, str] = {}
        helper_function_paths = {hf.file_path for hf in code_context.helper_functions}
        for helper_function_path in helper_function_paths:
            with helper_function_path.open(encoding="utf8") as f:
                helper_code = f.read()
                original_helper_code[helper_function_path] = helper_code
        line_profiler_output_file = add_decorator_imports(
            func_optimizer.function_to_optimize, code_context)
        line_profile_results, _ = func_optimizer.run_and_parse_tests(
            testing_type=TestingMode.LINE_PROFILE,
            test_env=test_env,
            test_files=test_files,
            optimization_iteration=0,
            pytest_min_loops=1,
            pytest_max_loops=1,
            testing_time=0.1,
            line_profiler_output_file = line_profiler_output_file
        )
        func_optimizer.write_code_and_helpers(
            func_optimizer.function_to_optimize_source_code, original_helper_code, func_optimizer.function_to_optimize.file_path
        )
        tmp_lpr = list(line_profile_results['timings'].keys())
        assert len(tmp_lpr) == 1 and line_profile_results['timings'][tmp_lpr[0]][0][1]==6
    finally:
        test_path.unlink(missing_ok=True)
        test_path_behavior.unlink(missing_ok=True)
        test_path_perf.unlink(missing_ok=True)


def test_perfinjector_bubble_sort_loop_results() -> None:
    code = """from code_to_optimize.bubble_sort import sorter


def test_sort():
    inputs = [[5, 4, 3, 2, 1, 0], [5.0, 4.0, 3.0, 2.0, 1.0, 0.0], list(reversed(range(50)))]
    expected_outputs = [[0, 1, 2, 3, 4, 5], [0.0, 1.0, 2.0, 3.0, 4.0, 5.0], list(range(50))]

    for i in range(3):
        input = inputs[i]
        expected_output = expected_outputs[i]
        output = sorter(input)
        assert output == expected_output"""

    expected = (
        """import gc
import os
import sqlite3
import time

import dill as pickle

from code_to_optimize.bubble_sort import sorter


"""
        + codeflash_wrap_string
        + """
def test_sort():
    codeflash_loop_index = int(os.environ['CODEFLASH_LOOP_INDEX'])
    codeflash_iteration = os.environ['CODEFLASH_TEST_ITERATION']
    codeflash_con = sqlite3.connect(f'{tmp_dir_path}_{{codeflash_iteration}}.sqlite')
    codeflash_cur = codeflash_con.cursor()
    codeflash_cur.execute('CREATE TABLE IF NOT EXISTS test_results (test_module_path TEXT, test_class_name TEXT, test_function_name TEXT, function_getting_tested TEXT, loop_index INTEGER, iteration_id TEXT, runtime INTEGER, return_value BLOB, verification_type TEXT)')
    inputs = [[5, 4, 3, 2, 1, 0], [5.0, 4.0, 3.0, 2.0, 1.0, 0.0], list(reversed(range(50)))]
    expected_outputs = [[0, 1, 2, 3, 4, 5], [0.0, 1.0, 2.0, 3.0, 4.0, 5.0], list(range(50))]
    for i in range(3):
        input = inputs[i]
        expected_output = expected_outputs[i]
        output = codeflash_wrap(sorter, '{module_path}', None, 'test_sort', 'sorter', '2_2', codeflash_loop_index, codeflash_cur, codeflash_con, input)
        assert output == expected_output
    codeflash_con.close()
"""
    )

    expected_perf = (
        """import gc
import os
import time

from code_to_optimize.bubble_sort import sorter


"""
        + codeflash_wrap_perfonly_string
        + """
def test_sort():
    codeflash_loop_index = int(os.environ['CODEFLASH_LOOP_INDEX'])
    inputs = [[5, 4, 3, 2, 1, 0], [5.0, 4.0, 3.0, 2.0, 1.0, 0.0], list(reversed(range(50)))]
    expected_outputs = [[0, 1, 2, 3, 4, 5], [0.0, 1.0, 2.0, 3.0, 4.0, 5.0], list(range(50))]
    for i in range(3):
        input = inputs[i]
        expected_output = expected_outputs[i]
        output = codeflash_wrap(sorter, '{module_path}', None, 'test_sort', 'sorter', '2_2', codeflash_loop_index, input)
        assert output == expected_output
"""
    )
    code_path = (Path(__file__).parent.resolve() / "../code_to_optimize/bubble_sort.py").resolve()
    test_path = (
        Path(__file__).parent.resolve()
        / "../code_to_optimize/tests/pytest/test_perfinjector_bubble_sort_loop_results_temp.py"
    ).resolve()
    test_path_behavior = (
        Path(__file__).parent.resolve()
        / "../code_to_optimize/tests/pytest/test_perfinjector_bubble_sort_loop_results_temp_behavior.py"
    ).resolve()
    test_path_perf = (
        Path(__file__).parent.resolve()
        / "../code_to_optimize/tests/pytest/test_perfinjector_bubble_sort_loop_results_temp_perf.py"
    ).resolve()
    try:
        with test_path.open("w") as f:
            f.write(code)

        tests_root = (Path(__file__).parent.resolve() / "../code_to_optimize/tests/pytest/").resolve()
        project_root_path = (Path(__file__).parent.resolve() / "../").resolve()
        run_cwd = Path(__file__).parent.parent.resolve()
        original_cwd = Path.cwd()

        func = FunctionToOptimize(function_name="sorter", parents=[], file_path=code_path)
        os.chdir(str(run_cwd))
        success, new_test_behavior = inject_profiling_into_existing_test(
            test_path, [CodePosition(11, 17)], func, project_root_path, "pytest", mode=TestingMode.BEHAVIOR
        )
        assert success
        success, new_test_perf = inject_profiling_into_existing_test(
            test_path, [CodePosition(11, 17)], func, project_root_path, "pytest", mode=TestingMode.PERFORMANCE
        )
        os.chdir(original_cwd)
        assert success
        assert new_test_behavior is not None
        assert new_test_behavior.replace('"', "'") == expected.format(
            module_path="code_to_optimize.tests.pytest.test_perfinjector_bubble_sort_loop_results_temp",
            tmp_dir_path=get_run_tmp_file(Path("test_return_values")),
        ).replace('"', "'")

        assert new_test_perf.replace('"', "'") == expected_perf.format(
            module_path="code_to_optimize.tests.pytest.test_perfinjector_bubble_sort_loop_results_temp",
            tmp_dir_path=get_run_tmp_file(Path("test_return_values")),
        ).replace('"', "'")

        # Overwrite old test with new instrumented test

        with test_path_behavior.open("w") as f:
            f.write(new_test_behavior)
        with test_path_perf.open("w") as f:
            f.write(new_test_perf)
        test_env = os.environ.copy()
        test_env["CODEFLASH_TEST_ITERATION"] = "0"
        test_type = TestType.EXISTING_UNIT_TEST
        test_files = TestFiles(
            test_files=[
                TestFile(
                    instrumented_behavior_file_path=test_path_behavior,
                    test_type=test_type,
                    original_file_path=test_path,
                    benchmarking_file_path=test_path_perf,
                    tests_in_file=[
                        TestsInFile(
                            test_file=test_path,
                            test_class=None,
                            test_function="test_sort",
                            test_type=TestType.EXISTING_UNIT_TEST,
                        )
                    ],
                )
            ]
        )

        test_config = TestConfig(
            tests_root=tests_root,
            tests_project_rootdir=project_root_path,
            project_root_path=project_root_path,
            test_framework="pytest",
            pytest_cmd="pytest",
        )
        func_optimizer = FunctionOptimizer(function_to_optimize=func, test_cfg=test_config)
        test_results, coverage_data = func_optimizer.run_and_parse_tests(
            testing_type=TestingMode.BEHAVIOR,
            test_env=test_env,
            test_files=test_files,
            optimization_iteration=0,
            pytest_min_loops=1,
            pytest_max_loops=1,
            testing_time=0.1,
        )
        assert test_results[0].id.function_getting_tested == "sorter"
        assert test_results[0].id.iteration_id == "2_2_0"
        assert test_results[0].id.test_class_name is None
        assert test_results[0].id.test_function_name == "test_sort"
        assert (
            test_results[0].id.test_module_path
            == "code_to_optimize.tests.pytest.test_perfinjector_bubble_sort_loop_results_temp"
        )
        assert test_results[0].runtime > 0
        assert test_results[0].did_pass
        assert test_results[0].return_value == ([0, 1, 2, 3, 4, 5],)

        assert test_results[1].id.function_getting_tested == "sorter"
        assert test_results[1].id.iteration_id == "2_2_1"
        assert test_results[1].id.test_class_name is None
        assert test_results[1].id.test_function_name == "test_sort"
        assert (
            test_results[1].id.test_module_path
            == "code_to_optimize.tests.pytest.test_perfinjector_bubble_sort_loop_results_temp"
        )
        assert test_results[1].runtime > 0
        assert test_results[1].did_pass

        assert test_results[2].id.function_getting_tested == "sorter"
        assert test_results[2].id.iteration_id == "2_2_2"
        assert test_results[2].id.test_class_name is None
        assert test_results[2].id.test_function_name == "test_sort"
        assert (
            test_results[2].id.test_module_path
            == "code_to_optimize.tests.pytest.test_perfinjector_bubble_sort_loop_results_temp"
        )
        assert test_results[2].runtime > 0
        assert test_results[2].did_pass
        test_results, coverage_data = func_optimizer.run_and_parse_tests(
            testing_type=TestingMode.PERFORMANCE,
            test_env=test_env,
            test_files=test_files,
            optimization_iteration=0,
            pytest_min_loops=1,
            pytest_max_loops=1,
            testing_time=0.1,
        )
        assert test_results[0].id.function_getting_tested == "sorter"
        assert test_results[0].id.iteration_id == "2_2_0"
        assert test_results[0].id.test_class_name is None
        assert test_results[0].id.test_function_name == "test_sort"
        assert (
            test_results[0].id.test_module_path
            == "code_to_optimize.tests.pytest.test_perfinjector_bubble_sort_loop_results_temp"
        )
        assert test_results[0].runtime > 0
        assert test_results[0].did_pass
        assert test_results[0].return_value is None
        out_str = """codeflash stdout: Sorting list
result: [0, 1, 2, 3, 4, 5]

codeflash stdout: Sorting list
result: [0.0, 1.0, 2.0, 3.0, 4.0, 5.0]

codeflash stdout: Sorting list
result: [0, 1, 2, 3, 4, 5, 6, 7, 8, 9, 10, 11, 12, 13, 14, 15, 16, 17, 18, 19, 20, 21, 22, 23, 24, 25, 26, 27, 28, 29, 30, 31, 32, 33, 34, 35, 36, 37, 38, 39, 40, 41, 42, 43, 44, 45, 46, 47, 48, 49]"""
        assert test_results[1].stdout == out_str
        assert test_results[1].id.function_getting_tested == "sorter"
        assert test_results[1].id.iteration_id == "2_2_1"
        assert test_results[1].id.test_class_name is None
        assert test_results[1].id.test_function_name == "test_sort"
        assert (
            test_results[1].id.test_module_path
            == "code_to_optimize.tests.pytest.test_perfinjector_bubble_sort_loop_results_temp"
        )
        assert test_results[1].runtime > 0
        assert test_results[1].did_pass

        assert test_results[2].id.function_getting_tested == "sorter"
        assert test_results[2].id.iteration_id == "2_2_2"
        assert test_results[2].id.test_class_name is None
        assert test_results[2].id.test_function_name == "test_sort"
        assert (
            test_results[2].id.test_module_path
            == "code_to_optimize.tests.pytest.test_perfinjector_bubble_sort_loop_results_temp"
        )
        assert test_results[2].runtime > 0
        assert test_results[2].did_pass
        ctx_result = func_optimizer.get_code_optimization_context()
        code_context: CodeOptimizationContext = ctx_result.unwrap()
        original_helper_code: dict[Path, str] = {}
        helper_function_paths = {hf.file_path for hf in code_context.helper_functions}
        for helper_function_path in helper_function_paths:
            with helper_function_path.open(encoding="utf8") as f:
                helper_code = f.read()
                original_helper_code[helper_function_path] = helper_code
        line_profiler_output_file = add_decorator_imports(
            func_optimizer.function_to_optimize, code_context)
        line_profile_results, _ = func_optimizer.run_and_parse_tests(
            testing_type=TestingMode.LINE_PROFILE,
            test_env=test_env,
            test_files=test_files,
            optimization_iteration=0,
            pytest_min_loops=1,
            pytest_max_loops=1,
            testing_time=0.1,
            line_profiler_output_file = line_profiler_output_file
        )
        func_optimizer.write_code_and_helpers(
            func_optimizer.function_to_optimize_source_code, original_helper_code, func_optimizer.function_to_optimize.file_path
        )
        tmp_lpr = list(line_profile_results['timings'].keys())
        assert len(tmp_lpr) == 1 and line_profile_results['timings'][tmp_lpr[0]][0][1]==3
    finally:
        test_path.unlink(missing_ok=True)
        test_path_perf.unlink(missing_ok=True)
        test_path_behavior.unlink(missing_ok=True)


def test_perfinjector_bubble_sort_unittest_results() -> None:
    code = """import unittest

from code_to_optimize.bubble_sort import sorter


class TestPigLatin(unittest.TestCase):
    def test_sort(self):
        input = [5, 4, 3, 2, 1, 0]
        output = sorter(input)
        self.assertEqual(output, [0, 1, 2, 3, 4, 5])

        input = [5.0, 4.0, 3.0, 2.0, 1.0, 0.0]
        output = sorter(input)
        self.assertEqual(output, [0.0, 1.0, 2.0, 3.0, 4.0, 5.0])

        input = list(reversed(range(50)))
        output = sorter(input)
        self.assertEqual(output, list(range(50)))
"""

    expected = (
        """import gc
import os
import sqlite3
import time
import unittest

import dill as pickle
import timeout_decorator

from code_to_optimize.bubble_sort import sorter


"""
        + codeflash_wrap_string
        + """
class TestPigLatin(unittest.TestCase):

    @timeout_decorator.timeout(15)
    def test_sort(self):
        codeflash_loop_index = int(os.environ['CODEFLASH_LOOP_INDEX'])
        codeflash_iteration = os.environ['CODEFLASH_TEST_ITERATION']
        codeflash_con = sqlite3.connect(f'{tmp_dir_path}_{{codeflash_iteration}}.sqlite')
        codeflash_cur = codeflash_con.cursor()
        codeflash_cur.execute('CREATE TABLE IF NOT EXISTS test_results (test_module_path TEXT, test_class_name TEXT, test_function_name TEXT, function_getting_tested TEXT, loop_index INTEGER, iteration_id TEXT, runtime INTEGER, return_value BLOB, verification_type TEXT)')
        input = [5, 4, 3, 2, 1, 0]
        output = codeflash_wrap(sorter, '{module_path}', 'TestPigLatin', 'test_sort', 'sorter', '1', codeflash_loop_index, codeflash_cur, codeflash_con, input)
        self.assertEqual(output, [0, 1, 2, 3, 4, 5])
        input = [5.0, 4.0, 3.0, 2.0, 1.0, 0.0]
        output = codeflash_wrap(sorter, '{module_path}', 'TestPigLatin', 'test_sort', 'sorter', '4', codeflash_loop_index, codeflash_cur, codeflash_con, input)
        self.assertEqual(output, [0.0, 1.0, 2.0, 3.0, 4.0, 5.0])
        input = list(reversed(range(50)))
        output = codeflash_wrap(sorter, '{module_path}', 'TestPigLatin', 'test_sort', 'sorter', '7', codeflash_loop_index, codeflash_cur, codeflash_con, input)
        self.assertEqual(output, list(range(50)))
        codeflash_con.close()
"""
    )
    expected_perf = (
        """import gc
import os
import time
import unittest

import timeout_decorator

from code_to_optimize.bubble_sort import sorter


"""
        + codeflash_wrap_perfonly_string
        + """
class TestPigLatin(unittest.TestCase):

    @timeout_decorator.timeout(15)
    def test_sort(self):
        codeflash_loop_index = int(os.environ['CODEFLASH_LOOP_INDEX'])
        input = [5, 4, 3, 2, 1, 0]
        output = codeflash_wrap(sorter, '{module_path}', 'TestPigLatin', 'test_sort', 'sorter', '1', codeflash_loop_index, input)
        self.assertEqual(output, [0, 1, 2, 3, 4, 5])
        input = [5.0, 4.0, 3.0, 2.0, 1.0, 0.0]
        output = codeflash_wrap(sorter, '{module_path}', 'TestPigLatin', 'test_sort', 'sorter', '4', codeflash_loop_index, input)
        self.assertEqual(output, [0.0, 1.0, 2.0, 3.0, 4.0, 5.0])
        input = list(reversed(range(50)))
        output = codeflash_wrap(sorter, '{module_path}', 'TestPigLatin', 'test_sort', 'sorter', '7', codeflash_loop_index, input)
        self.assertEqual(output, list(range(50)))
"""
    )
    code_path = (Path(__file__).parent.resolve() / "../code_to_optimize/bubble_sort.py").resolve()
    test_path = (
        Path(__file__).parent.resolve()
        / "../code_to_optimize/tests/unittest/test_perfinjector_bubble_sort_unittest_results_temp.py"
    ).resolve()
    test_path_behavior = (
        Path(__file__).parent.resolve()
        / "../code_to_optimize/tests/unittest/test_perfinjector_bubble_sort_unittest_results_temp_behavior.py"
    ).resolve()
    test_path_perf = (
        Path(__file__).parent.resolve()
        / "../code_to_optimize/tests/unittest/test_perfinjector_bubble_sort_unittest_results_temp_perf.py"
    ).resolve()
    try:
        with test_path.open("w") as f:
            f.write(code)

        tests_root = (Path(__file__).parent.resolve() / "../code_to_optimize/tests/unittest/").resolve()
        project_root_path = (Path(__file__).parent.resolve() / "../").resolve()
        run_cwd = Path(__file__).parent.parent.resolve()
        original_cwd = Path.cwd()

        func = FunctionToOptimize(function_name="sorter", parents=[], file_path=code_path)
        os.chdir(run_cwd)
        success, new_test_behavior = inject_profiling_into_existing_test(
            test_path,
            [CodePosition(9, 17), CodePosition(13, 17), CodePosition(17, 17)],
            func,
            project_root_path,
            "unittest",
            mode=TestingMode.BEHAVIOR,
        )
        assert success
        success, new_test_perf = inject_profiling_into_existing_test(
            test_path,
            [CodePosition(9, 17), CodePosition(13, 17), CodePosition(17, 17)],
            func,
            project_root_path,
            "unittest",
            mode=TestingMode.PERFORMANCE,
        )
        os.chdir(original_cwd)

        assert success
        assert new_test_behavior is not None
        assert new_test_behavior.replace('"', "'") == expected.format(
            module_path="code_to_optimize.tests.unittest.test_perfinjector_bubble_sort_unittest_results_temp",
            tmp_dir_path=get_run_tmp_file(Path("test_return_values")),
        ).replace('"', "'")
        assert new_test_perf.replace('"', "'") == expected_perf.format(
            module_path="code_to_optimize.tests.unittest.test_perfinjector_bubble_sort_unittest_results_temp",
            tmp_dir_path=get_run_tmp_file(Path("test_return_values")),
        ).replace('"', "'")
        #
        # Overwrite old test with new instrumented test
        with test_path_behavior.open("w") as f:
            f.write(new_test_behavior)
        with test_path_perf.open("w") as f:
            f.write(new_test_perf)

        test_env = os.environ.copy()
        test_env["CODEFLASH_TEST_ITERATION"] = "0"
        test_env["CODEFLASH_LOOP_INDEX"] = "1"
        test_type = TestType.EXISTING_UNIT_TEST
        test_files = TestFiles(
            test_files=[
                TestFile(
                    instrumented_behavior_file_path=test_path_behavior,
                    test_type=test_type,
                    original_file_path=test_path,
                    benchmarking_file_path=test_path_perf,
                    tests_in_file=[
                        TestsInFile(
                            test_file=test_path,
                            test_class="TestPigLatin",
                            test_function="test_sort",
                            test_type=TestType.EXISTING_UNIT_TEST,
                        )
                    ],
                )
            ]
        )
        test_config = TestConfig(
            tests_root=tests_root,
            tests_project_rootdir=project_root_path,
            project_root_path=project_root_path,
            test_framework="unittest",
            pytest_cmd="pytest",
        )
        func_optimizer = FunctionOptimizer(function_to_optimize=func, test_cfg=test_config)
        test_results, coverage_data = func_optimizer.run_and_parse_tests(
            testing_type=TestingMode.BEHAVIOR,
            test_env=test_env,
            test_files=test_files,
            optimization_iteration=0,
            pytest_min_loops=1,
            pytest_max_loops=1,
            testing_time=0.1,
        )
        assert test_results[0].id.function_getting_tested == "sorter"
        assert test_results[0].id.iteration_id == "1_0"
        assert test_results[0].id.test_class_name == "TestPigLatin"
        assert test_results[0].id.test_function_name == "test_sort"
        assert (
            test_results[0].id.test_module_path
            == "code_to_optimize.tests.unittest.test_perfinjector_bubble_sort_unittest_results_temp"
        )
        assert test_results[0].runtime > 0
        assert test_results[0].did_pass
        assert test_results[0].return_value == ([0, 1, 2, 3, 4, 5],)

        assert test_results[1].id.function_getting_tested == "sorter"
        assert test_results[1].id.iteration_id == "4_0"
        assert test_results[1].id.test_class_name == "TestPigLatin"
        assert test_results[1].id.test_function_name == "test_sort"
        assert (
            test_results[1].id.test_module_path
            == "code_to_optimize.tests.unittest.test_perfinjector_bubble_sort_unittest_results_temp"
        )
        assert test_results[1].runtime > 0
        assert test_results[1].did_pass

        assert test_results[2].id.function_getting_tested == "sorter"
        assert test_results[2].id.iteration_id == "7_0"
        assert test_results[2].id.test_class_name == "TestPigLatin"
        assert test_results[2].id.test_function_name == "test_sort"
        assert (
            test_results[2].id.test_module_path
            == "code_to_optimize.tests.unittest.test_perfinjector_bubble_sort_unittest_results_temp"
        )
        assert test_results[2].runtime > 0
        assert test_results[2].did_pass
        test_results, coverage_data = func_optimizer.run_and_parse_tests(
            testing_type=TestingMode.PERFORMANCE,
            test_env=test_env,
            test_files=test_files,
            optimization_iteration=0,
            pytest_min_loops=1,
            pytest_max_loops=1,
            testing_time=0.1,
        )
        assert test_results[0].id.function_getting_tested == "sorter"
        assert test_results[0].id.iteration_id == "1_0"
        assert test_results[0].id.test_class_name == "TestPigLatin"
        assert test_results[0].id.test_function_name == "test_sort"
        assert (
            test_results[0].id.test_module_path
            == "code_to_optimize.tests.unittest.test_perfinjector_bubble_sort_unittest_results_temp"
        )
        assert test_results[0].runtime > 0
        assert test_results[0].did_pass
        assert test_results[0].return_value is None
        assert test_results[1].id.function_getting_tested == "sorter"
        assert test_results[1].id.iteration_id == "4_0"
        assert test_results[1].id.test_class_name == "TestPigLatin"
        assert test_results[1].id.test_function_name == "test_sort"
        assert (
            test_results[1].id.test_module_path
            == "code_to_optimize.tests.unittest.test_perfinjector_bubble_sort_unittest_results_temp"
        )
        assert test_results[1].runtime > 0
        assert test_results[1].did_pass

        assert test_results[2].id.function_getting_tested == "sorter"
        assert test_results[2].id.iteration_id == "7_0"
        assert test_results[2].id.test_class_name == "TestPigLatin"
        assert test_results[2].id.test_function_name == "test_sort"
        assert (
            test_results[2].id.test_module_path
            == "code_to_optimize.tests.unittest.test_perfinjector_bubble_sort_unittest_results_temp"
        )
        assert test_results[2].runtime > 0
        assert test_results[2].did_pass
    finally:
        test_path.unlink(missing_ok=True)
        test_path_behavior.unlink(missing_ok=True)
        test_path_perf.unlink(missing_ok=True)


def test_perfinjector_bubble_sort_unittest_parametrized_results() -> None:
    code = """import unittest
from parameterized import parameterized

from code_to_optimize.bubble_sort import sorter


class TestPigLatin(unittest.TestCase):
    @parameterized.expand(
        [
            ([5, 4, 3, 2, 1, 0], [0, 1, 2, 3, 4, 5]),
            ([5.0, 4.0, 3.0, 2.0, 1.0, 0.0], [0.0, 1.0, 2.0, 3.0, 4.0, 5.0]),
            (list(reversed(range(50))), list(range(50))),
        ]
    )
    def test_sort(self, input, expected_output):
        output = sorter(input)
        self.assertEqual(output, expected_output)
"""

    expected_behavior = (
        """import gc
import os
import sqlite3
import time
import unittest

import dill as pickle
import timeout_decorator
from parameterized import parameterized

from code_to_optimize.bubble_sort import sorter


"""
        + codeflash_wrap_string
        + """
class TestPigLatin(unittest.TestCase):

    @parameterized.expand([([5, 4, 3, 2, 1, 0], [0, 1, 2, 3, 4, 5]), ([5.0, 4.0, 3.0, 2.0, 1.0, 0.0], [0.0, 1.0, 2.0, 3.0, 4.0, 5.0]), (list(reversed(range(50))), list(range(50)))])
    @timeout_decorator.timeout(15)
    def test_sort(self, input, expected_output):
        codeflash_loop_index = int(os.environ['CODEFLASH_LOOP_INDEX'])
        codeflash_iteration = os.environ['CODEFLASH_TEST_ITERATION']
        codeflash_con = sqlite3.connect(f'{tmp_dir_path}_{{codeflash_iteration}}.sqlite')
        codeflash_cur = codeflash_con.cursor()
        codeflash_cur.execute('CREATE TABLE IF NOT EXISTS test_results (test_module_path TEXT, test_class_name TEXT, test_function_name TEXT, function_getting_tested TEXT, loop_index INTEGER, iteration_id TEXT, runtime INTEGER, return_value BLOB, verification_type TEXT)')
        output = codeflash_wrap(sorter, '{module_path}', 'TestPigLatin', 'test_sort', 'sorter', '0', codeflash_loop_index, codeflash_cur, codeflash_con, input)
        self.assertEqual(output, expected_output)
        codeflash_con.close()
"""
    )
    expected_perf = (
        """import gc
import os
import time
import unittest

import timeout_decorator
from parameterized import parameterized

from code_to_optimize.bubble_sort import sorter


"""
        + codeflash_wrap_perfonly_string
        + """
class TestPigLatin(unittest.TestCase):

    @parameterized.expand([([5, 4, 3, 2, 1, 0], [0, 1, 2, 3, 4, 5]), ([5.0, 4.0, 3.0, 2.0, 1.0, 0.0], [0.0, 1.0, 2.0, 3.0, 4.0, 5.0]), (list(reversed(range(50))), list(range(50)))])
    @timeout_decorator.timeout(15)
    def test_sort(self, input, expected_output):
        codeflash_loop_index = int(os.environ['CODEFLASH_LOOP_INDEX'])
        output = codeflash_wrap(sorter, '{module_path}', 'TestPigLatin', 'test_sort', 'sorter', '0', codeflash_loop_index, input)
        self.assertEqual(output, expected_output)
"""
    )
    code_path = (Path(__file__).parent.resolve() / "../code_to_optimize/bubble_sort.py").resolve()
    test_path = (
        Path(__file__).parent.resolve()
        / "../code_to_optimize/tests/unittest/test_perfinjector_bubble_sort_unittest_parametrized_results_temp.py"
    ).resolve()
    test_path_behavior = (
        Path(__file__).parent.resolve()
        / "../code_to_optimize/tests/unittest/test_perfinjector_bubble_sort_unittest_parametrized_results_temp_behavior.py"
    ).resolve()
    test_path_perf = (
        Path(__file__).parent.resolve()
        / "../code_to_optimize/tests/unittest/test_perfinjector_bubble_sort_unittest_parametrized_results_temp_perf.py"
    ).resolve()
    try:
        with test_path.open("w") as f:
            f.write(code)
        tests_root = (Path(__file__).parent.resolve() / "../code_to_optimize/tests/unittest/").resolve()
        project_root_path = (Path(__file__).parent.resolve() / "../").resolve()
        run_cwd = Path(__file__).parent.parent.resolve()
        original_cwd = Path.cwd()

        func = FunctionToOptimize(function_name="sorter", parents=[], file_path=code_path)
        os.chdir(run_cwd)
        success, new_test_behavior = inject_profiling_into_existing_test(
            test_path, [CodePosition(16, 17)], func, project_root_path, "unittest", mode=TestingMode.BEHAVIOR
        )
        assert success
        success, new_test_perf = inject_profiling_into_existing_test(
            test_path, [CodePosition(16, 17)], func, project_root_path, "unittest", mode=TestingMode.PERFORMANCE
        )

        os.chdir(original_cwd)
        assert success
        assert new_test_behavior is not None
        assert new_test_behavior.replace('"', "'") == expected_behavior.format(
            module_path="code_to_optimize.tests.unittest.test_perfinjector_bubble_sort_unittest_parametrized_results_temp",
            tmp_dir_path=get_run_tmp_file(Path("test_return_values")),
        ).replace('"', "'")

        assert new_test_perf is not None
        assert new_test_perf.replace('"', "'") == expected_perf.format(
            module_path="code_to_optimize.tests.unittest.test_perfinjector_bubble_sort_unittest_parametrized_results_temp",
            tmp_dir_path=get_run_tmp_file(Path("test_return_values")),
        ).replace('"', "'")

        #
        # Overwrite old test with new instrumented test
        with test_path_behavior.open("w") as f:
            f.write(new_test_behavior)
        with test_path_perf.open("w") as f:
            f.write(new_test_perf)
        test_env = os.environ.copy()
        test_env["CODEFLASH_TEST_ITERATION"] = "0"
        test_env["CODEFLASH_LOOP_INDEX"] = "1"
        test_type = TestType.EXISTING_UNIT_TEST
        test_files = TestFiles(
            test_files=[
                TestFile(
                    instrumented_behavior_file_path=test_path_behavior,
                    test_type=test_type,
                    original_file_path=test_path,
                    benchmarking_file_path=test_path_perf,
                    tests_in_file=[
                        TestsInFile(
                            test_file=test_path,
                            test_class="TestPigLatin",
                            test_function="test_sort",
                            test_type=TestType.EXISTING_UNIT_TEST,
                        )
                    ],
                )
            ]
        )
        test_config = TestConfig(
            tests_root=tests_root,
            tests_project_rootdir=project_root_path,
            project_root_path=project_root_path,
            test_framework="unittest",
            pytest_cmd="pytest",
        )
        func_optimizer = FunctionOptimizer(function_to_optimize=func, test_cfg=test_config)
        test_results, coverage_data = func_optimizer.run_and_parse_tests(
            testing_type=TestingMode.BEHAVIOR,
            test_env=test_env,
            test_files=test_files,
            optimization_iteration=0,
            pytest_min_loops=1,
            pytest_max_loops=1,
            testing_time=0.1,
        )
        assert test_results[0].id.function_getting_tested == "sorter"
        assert test_results[0].id.iteration_id == "0_0"
        assert test_results[0].id.test_class_name == "TestPigLatin"
        assert test_results[0].id.test_function_name == "test_sort"
        assert (
            test_results[0].id.test_module_path
            == "code_to_optimize.tests.unittest.test_perfinjector_bubble_sort_unittest_parametrized_results_temp"
        )
        assert test_results[0].runtime > 0
        assert test_results[0].did_pass
        assert test_results[0].return_value == ([0, 1, 2, 3, 4, 5],)

        assert test_results[1].id.function_getting_tested == "sorter"
        assert test_results[1].id.iteration_id == "0_1"
        assert test_results[1].id.test_class_name == "TestPigLatin"
        assert test_results[1].id.test_function_name == "test_sort"
        assert (
            test_results[1].id.test_module_path
            == "code_to_optimize.tests.unittest.test_perfinjector_bubble_sort_unittest_parametrized_results_temp"
        )
        assert test_results[1].runtime > 0
        assert test_results[1].did_pass

        assert test_results[2].id.function_getting_tested == "sorter"
        assert test_results[2].id.iteration_id == "0_2"
        assert test_results[2].id.test_class_name == "TestPigLatin"
        assert test_results[2].id.test_function_name == "test_sort"
        assert (
            test_results[2].id.test_module_path
            == "code_to_optimize.tests.unittest.test_perfinjector_bubble_sort_unittest_parametrized_results_temp"
        )
        assert test_results[2].runtime > 0
        assert test_results[2].did_pass

        test_results, coverage_data = func_optimizer.run_and_parse_tests(
            testing_type=TestingMode.PERFORMANCE,
            test_env=test_env,
            test_files=test_files,
            optimization_iteration=0,
            pytest_min_loops=1,
            pytest_max_loops=1,
            testing_time=0.1,
        )
        assert test_results[0].id.function_getting_tested == "sorter"
        assert test_results[0].id.iteration_id == "0_0"
        assert test_results[0].id.test_class_name == "TestPigLatin"
        assert test_results[0].id.test_function_name == "test_sort"
        assert (
            test_results[0].id.test_module_path
            == "code_to_optimize.tests.unittest.test_perfinjector_bubble_sort_unittest_parametrized_results_temp"
        )
        assert test_results[0].runtime > 0
        assert test_results[0].did_pass
        assert test_results[0].return_value is None

        assert test_results[1].id.function_getting_tested == "sorter"
        assert test_results[1].id.iteration_id == "0_1"
        assert test_results[1].id.test_class_name == "TestPigLatin"
        assert test_results[1].id.test_function_name == "test_sort"
        assert (
            test_results[1].id.test_module_path
            == "code_to_optimize.tests.unittest.test_perfinjector_bubble_sort_unittest_parametrized_results_temp"
        )
        assert test_results[1].runtime > 0
        assert test_results[1].did_pass

        assert test_results[2].id.function_getting_tested == "sorter"
        assert test_results[2].id.iteration_id == "0_2"
        assert test_results[2].id.test_class_name == "TestPigLatin"
        assert test_results[2].id.test_function_name == "test_sort"
        assert (
            test_results[2].id.test_module_path
            == "code_to_optimize.tests.unittest.test_perfinjector_bubble_sort_unittest_parametrized_results_temp"
        )
        assert test_results[2].runtime > 0
        assert test_results[2].did_pass

    finally:
        test_path.unlink(missing_ok=True)
        test_path_perf.unlink(missing_ok=True)
        test_path_behavior.unlink(missing_ok=True)


def test_perfinjector_bubble_sort_unittest_loop_results() -> None:
    code = """import unittest

from code_to_optimize.bubble_sort import sorter


class TestPigLatin(unittest.TestCase):
    def test_sort(self):
        inputs = [[5, 4, 3, 2, 1, 0], [5.0, 4.0, 3.0, 2.0, 1.0, 0.0], list(reversed(range(50)))]
        expected_outputs = [[0, 1, 2, 3, 4, 5], [0.0, 1.0, 2.0, 3.0, 4.0, 5.0], list(range(50))]

        for i in range(3):
            input = inputs[i]
            expected_output = expected_outputs[i]
            output = sorter(input)
            self.assertEqual(output, expected_output)"""

    expected_behavior = (
        """import gc
import os
import sqlite3
import time
import unittest

import dill as pickle
import timeout_decorator

from code_to_optimize.bubble_sort import sorter


"""
        + codeflash_wrap_string
        + """
class TestPigLatin(unittest.TestCase):

    @timeout_decorator.timeout(15)
    def test_sort(self):
        codeflash_loop_index = int(os.environ['CODEFLASH_LOOP_INDEX'])
        codeflash_iteration = os.environ['CODEFLASH_TEST_ITERATION']
        codeflash_con = sqlite3.connect(f'{tmp_dir_path}_{{codeflash_iteration}}.sqlite')
        codeflash_cur = codeflash_con.cursor()
        codeflash_cur.execute('CREATE TABLE IF NOT EXISTS test_results (test_module_path TEXT, test_class_name TEXT, test_function_name TEXT, function_getting_tested TEXT, loop_index INTEGER, iteration_id TEXT, runtime INTEGER, return_value BLOB, verification_type TEXT)')
        inputs = [[5, 4, 3, 2, 1, 0], [5.0, 4.0, 3.0, 2.0, 1.0, 0.0], list(reversed(range(50)))]
        expected_outputs = [[0, 1, 2, 3, 4, 5], [0.0, 1.0, 2.0, 3.0, 4.0, 5.0], list(range(50))]
        for i in range(3):
            input = inputs[i]
            expected_output = expected_outputs[i]
            output = codeflash_wrap(sorter, '{module_path}', 'TestPigLatin', 'test_sort', 'sorter', '2_2', codeflash_loop_index, codeflash_cur, codeflash_con, input)
            self.assertEqual(output, expected_output)
        codeflash_con.close()
"""
    )

    expected_perf = (
        """import gc
import os
import time
import unittest

import timeout_decorator

from code_to_optimize.bubble_sort import sorter


"""
        + codeflash_wrap_perfonly_string
        + """
class TestPigLatin(unittest.TestCase):

    @timeout_decorator.timeout(15)
    def test_sort(self):
        codeflash_loop_index = int(os.environ['CODEFLASH_LOOP_INDEX'])
        inputs = [[5, 4, 3, 2, 1, 0], [5.0, 4.0, 3.0, 2.0, 1.0, 0.0], list(reversed(range(50)))]
        expected_outputs = [[0, 1, 2, 3, 4, 5], [0.0, 1.0, 2.0, 3.0, 4.0, 5.0], list(range(50))]
        for i in range(3):
            input = inputs[i]
            expected_output = expected_outputs[i]
            output = codeflash_wrap(sorter, '{module_path}', 'TestPigLatin', 'test_sort', 'sorter', '2_2', codeflash_loop_index, input)
            self.assertEqual(output, expected_output)
"""
    )
    code_path = (Path(__file__).parent.resolve() / "../code_to_optimize/bubble_sort.py").resolve()
    test_path = (
        Path(__file__).parent.resolve()
        / "../code_to_optimize/tests/unittest/test_perfinjector_bubble_sort_unittest_loop_results_temp.py"
    ).resolve()
    test_path_behavior = (
        Path(__file__).parent.resolve()
        / "../code_to_optimize/tests/unittest/test_perfinjector_bubble_sort_unittest_loop_results_temp_behavior.py"
    ).resolve()
    test_path_perf = (
        Path(__file__).parent.resolve()
        / "../code_to_optimize/tests/unittest/test_perfinjector_bubble_sort_unittest_loop_results_temp_perf.py"
    ).resolve()
    try:
        with test_path.open("w") as f:
            f.write(code)

        tests_root = (Path(__file__).parent.resolve() / "../code_to_optimize/tests/unittest/").resolve()
        project_root_path = (Path(__file__).parent.resolve() / "../").resolve()
        run_cwd = Path(__file__).parent.parent.resolve()
        original_cwd = Path.cwd()

        func = FunctionToOptimize(function_name="sorter", parents=[], file_path=code_path)
        os.chdir(run_cwd)
        success, new_test_behavior = inject_profiling_into_existing_test(
            test_path, [CodePosition(14, 21)], func, project_root_path, "unittest", mode=TestingMode.BEHAVIOR
        )
        assert success
        success, new_test_perf = inject_profiling_into_existing_test(
            test_path, [CodePosition(14, 21)], func, project_root_path, "unittest", mode=TestingMode.PERFORMANCE
        )
        os.chdir(original_cwd)
        assert success
        assert new_test_behavior is not None
        assert new_test_behavior.replace('"', "'") == expected_behavior.format(
            module_path="code_to_optimize.tests.unittest.test_perfinjector_bubble_sort_unittest_loop_results_temp",
            tmp_dir_path=get_run_tmp_file(Path("test_return_values")),
        ).replace('"', "'")
        assert new_test_perf.replace('"', "'") == expected_perf.format(
            module_path="code_to_optimize.tests.unittest.test_perfinjector_bubble_sort_unittest_loop_results_temp",
            tmp_dir_path=get_run_tmp_file(Path("test_return_values")),
        ).replace('"', "'")
        #
        # # Overwrite old test with new instrumented test
        with test_path_behavior.open("w") as f:
            f.write(new_test_behavior)
        with test_path_perf.open("w") as f:
            f.write(new_test_perf)
        test_env = os.environ.copy()
        test_env["CODEFLASH_TEST_ITERATION"] = "0"
        test_env["CODEFLASH_LOOP_INDEX"] = "1"
        test_type = TestType.EXISTING_UNIT_TEST
        test_files = TestFiles(
            test_files=[
                TestFile(
                    instrumented_behavior_file_path=test_path_behavior,
                    test_type=test_type,
                    original_file_path=test_path,
                    benchmarking_file_path=test_path_perf,
                    tests_in_file=[
                        TestsInFile(
                            test_file=test_path,
                            test_class="TestPigLatin",
                            test_function="test_sort",
                            test_type=TestType.EXISTING_UNIT_TEST,
                        )
                    ],
                )
            ]
        )
        test_config = TestConfig(
            tests_root=tests_root,
            tests_project_rootdir=project_root_path,
            project_root_path=project_root_path,
            test_framework="unittest",
            pytest_cmd="pytest",
        )
        func_optimizer = FunctionOptimizer(function_to_optimize=func, test_cfg=test_config)
        test_results, coverage_data = func_optimizer.run_and_parse_tests(
            test_env=test_env,
            testing_type=TestingMode.BEHAVIOR,
            test_files=test_files,
            optimization_iteration=0,
            pytest_min_loops=1,
            pytest_max_loops=1,
            testing_time=0.1,
        )
        assert test_results[0].id.function_getting_tested == "sorter"
        assert test_results[0].id.iteration_id == "2_2_0"
        assert test_results[0].id.test_class_name == "TestPigLatin"
        assert test_results[0].id.test_function_name == "test_sort"
        assert (
            test_results[0].id.test_module_path
            == "code_to_optimize.tests.unittest.test_perfinjector_bubble_sort_unittest_loop_results_temp"
        )
        assert test_results[0].runtime > 0
        assert test_results[0].did_pass
        assert test_results[0].return_value == ([0, 1, 2, 3, 4, 5],)

        assert test_results[1].id.function_getting_tested == "sorter"
        assert test_results[1].id.iteration_id == "2_2_1"
        assert test_results[1].id.test_class_name == "TestPigLatin"
        assert test_results[1].id.test_function_name == "test_sort"
        assert (
            test_results[1].id.test_module_path
            == "code_to_optimize.tests.unittest.test_perfinjector_bubble_sort_unittest_loop_results_temp"
        )
        assert test_results[1].runtime > 0
        assert test_results[1].did_pass

        assert test_results[2].id.function_getting_tested == "sorter"
        assert test_results[2].id.iteration_id == "2_2_2"
        assert test_results[2].id.test_class_name == "TestPigLatin"
        assert test_results[2].id.test_function_name == "test_sort"
        assert (
            test_results[2].id.test_module_path
            == "code_to_optimize.tests.unittest.test_perfinjector_bubble_sort_unittest_loop_results_temp"
        )
        assert test_results[2].runtime > 0
        assert test_results[2].did_pass

        test_results, coverage_data = func_optimizer.run_and_parse_tests(
            test_env=test_env,
            testing_type=TestingMode.PERFORMANCE,
            test_files=test_files,
            optimization_iteration=0,
            pytest_min_loops=1,
            pytest_max_loops=1,
            testing_time=0.1,
        )
        assert test_results[0].id.function_getting_tested == "sorter"
        assert test_results[0].id.iteration_id == "2_2_0"
        assert test_results[0].id.test_class_name == "TestPigLatin"
        assert test_results[0].id.test_function_name == "test_sort"
        assert (
            test_results[0].id.test_module_path
            == "code_to_optimize.tests.unittest.test_perfinjector_bubble_sort_unittest_loop_results_temp"
        )
        assert test_results[0].runtime > 0
        assert test_results[0].did_pass
        assert test_results[0].return_value is None

        assert test_results[1].id.function_getting_tested == "sorter"
        assert test_results[1].id.iteration_id == "2_2_1"
        assert test_results[1].id.test_class_name == "TestPigLatin"
        assert test_results[1].id.test_function_name == "test_sort"
        assert (
            test_results[1].id.test_module_path
            == "code_to_optimize.tests.unittest.test_perfinjector_bubble_sort_unittest_loop_results_temp"
        )
        assert test_results[1].runtime > 0
        assert test_results[1].did_pass

        assert test_results[2].id.function_getting_tested == "sorter"
        assert test_results[2].id.iteration_id == "2_2_2"
        assert test_results[2].id.test_class_name == "TestPigLatin"
        assert test_results[2].id.test_function_name == "test_sort"
        assert (
            test_results[2].id.test_module_path
            == "code_to_optimize.tests.unittest.test_perfinjector_bubble_sort_unittest_loop_results_temp"
        )
        assert test_results[2].runtime > 0
        assert test_results[2].did_pass
    finally:
        test_path.unlink(missing_ok=True)
        test_path_behavior.unlink(missing_ok=True)
        test_path_perf.unlink(missing_ok=True)


def test_perfinjector_bubble_sort_unittest_parametrized_loop_results() -> None:
    code = """import unittest
from parameterized import parameterized

from code_to_optimize.bubble_sort import sorter


class TestPigLatin(unittest.TestCase):
    @parameterized.expand(
        [
            ([5, 4, 3, 2, 1, 0], [0, 1, 2, 3, 4, 5]),
            ([5.0, 4.0, 3.0, 2.0, 1.0, 0.0], [0.0, 1.0, 2.0, 3.0, 4.0, 5.0]),
            (list(reversed(range(50))), list(range(50))),
        ]
    )
    def test_sort(self, input, expected_output):
        for i in range(2):
            output = sorter(input)
            self.assertEqual(output, expected_output)
"""

    expected_behavior = (
        """import gc
import os
import sqlite3
import time
import unittest

import dill as pickle
import timeout_decorator
from parameterized import parameterized

from code_to_optimize.bubble_sort import sorter


"""
        + codeflash_wrap_string
        + """
class TestPigLatin(unittest.TestCase):

    @parameterized.expand([([5, 4, 3, 2, 1, 0], [0, 1, 2, 3, 4, 5]), ([5.0, 4.0, 3.0, 2.0, 1.0, 0.0], [0.0, 1.0, 2.0, 3.0, 4.0, 5.0]), (list(reversed(range(50))), list(range(50)))])
    @timeout_decorator.timeout(15)
    def test_sort(self, input, expected_output):
        codeflash_loop_index = int(os.environ['CODEFLASH_LOOP_INDEX'])
        codeflash_iteration = os.environ['CODEFLASH_TEST_ITERATION']
        codeflash_con = sqlite3.connect(f'{tmp_dir_path}_{{codeflash_iteration}}.sqlite')
        codeflash_cur = codeflash_con.cursor()
        codeflash_cur.execute('CREATE TABLE IF NOT EXISTS test_results (test_module_path TEXT, test_class_name TEXT, test_function_name TEXT, function_getting_tested TEXT, loop_index INTEGER, iteration_id TEXT, runtime INTEGER, return_value BLOB, verification_type TEXT)')
        for i in range(2):
            output = codeflash_wrap(sorter, '{module_path}', 'TestPigLatin', 'test_sort', 'sorter', '0_0', codeflash_loop_index, codeflash_cur, codeflash_con, input)
            self.assertEqual(output, expected_output)
        codeflash_con.close()
"""
    )
    expected_perf = (
        """import gc
import os
import time
import unittest

import timeout_decorator
from parameterized import parameterized

from code_to_optimize.bubble_sort import sorter


"""
        + codeflash_wrap_perfonly_string
        + """
class TestPigLatin(unittest.TestCase):

    @parameterized.expand([([5, 4, 3, 2, 1, 0], [0, 1, 2, 3, 4, 5]), ([5.0, 4.0, 3.0, 2.0, 1.0, 0.0], [0.0, 1.0, 2.0, 3.0, 4.0, 5.0]), (list(reversed(range(50))), list(range(50)))])
    @timeout_decorator.timeout(15)
    def test_sort(self, input, expected_output):
        codeflash_loop_index = int(os.environ['CODEFLASH_LOOP_INDEX'])
        for i in range(2):
            output = codeflash_wrap(sorter, '{module_path}', 'TestPigLatin', 'test_sort', 'sorter', '0_0', codeflash_loop_index, input)
            self.assertEqual(output, expected_output)
"""
    )
    code_path = (Path(__file__).parent.resolve() / "../code_to_optimize/bubble_sort.py").resolve()
    test_path = (
        Path(__file__).parent.resolve()
        / "../code_to_optimize/tests/unittest/test_perfinjector_bubble_sort_unittest_parametrized_loop_results_temp.py"
    ).resolve()
    test_path_behavior = (
        Path(__file__).parent.resolve()
        / "../code_to_optimize/tests/unittest/test_perfinjector_bubble_sort_unittest_parametrized_loop_results_temp_behavior.py"
    ).resolve()
    test_path_perf = (
        Path(__file__).parent.resolve()
        / "../code_to_optimize/tests/unittest/test_perfinjector_bubble_sort_unittest_parametrized_loop_results_temp_perf.py"
    ).resolve()
    try:
        with test_path.open("w") as _f:
            _f.write(code)
        tests_root = (Path(__file__).parent.resolve() / "../code_to_optimize/tests/unittest/").resolve()
        project_root_path = (Path(__file__).parent.resolve() / "../").resolve()
        run_cwd = Path(__file__).parent.parent.resolve()
        original_cwd = Path.cwd()

        f = FunctionToOptimize(function_name="sorter", file_path=code_path, parents=[])
        os.chdir(run_cwd)
        success, new_test_behavior = inject_profiling_into_existing_test(
            test_path, [CodePosition(17, 21)], f, project_root_path, "unittest", mode=TestingMode.BEHAVIOR
        )
        success, new_test_perf = inject_profiling_into_existing_test(
            test_path, [CodePosition(17, 21)], f, project_root_path, "unittest", mode=TestingMode.PERFORMANCE
        )
        os.chdir(original_cwd)
        assert success
        assert new_test_behavior is not None
        assert new_test_behavior.replace('"', "'") == expected_behavior.format(
            module_path="code_to_optimize.tests.unittest.test_perfinjector_bubble_sort_unittest_parametrized_loop_results_temp",
            tmp_dir_path=get_run_tmp_file(Path("test_return_values")),
        ).replace('"', "'")
        assert new_test_perf.replace('"', "'") == expected_perf.format(
            module_path="code_to_optimize.tests.unittest.test_perfinjector_bubble_sort_unittest_parametrized_loop_results_temp",
            tmp_dir_path=get_run_tmp_file(Path("test_return_values")),
        ).replace('"', "'")
        #
        # Overwrite old test with new instrumented test
        with test_path_behavior.open("w") as _f:
            _f.write(new_test_behavior)

        with test_path_perf.open("w") as _f:
            _f.write(new_test_perf)

        test_env = os.environ.copy()
        test_env["CODEFLASH_TEST_ITERATION"] = "0"
        test_env["CODEFLASH_LOOP_INDEX"] = "1"
        test_type = TestType.EXISTING_UNIT_TEST
        test_files = TestFiles(
            test_files=[
                TestFile(
                    instrumented_behavior_file_path=test_path_behavior,
                    test_type=test_type,
                    original_file_path=test_path,
                    benchmarking_file_path=test_path_perf,
                    tests_in_file=[
                        TestsInFile(
                            test_file=test_path,
                            test_class="TestPigLatin",
                            test_function="test_sort",
                            test_type=TestType.EXISTING_UNIT_TEST,
                        )
                    ],
                )
            ]
        )
        test_config = TestConfig(
            tests_root=tests_root,
            tests_project_rootdir=project_root_path,
            project_root_path=project_root_path,
            test_framework="unittest",
            pytest_cmd="pytest",
        )
        func_optimizer = FunctionOptimizer(function_to_optimize=f, test_cfg=test_config)
        test_results, coverage_data = func_optimizer.run_and_parse_tests(
            testing_type=TestingMode.BEHAVIOR,
            test_env=test_env,
            test_files=test_files,
            optimization_iteration=0,
            pytest_min_loops=1,
            pytest_max_loops=1,
            testing_time=0.1,
        )
        assert test_results[0].id.function_getting_tested == "sorter"
        assert test_results[0].id.iteration_id == "0_0_0"
        assert test_results[0].id.test_class_name == "TestPigLatin"
        assert test_results[0].id.test_function_name == "test_sort"
        assert (
            test_results[0].id.test_module_path
            == "code_to_optimize.tests.unittest.test_perfinjector_bubble_sort_unittest_parametrized_loop_results_temp"
        )
        assert test_results[0].runtime > 0
        assert test_results[0].did_pass
        assert test_results[0].return_value == ([0, 1, 2, 3, 4, 5],)

        assert test_results[1].id.function_getting_tested == "sorter"
        assert test_results[1].id.iteration_id == "0_0_1"
        assert test_results[1].id.test_class_name == "TestPigLatin"
        assert test_results[1].id.test_function_name == "test_sort"
        assert (
            test_results[1].id.test_module_path
            == "code_to_optimize.tests.unittest.test_perfinjector_bubble_sort_unittest_parametrized_loop_results_temp"
        )
        assert test_results[1].runtime > 0
        assert test_results[1].did_pass

        assert test_results[2].id.function_getting_tested == "sorter"
        assert test_results[2].id.iteration_id == "0_0_2"
        assert test_results[2].id.test_class_name == "TestPigLatin"
        assert test_results[2].id.test_function_name == "test_sort"
        assert (
            test_results[2].id.test_module_path
            == "code_to_optimize.tests.unittest.test_perfinjector_bubble_sort_unittest_parametrized_loop_results_temp"
        )
        assert test_results[2].runtime > 0
        assert test_results[2].did_pass

        assert test_results[3].id.function_getting_tested == "sorter"
        assert test_results[3].id.iteration_id == "0_0_3"
        assert test_results[3].id.test_class_name == "TestPigLatin"
        assert test_results[3].id.test_function_name == "test_sort"
        assert (
            test_results[3].id.test_module_path
            == "code_to_optimize.tests.unittest.test_perfinjector_bubble_sort_unittest_parametrized_loop_results_temp"
        )
        assert test_results[3].runtime > 0
        assert test_results[3].did_pass

        assert test_results[4].id.function_getting_tested == "sorter"
        assert test_results[4].id.iteration_id == "0_0_4"
        assert test_results[4].id.test_class_name == "TestPigLatin"
        assert test_results[4].id.test_function_name == "test_sort"
        assert (
            test_results[4].id.test_module_path
            == "code_to_optimize.tests.unittest.test_perfinjector_bubble_sort_unittest_parametrized_loop_results_temp"
        )
        assert test_results[4].runtime > 0
        assert test_results[4].did_pass

        assert test_results[5].id.function_getting_tested == "sorter"
        assert test_results[5].id.iteration_id == "0_0_5"
        assert test_results[5].id.test_class_name == "TestPigLatin"
        assert test_results[5].id.test_function_name == "test_sort"
        assert (
            test_results[5].id.test_module_path
            == "code_to_optimize.tests.unittest.test_perfinjector_bubble_sort_unittest_parametrized_loop_results_temp"
        )
        assert test_results[5].runtime > 0
        assert test_results[5].did_pass
        test_results, coverage_data = func_optimizer.run_and_parse_tests(
            testing_type=TestingMode.PERFORMANCE,
            test_env=test_env,
            test_files=test_files,
            optimization_iteration=0,
            pytest_min_loops=1,
            pytest_max_loops=1,
            testing_time=0.1,
        )
        assert test_results[0].id.function_getting_tested == "sorter"
        assert test_results[0].id.iteration_id == "0_0_0"
        assert test_results[0].id.test_class_name == "TestPigLatin"
        assert test_results[0].id.test_function_name == "test_sort"
        assert (
            test_results[0].id.test_module_path
            == "code_to_optimize.tests.unittest.test_perfinjector_bubble_sort_unittest_parametrized_loop_results_temp"
        )
        assert test_results[0].runtime > 0
        assert test_results[0].did_pass
        assert test_results[0].return_value is None

        assert test_results[1].id.function_getting_tested == "sorter"
        assert test_results[1].id.iteration_id == "0_0_1"
        assert test_results[1].id.test_class_name == "TestPigLatin"
        assert test_results[1].id.test_function_name == "test_sort"
        assert (
            test_results[1].id.test_module_path
            == "code_to_optimize.tests.unittest.test_perfinjector_bubble_sort_unittest_parametrized_loop_results_temp"
        )
        assert test_results[1].runtime > 0
        assert test_results[1].did_pass

        assert test_results[2].id.function_getting_tested == "sorter"
        assert test_results[2].id.iteration_id == "0_0_2"
        assert test_results[2].id.test_class_name == "TestPigLatin"
        assert test_results[2].id.test_function_name == "test_sort"
        assert (
            test_results[2].id.test_module_path
            == "code_to_optimize.tests.unittest.test_perfinjector_bubble_sort_unittest_parametrized_loop_results_temp"
        )
        assert test_results[2].runtime > 0
        assert test_results[2].did_pass

        assert test_results[3].id.function_getting_tested == "sorter"
        assert test_results[3].id.iteration_id == "0_0_3"
        assert test_results[3].id.test_class_name == "TestPigLatin"
        assert test_results[3].id.test_function_name == "test_sort"
        assert (
            test_results[3].id.test_module_path
            == "code_to_optimize.tests.unittest.test_perfinjector_bubble_sort_unittest_parametrized_loop_results_temp"
        )
        assert test_results[3].runtime > 0
        assert test_results[3].did_pass

        assert test_results[4].id.function_getting_tested == "sorter"
        assert test_results[4].id.iteration_id == "0_0_4"
        assert test_results[4].id.test_class_name == "TestPigLatin"
        assert test_results[4].id.test_function_name == "test_sort"
        assert (
            test_results[4].id.test_module_path
            == "code_to_optimize.tests.unittest.test_perfinjector_bubble_sort_unittest_parametrized_loop_results_temp"
        )
        assert test_results[4].runtime > 0
        assert test_results[4].did_pass

        assert test_results[5].id.function_getting_tested == "sorter"
        assert test_results[5].id.iteration_id == "0_0_5"
        assert test_results[5].id.test_class_name == "TestPigLatin"
        assert test_results[5].id.test_function_name == "test_sort"
        assert (
            test_results[5].id.test_module_path
            == "code_to_optimize.tests.unittest.test_perfinjector_bubble_sort_unittest_parametrized_loop_results_temp"
        )
        assert test_results[5].runtime > 0
        assert test_results[5].did_pass
    finally:
        test_path.unlink(missing_ok=True)
        test_path_behavior.unlink(missing_ok=True)
        test_path_perf.unlink(missing_ok=True)


def test_class_method_imported_as() -> None:
    code = """import functionA
import moduleB as module_B
from module import functionB as function_B
import class_name_B
from nuitka.nodes.ImportNodes import ExpressionBuiltinImport as nuitka_nodes_ImportNodes_ExpressionBuiltinImport
"""
    f = FunctionToOptimize(function_name="functionA", file_path=Path("module.py"), parents=[])
    tree = ast.parse(code)
    visitor = FunctionImportedAsVisitor(f)
    visitor.visit(tree)
    assert visitor.imported_as.function_name == "functionA"

    f = FunctionToOptimize(function_name="functionB", file_path=Path("module.py"), parents=[])
    visitor = FunctionImportedAsVisitor(f)
    visitor.visit(tree)
    assert visitor.imported_as.function_name == "function_B"

    f = FunctionToOptimize(
        function_name="method_name",
        file_path=Path("module.py"),
        parents=[FunctionParent("ExpressionBuiltinImport", "ClassDef")],
    )
    visitor = FunctionImportedAsVisitor(f)
    visitor.visit(tree)
    assert visitor.imported_as.qualified_name == "nuitka_nodes_ImportNodes_ExpressionBuiltinImport.method_name"

    f = FunctionToOptimize(function_name="class_name_B", file_path=Path("module.py"), parents=[])
    visitor = FunctionImportedAsVisitor(f)
    visitor.visit(tree)
    assert visitor.imported_as.qualified_name == "class_name_B"


def test_class_function_instrumentation() -> None:
    code = """from module import class_name as class_name_A

def test_class_name_A_function_name():
    ret = class_name_A.function_name(**args)
"""

    expected = (
        """import gc
import os
import sqlite3
import time

import dill as pickle
from module import class_name as class_name_A


"""
        + codeflash_wrap_string
        + """
def test_class_name_A_function_name():
    codeflash_loop_index = int(os.environ['CODEFLASH_LOOP_INDEX'])
    codeflash_iteration = os.environ['CODEFLASH_TEST_ITERATION']
    codeflash_con = sqlite3.connect(f'{tmp_dir_path}_{{codeflash_iteration}}.sqlite')
    codeflash_cur = codeflash_con.cursor()
    codeflash_cur.execute('CREATE TABLE IF NOT EXISTS test_results (test_module_path TEXT, test_class_name TEXT, test_function_name TEXT, function_getting_tested TEXT, loop_index INTEGER, iteration_id TEXT, runtime INTEGER, return_value BLOB, verification_type TEXT)')
    ret = codeflash_wrap(class_name_A.function_name, '{module_path}', None, 'test_class_name_A_function_name', 'class_name_A.function_name', '0', codeflash_loop_index, codeflash_cur, codeflash_con, **args)
    codeflash_con.close()
"""
    )

    test_path = (
        Path(__file__).parent.resolve() / "../code_to_optimize/tests/pytest/test_class_function_instrumentation_temp.py"
    )
    try:
        with open(test_path, "w") as f:
            f.write(code)

        project_root_path = Path(__file__).parent.resolve() / "../code_to_optimize/"
        run_cwd = Path(__file__).parent.parent.resolve()
        original_cwd = Path.cwd()
        func = FunctionToOptimize(
            function_name="function_name",
            file_path=project_root_path / "module.py",
            parents=[FunctionParent("class_name", "ClassDef")],
        )
        os.chdir(str(run_cwd))
        success, new_test = inject_profiling_into_existing_test(
            test_path, [CodePosition(4, 23)], func, project_root_path, "pytest"
        )
        os.chdir(original_cwd)
    finally:
        test_path.unlink(missing_ok=True)
    assert success
    assert new_test is not None
    assert new_test.replace('"', "'") == expected.format(
        tmp_dir_path=get_run_tmp_file(Path("test_return_values")),
        module_path="tests.pytest.test_class_function_instrumentation_temp",
    ).replace('"', "'")


def test_wrong_function_instrumentation() -> None:
    code = """from codeflash.result.common_tags import find_common_tags


def test_common_tags_1():
    articles_1 = [1, 2, 3]

    assert find_common_tags(articles_1) == set(1, 2)

    articles_2 = [1, 2]

    assert find_common_tags(articles_2) == set(1)
"""

    expected = (
        """import gc
import os
import sqlite3
import time

import dill as pickle

from codeflash.result.common_tags import find_common_tags


"""
        + codeflash_wrap_string
        + """
def test_common_tags_1():
    codeflash_loop_index = int(os.environ['CODEFLASH_LOOP_INDEX'])
    codeflash_iteration = os.environ['CODEFLASH_TEST_ITERATION']
    codeflash_con = sqlite3.connect(f'{tmp_dir_path}_{{codeflash_iteration}}.sqlite')
    codeflash_cur = codeflash_con.cursor()
    codeflash_cur.execute('CREATE TABLE IF NOT EXISTS test_results (test_module_path TEXT, test_class_name TEXT, test_function_name TEXT, function_getting_tested TEXT, loop_index INTEGER, iteration_id TEXT, runtime INTEGER, return_value BLOB, verification_type TEXT)')
    articles_1 = [1, 2, 3]
    assert codeflash_wrap(find_common_tags, '{module_path}', None, 'test_common_tags_1', 'find_common_tags', '1', codeflash_loop_index, codeflash_cur, codeflash_con, articles_1) == set(1, 2)
    articles_2 = [1, 2]
    assert codeflash_wrap(find_common_tags, '{module_path}', None, 'test_common_tags_1', 'find_common_tags', '3', codeflash_loop_index, codeflash_cur, codeflash_con, articles_2) == set(1)
    codeflash_con.close()
"""
    )

    test_path = (
        Path(__file__).parent.resolve() / "../code_to_optimize/tests/pytest/test_wrong_function_instrumentation_temp.py"
    )
    try:
        with test_path.open("w") as f:
            f.write(code)

        tests_root = Path(__file__).parent.resolve() / "../code_to_optimize/tests/pytest/"
        project_root_path = Path(__file__).parent.resolve() / "../code_to_optimize/"
        run_cwd = Path(__file__).parent.parent.resolve()
        original_cwd = Path.cwd()
        func = FunctionToOptimize(
            function_name="find_common_tags", file_path=project_root_path / "module.py", parents=[]
        )

        os.chdir(str(run_cwd))
        success, new_test = inject_profiling_into_existing_test(
            test_path, [CodePosition(7, 11), CodePosition(11, 11)], func, project_root_path, "pytest"
        )
        os.chdir(original_cwd)
        assert success
        assert new_test is not None
        assert new_test.replace('"', "'") == expected.format(
            module_path="tests.pytest.test_wrong_function_instrumentation_temp",
            tmp_dir_path=get_run_tmp_file(Path("test_return_values")),
        ).replace('"', "'")
    finally:
        test_path.unlink(missing_ok=True)


def test_conditional_instrumentation() -> None:
    code = """from code_to_optimize.bubble_sort import sorter


def test_sort():
    input = [5, 4, 3, 2, 1, 0]
    if len(input) > 0:
        assert sorter(input) == [0, 1, 2, 3, 4, 5]"""

    expected = (
        """import gc
import os
import sqlite3
import time

import dill as pickle

from code_to_optimize.bubble_sort import sorter


"""
        + codeflash_wrap_string
        + """
def test_sort():
    codeflash_loop_index = int(os.environ['CODEFLASH_LOOP_INDEX'])
    codeflash_iteration = os.environ['CODEFLASH_TEST_ITERATION']
    codeflash_con = sqlite3.connect(f'{tmp_dir_path}_{{codeflash_iteration}}.sqlite')
    codeflash_cur = codeflash_con.cursor()
    codeflash_cur.execute('CREATE TABLE IF NOT EXISTS test_results (test_module_path TEXT, test_class_name TEXT, test_function_name TEXT, function_getting_tested TEXT, loop_index INTEGER, iteration_id TEXT, runtime INTEGER, return_value BLOB, verification_type TEXT)')
    input = [5, 4, 3, 2, 1, 0]
    if len(input) > 0:
        assert codeflash_wrap(sorter, '{module_path}', None, 'test_sort', 'sorter', '1_0', codeflash_loop_index, codeflash_cur, codeflash_con, input) == [0, 1, 2, 3, 4, 5]
    codeflash_con.close()
"""
    )
    test_path = (
        Path(__file__).parent.resolve() / "../code_to_optimize/tests/pytest/test_conditional_instrumentation_temp.py"
    )
    try:
        with open(test_path, "w") as f:
            f.write(code)

        tests_root = Path(__file__).parent.resolve() / "../code_to_optimize/tests/pytest/"
        project_root_path = Path(__file__).parent.resolve() / "../code_to_optimize/"
        run_cwd = Path(__file__).parent.parent.resolve()
        original_cwd = Path.cwd()
        func = FunctionToOptimize(function_name="sorter", file_path=project_root_path / "module.py", parents=[])

        os.chdir(str(run_cwd))
        success, new_test = inject_profiling_into_existing_test(
            test_path, [CodePosition(7, 15)], func, project_root_path, "pytest"
        )
        os.chdir(original_cwd)
        assert success
        assert new_test is not None
        assert new_test.replace('"', "'") == expected.format(
            module_path="tests.pytest.test_conditional_instrumentation_temp",
            tmp_dir_path=get_run_tmp_file(Path("test_return_values")),
        ).replace('"', "'")
    finally:
        test_path.unlink(missing_ok=True)


def test_static_method_instrumentation():
    code = """from code_to_optimize.bubble_sort import BubbleSorter


def test_sort():
    input = [5, 4, 3, 2, 1, 0]
    output = BubbleSorter.sorter(input)
    assert output == [0, 1, 2, 3, 4, 5]

    input = [5.0, 4.0, 3.0, 2.0, 1.0, 0.0]
    output = BubbleSorter.sorter(input)
    assert output == [0.0, 1.0, 2.0, 3.0, 4.0, 5.0]"""

    expected = (
        """import gc
import os
import sqlite3
import time

import dill as pickle

from code_to_optimize.bubble_sort import BubbleSorter


"""
        + codeflash_wrap_string
        + """
def test_sort():
    codeflash_loop_index = int(os.environ['CODEFLASH_LOOP_INDEX'])
    codeflash_iteration = os.environ['CODEFLASH_TEST_ITERATION']
    codeflash_con = sqlite3.connect(f'{tmp_dir_path}_{{codeflash_iteration}}.sqlite')
    codeflash_cur = codeflash_con.cursor()
    codeflash_cur.execute('CREATE TABLE IF NOT EXISTS test_results (test_module_path TEXT, test_class_name TEXT, test_function_name TEXT, function_getting_tested TEXT, loop_index INTEGER, iteration_id TEXT, runtime INTEGER, return_value BLOB, verification_type TEXT)')
    input = [5, 4, 3, 2, 1, 0]
    output = codeflash_wrap(BubbleSorter.sorter, 'tests.pytest.test_perfinjector_bubble_sort_results_temp', None, 'test_sort', 'BubbleSorter.sorter', '1', codeflash_loop_index, codeflash_cur, codeflash_con, input)
    assert output == [0, 1, 2, 3, 4, 5]
    input = [5.0, 4.0, 3.0, 2.0, 1.0, 0.0]
    output = codeflash_wrap(BubbleSorter.sorter, '{module_path}', None, 'test_sort', 'BubbleSorter.sorter', '4', codeflash_loop_index, codeflash_cur, codeflash_con, input)
    assert output == [0.0, 1.0, 2.0, 3.0, 4.0, 5.0]
    codeflash_con.close()
"""
    )

    function_to_optimize = FunctionToOptimize(
        function_name="sorter",
        file_path=Path("/Users/renaud/repos/codeflash/cli/code_to_optimize/bubble_sort.py"),
        parents=[FunctionParent("BubbleSorter", "ClassDef")],
        starting_line=None,
        ending_line=None,
    )

    test_path = (
        Path(__file__).parent.resolve()
        / "../code_to_optimize/tests/pytest/test_perfinjector_bubble_sort_results_temp.py"
    )
    try:
        with test_path.open("w") as f:
            f.write(code)
        tests_root = Path(__file__).parent.resolve() / "../code_to_optimize/tests/pytest/"
        project_root_path = Path(__file__).parent.resolve() / "../code_to_optimize/"
        run_cwd = Path(__file__).parent.parent.resolve()
        original_cwd = Path.cwd()

        os.chdir(run_cwd)
        success, new_test = inject_profiling_into_existing_test(
            test_path, [CodePosition(6, 26), CodePosition(10, 26)], function_to_optimize, project_root_path, "pytest"
        )
        os.chdir(original_cwd)
        assert success
        formatted_expected = expected.format(
            module_path="tests.pytest.test_perfinjector_bubble_sort_results_temp",
            tmp_dir_path=str(get_run_tmp_file(Path("test_return_values"))),
        )
        assert new_test is not None
        assert new_test.replace('"', "'") == formatted_expected.replace('"', "'")
    finally:
        test_path.unlink(missing_ok=True)


def test_class_method_instrumentation() -> None:
    code = """from codeflash.optimization.optimizer import Optimizer
def test_code_replacement10() -> None:
    get_code_output = '''random code'''
    file_path = Path(__file__).resolve()
    opt = Optimizer(
        Namespace(
            project_root=str(file_path.parent.resolve()),
            disable_telemetry=True,
            tests_root="tests",
            test_framework="pytest",
            pytest_cmd="pytest",
            experiment_id=None,
        ),
    )
    func_top_optimize = FunctionToOptimize(
        function_name="main_method",
        file_path=str(file_path),
        parents=[FunctionParent("MainClass", "ClassDef")],
    )
    with open(file_path) as f:
        original_code = f.read()
        code_context = opt.get_code_optimization_context(
            function_to_optimize=func_top_optimize,
            project_root=str(file_path.parent),
            original_source_code=original_code,
        ).unwrap()
        assert code_context.testgen_context_code == get_code_output
        code_context = opt.get_code_optimization_context(
            function_to_optimize=func_top_optimize,
            project_root=str(file_path.parent),
            original_source_code=original_code,
        )
        assert code_context.testgen_context_code == get_code_output
    """

    expected = """import gc
import os
import sqlite3
import time

import dill as pickle

from codeflash.optimization.optimizer import Optimizer


def codeflash_wrap(wrapped, test_module_name, test_class_name, test_name, function_name, line_id, loop_index, codeflash_cur, codeflash_con, *args, **kwargs):
    test_id = f'{{test_module_name}}:{{test_class_name}}:{{test_name}}:{{line_id}}:{{loop_index}}'
    if not hasattr(codeflash_wrap, 'index'):
        codeflash_wrap.index = {{}}
    if test_id in codeflash_wrap.index:
        codeflash_wrap.index[test_id] += 1
    else:
        codeflash_wrap.index[test_id] = 0
    codeflash_test_index = codeflash_wrap.index[test_id]
    invocation_id = f'{{line_id}}_{{codeflash_test_index}}'
"""
    if sys.version_info < (3, 12):
        expected += """    print(f"!######{{test_module_name}}:{{(test_class_name + '.' if test_class_name else '')}}{{test_name}}:{{function_name}}:{{loop_index}}:{{invocation_id}}######!")"""
    else:
        expected += """    print(f'!######{{test_module_name}}:{{(test_class_name + '.' if test_class_name else '')}}{{test_name}}:{{function_name}}:{{loop_index}}:{{invocation_id}}######!')"""
    expected += """
    exception = None
    gc.disable()
    try:
        counter = time.perf_counter_ns()
        return_value = wrapped(*args, **kwargs)
        codeflash_duration = time.perf_counter_ns() - counter
    except Exception as e:
        codeflash_duration = time.perf_counter_ns() - counter
        exception = e
    gc.enable()
    pickled_return_value = pickle.dumps(exception) if exception else pickle.dumps(return_value)
    codeflash_cur.execute('INSERT INTO test_results VALUES (?, ?, ?, ?, ?, ?, ?, ?, ?)', (test_module_name, test_class_name, test_name, function_name, loop_index, invocation_id, codeflash_duration, pickled_return_value, 'function_call'))
    codeflash_con.commit()
    if exception:
        raise exception
    return return_value

def test_code_replacement10() -> None:
    codeflash_loop_index = int(os.environ['CODEFLASH_LOOP_INDEX'])
    codeflash_iteration = os.environ['CODEFLASH_TEST_ITERATION']
    codeflash_con = sqlite3.connect(f'{tmp_dir_path}_{{codeflash_iteration}}.sqlite')
    codeflash_cur = codeflash_con.cursor()
    codeflash_cur.execute('CREATE TABLE IF NOT EXISTS test_results (test_module_path TEXT, test_class_name TEXT, test_function_name TEXT, function_getting_tested TEXT, loop_index INTEGER, iteration_id TEXT, runtime INTEGER, return_value BLOB, verification_type TEXT)')
    get_code_output = 'random code'
    file_path = Path(__file__).resolve()
    opt = Optimizer(Namespace(project_root=str(file_path.parent.resolve()), disable_telemetry=True, tests_root='tests', test_framework='pytest', pytest_cmd='pytest', experiment_id=None))
    func_top_optimize = FunctionToOptimize(function_name='main_method', file_path=str(file_path), parents=[FunctionParent('MainClass', 'ClassDef')])
    with open(file_path) as f:
        original_code = f.read()
        code_context = codeflash_wrap(opt.get_code_optimization_context, '{module_path}', None, 'test_code_replacement10', 'Optimizer.get_code_optimization_context', '4_1', codeflash_loop_index, codeflash_cur, codeflash_con, function_to_optimize=func_top_optimize, project_root=str(file_path.parent), original_source_code=original_code).unwrap()
        assert code_context.testgen_context_code == get_code_output
        code_context = codeflash_wrap(opt.get_code_optimization_context, '{module_path}', None, 'test_code_replacement10', 'Optimizer.get_code_optimization_context', '4_3', codeflash_loop_index, codeflash_cur, codeflash_con, function_to_optimize=func_top_optimize, project_root=str(file_path.parent), original_source_code=original_code)
        assert code_context.testgen_context_code == get_code_output
    codeflash_con.close()
"""

    with tempfile.NamedTemporaryFile(mode="w") as f:
        f.write(code)
        f.flush()
        func = FunctionToOptimize(
            function_name="get_code_optimization_context",
            parents=[FunctionParent("Optimizer", "ClassDef")],
            file_path=Path(f.name),
        )
        original_cwd = Path.cwd()
        run_cwd = Path(__file__).parent.parent.resolve()
        os.chdir(run_cwd)
        success, new_test = inject_profiling_into_existing_test(
            Path(f.name), [CodePosition(22, 28), CodePosition(28, 28)], func, Path(f.name).parent, "pytest"
        )
        os.chdir(original_cwd)
    assert success
    assert new_test == expected.format(
        module_path=Path(f.name).name, tmp_dir_path=get_run_tmp_file(Path("test_return_values"))
    )


def test_time_correction_instrumentation() -> None:
    code = """from code_to_optimize.sleeptime import accurate_sleepfunc
import pytest
@pytest.mark.parametrize("n, expected_total_sleep_time", [
    (0.01, 0.010),
    (0.02, 0.020),
])
def test_sleepfunc_sequence_short(n, expected_total_sleep_time):
    output = accurate_sleepfunc(n)
    assert output == expected_total_sleep_time

"""

    expected = (
        """import gc
import os
import time

import pytest

from code_to_optimize.sleeptime import accurate_sleepfunc


"""
        + codeflash_wrap_perfonly_string
        + """
@pytest.mark.parametrize('n, expected_total_sleep_time', [(0.01, 0.01), (0.02, 0.02)])
def test_sleepfunc_sequence_short(n, expected_total_sleep_time):
    codeflash_loop_index = int(os.environ['CODEFLASH_LOOP_INDEX'])
    output = codeflash_wrap(accurate_sleepfunc, '{module_path}', None, 'test_sleepfunc_sequence_short', 'accurate_sleepfunc', '0', codeflash_loop_index, n)
    assert output == expected_total_sleep_time
"""
    )
    code_path = (Path(__file__).parent.resolve() / "../code_to_optimize/sleeptime.py").resolve()
    test_path = (
        Path(__file__).parent.resolve()
        / "../code_to_optimize/tests/pytest/test_time_correction_instrumentation_temp.py"
    ).resolve()
    try:
        with test_path.open("w") as f:
            f.write(code)

        tests_root = (Path(__file__).parent.resolve() / "../code_to_optimize/tests/pytest/").resolve()
        project_root_path = (Path(__file__).parent.resolve() / "../").resolve()
        original_cwd = Path.cwd()
        run_cwd = Path(__file__).parent.parent.resolve()
        func = FunctionToOptimize(function_name="accurate_sleepfunc", parents=[], file_path=code_path)
        os.chdir(run_cwd)
        success, new_test = inject_profiling_into_existing_test(
            test_path, [CodePosition(8, 13)], func, project_root_path, "pytest", mode=TestingMode.PERFORMANCE
        )
        os.chdir(original_cwd)

        test_env = os.environ.copy()
        test_env["CODEFLASH_TEST_ITERATION"] = "0"
        test_env["CODEFLASH_LOOP_INDEX"] = "1"
        test_type = TestType.EXISTING_UNIT_TEST
        assert success, "Test instrumentation failed"
        assert new_test is not None
        assert new_test.replace('"', "'") == expected.format(
            module_path="code_to_optimize.tests.pytest.test_time_correction_instrumentation_temp",
            tmp_dir_path=get_run_tmp_file(Path("test_return_values")),
        ).replace('"', "'")
        # Overwrite old test with new instrumented test
        with test_path.open("w") as f:
            f.write(new_test)

        test_config = TestConfig(
            tests_root=tests_root,
            tests_project_rootdir=project_root_path,
            project_root_path=project_root_path,
            test_framework="pytest",
            pytest_cmd="pytest",
        )
        func_optimizer = FunctionOptimizer(function_to_optimize=func, test_cfg=test_config)
        test_files = TestFiles(
            test_files=[
                TestFile(
                    instrumented_behavior_file_path=test_path,
                    test_type=test_type,
                    original_file_path=test_path,
                    benchmarking_file_path=test_path,
                )
            ]
        )
        test_results, coverage_data = func_optimizer.run_and_parse_tests(
            testing_type=TestingMode.PERFORMANCE,
            test_env=test_env,
            test_files=test_files,
            optimization_iteration=0,
            pytest_min_loops=2,
            pytest_max_loops=2,
            testing_time=0.1,
        )

        assert test_results[0].id.function_getting_tested == "accurate_sleepfunc"
        assert test_results[0].id.iteration_id == "0_0"
        assert test_results[0].id.test_class_name is None
        assert test_results[0].id.test_function_name == "test_sleepfunc_sequence_short"
        assert (
            test_results[0].id.test_module_path
            == "code_to_optimize.tests.pytest.test_time_correction_instrumentation_temp"
        )

        assert len(test_results) == 4
        for i, test_result in enumerate(test_results):
            assert test_result.did_pass
            assert math.isclose(test_result.runtime, ((i % 2) + 1) * 100_000_000, rel_tol=0.01)

    finally:
        test_path.unlink(missing_ok=True)


def test_time_correction_instrumentation_unittest() -> None:
    code = """import unittest
from parameterized import parameterized

from code_to_optimize.sleeptime import accurate_sleepfunc

class TestPigLatin(unittest.TestCase):
    @parameterized.expand([
        (0.01, 0.010),
        (0.02, 0.020),
    ])
    def test_sleepfunc_sequence_short(self, n, expected_total_sleep_time):
        output = accurate_sleepfunc(n)
"""

    expected = (
        """import gc
import os
import time
import unittest

import timeout_decorator
from parameterized import parameterized

from code_to_optimize.sleeptime import accurate_sleepfunc


"""
        + codeflash_wrap_perfonly_string
        + """
class TestPigLatin(unittest.TestCase):

    @parameterized.expand([(0.01, 0.01), (0.02, 0.02)])
    @timeout_decorator.timeout(15)
    def test_sleepfunc_sequence_short(self, n, expected_total_sleep_time):
        codeflash_loop_index = int(os.environ['CODEFLASH_LOOP_INDEX'])
        output = codeflash_wrap(accurate_sleepfunc, '{module_path}', 'TestPigLatin', 'test_sleepfunc_sequence_short', 'accurate_sleepfunc', '0', codeflash_loop_index, n)
"""
    )
    code_path = (Path(__file__).parent.resolve() / "../code_to_optimize/sleeptime.py").resolve()
    test_path = (
        Path(__file__).parent.resolve()
        / "../code_to_optimize/tests/unittest/test_time_correction_instrumentation_unittest_temp.py"
    ).resolve()
    try:
        with test_path.open("w") as f:
            f.write(code)

        tests_root = (Path(__file__).parent.resolve() / "../code_to_optimize/tests/unittest/").resolve()
        project_root_path = (Path(__file__).parent.resolve() / "../").resolve()
        original_cwd = Path.cwd()
        run_cwd = Path(__file__).parent.parent.resolve()
        func = FunctionToOptimize(function_name="accurate_sleepfunc", parents=[], file_path=code_path)
        os.chdir(run_cwd)
        success, new_test = inject_profiling_into_existing_test(
            test_path, [CodePosition(12, 17)], func, project_root_path, "unittest", mode=TestingMode.PERFORMANCE
        )
        os.chdir(original_cwd)

        test_env = os.environ.copy()
        test_env["CODEFLASH_TEST_ITERATION"] = "0"
        test_env["CODEFLASH_LOOP_INDEX"] = "1"
        test_type = TestType.EXISTING_UNIT_TEST
        assert success, "Test instrumentation failed"
        assert new_test is not None
        assert new_test.replace('"', "'") == expected.format(
            module_path="code_to_optimize.tests.unittest.test_time_correction_instrumentation_unittest_temp",
            tmp_dir_path=get_run_tmp_file(Path("test_return_values")),
        ).replace('"', "'")
        # Overwrite old test with new instrumented test
        with test_path.open("w") as f:
            f.write(new_test)

        test_files = TestFiles(
            test_files=[
                TestFile(
                    instrumented_behavior_file_path=test_path,
                    test_type=test_type,
                    original_file_path=test_path,
                    benchmarking_file_path=test_path,
                    tests_in_file=[
                        TestsInFile(
                            test_file=test_path,
                            test_class="TestPigLatin",
                            test_function="test_sleepfunc_sequence_short",
                            test_type=TestType.EXISTING_UNIT_TEST,
                        )
                    ],
                )
            ]
        )
        test_config = TestConfig(
            tests_root=tests_root,
            tests_project_rootdir=project_root_path,
            project_root_path=project_root_path,
            test_framework="unittest",
            pytest_cmd="pytest",
        )
        func_optimizer = FunctionOptimizer(function_to_optimize=func, test_cfg=test_config)
        test_results, coverage_data = func_optimizer.run_and_parse_tests(
            testing_type=TestingMode.PERFORMANCE,
            test_env=test_env,
            test_files=test_files,
            optimization_iteration=0,
            testing_time=0.1,
        )

        assert test_results[0].id.function_getting_tested == "accurate_sleepfunc"
        assert test_results[0].id.iteration_id == "0_0"
        assert test_results[0].id.test_class_name == "TestPigLatin"
        assert test_results[0].id.test_function_name == "test_sleepfunc_sequence_short"
        assert (
            test_results[0].id.test_module_path
            == "code_to_optimize.tests.unittest.test_time_correction_instrumentation_unittest_temp"
        )

        assert len(test_results) == 2
        for i, test_result in enumerate(test_results):
            assert test_result.did_pass
            assert math.isclose(test_result.runtime, ((i % 2) + 1) * 100_000_000, rel_tol=0.01)

    finally:
        test_path.unlink(missing_ok=True)<|MERGE_RESOLUTION|>--- conflicted
+++ resolved
@@ -14,11 +14,6 @@
 )
 from codeflash.code_utils.line_profile_utils import add_decorator_imports
 from codeflash.discovery.functions_to_optimize import FunctionToOptimize
-<<<<<<< HEAD
-from codeflash.either import is_successful, Failure
-from codeflash.models.models import CodePosition, FunctionParent, TestFile, TestFiles, TestingMode, TestsInFile, \
-    CodeOptimizationContext
-=======
 from codeflash.models.models import (
     CodePosition,
     FunctionParent,
@@ -28,7 +23,6 @@
     TestsInFile,
     TestType,
 )
->>>>>>> 5052c9ed
 from codeflash.optimization.function_optimizer import FunctionOptimizer
 from codeflash.verification.verification_utils import TestConfig
 
