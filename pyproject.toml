[tool]
[tool.poetry]
name = "codeflash"
version = "0.0.0" # Determined by poetry-dynamic-versioning during `poetry build`
description = "Client for codeflash.ai - automatic code performance optimization, powered by AI"
license = "BSL-1.1"
authors = ["CodeFlash Inc. <contact@codeflash.ai>"]
homepage = "https://codeflash.ai"
readme = "README.md"
packages = [
    { include = "codeflash" },
]
keywords = ["codeflash", "performance", "optimization", "ai", "code", "machine learning", "LLM"]

[tool.poetry.dependencies]
python = ">=3.9,<4.0"
unidiff = ">=0.7.4"
pytest = ">=7.0.0"
gitpython = ">=3.1.31"
libcst = ">=1.0.1"
jedi = ">=0.19.0"
tiktoken = ">=0.3.2"
timeout-decorator = ">=0.5.0"
pytest-timeout = ">=2.1.0"
tomlkit = ">=0.11.7"
unittest-xml-reporting = ">=3.2.0"
junitparser = ">=3.1.0"
pydantic = ">=1.10.1"
black = ">=22.3.0"
humanize = ">=4.0.0"
posthog = ">=3.0.0"
click = ">=8.1.0"
inquirer = ">=3.0.0"
sentry-sdk = "^1.40.6"
parameterized = ">=0.9.0"
returns = "^0.22.0"
<<<<<<< HEAD
isort = "5.13.2"
=======
isort = ">=5.11.0"
>>>>>>> 1f434c1c
dill = "^0.3.8"

[tool.poetry.group.dev]
optional = true

[tool.poetry.group.dev.dependencies]
ipython = "^8.12.0"
mypy = "^1.9.0"
ruff = "^0.3.5"
ruff-lsp = "^0.0.53"


[tool.poetry.build]
script = "codeflash/update_license_version.py"

[tool.poetry.scripts]
codeflash = "codeflash.main:main"

[tool.mypy]
pretty = true
show_absolute_path = true
show_column_numbers = true
show_error_context = true
strict = true
warn_unreachable = true
plugins = [
    "pydantic.mypy"
]

[[tool.mypy.overrides]]
module = [
    "jedi",
    "jedi.api.classes"
]
ignore_missing_imports = true

[tool.pydantic-mypy]
init_forbid_extra = true
init_typed = true
warn_required_dynamic_aliases = true

[tool.ruff.lint]
select = ["ALL"]
unfixable = ["F401"]
ignore = ["ANN101", "S101", "D103","G004", "FIX002"]

[tool.ruff.lint.flake8-type-checking]
strict = true
runtime-evaluated-base-classes = ["pydantic.BaseModel"]
runtime-evaluated-decorators = ["pydantic.validate_call"]

[tool.ruff.lint.pep8-naming]
classmethod-decorators = [
    # Allow Pydantic's `@validator` decorator to trigger class method treatment.
    "pydantic.validator",
]

[tool.ruff]
line-length = 110

[tool.ruff.format]
docstring-code-format = true

[tool.poetry-dynamic-versioning]
enable = true
style = "pep440"
vcs = "git"

[tool.poetry-dynamic-versioning.substitution]
files = ["codeflash/version.py"]

[tool.poetry-dynamic-versioning.files."codeflash/version.py"]
persistent-substitution = true
initial-content = """
  # These version placeholders will be replaced by poetry-dynamic-versioning during `poetry build`.
  __version__ = "0.0.0"
  __version_tuple__ = (0, 0, 0)
"""


[tool.codeflash]
module-root = "codeflash"
tests-root = "tests"
test-framework = "pytest"
ignore-paths = []


[build-system]
requires = ["poetry-core>=1.0.0", "poetry-dynamic-versioning>=1.2.0,<2.0.0"]
build-backend = "poetry_dynamic_versioning.backend"<|MERGE_RESOLUTION|>--- conflicted
+++ resolved
@@ -34,11 +34,7 @@
 sentry-sdk = "^1.40.6"
 parameterized = ">=0.9.0"
 returns = "^0.22.0"
-<<<<<<< HEAD
-isort = "5.13.2"
-=======
 isort = ">=5.11.0"
->>>>>>> 1f434c1c
 dill = "^0.3.8"
 
 [tool.poetry.group.dev]
