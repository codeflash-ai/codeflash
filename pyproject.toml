[project]
name = "codeflash"
description = "Client for codeflash.ai - automatic code performance optimization, powered by AI"
authors = [{ name = "CodeFlash Inc.", email = "contact@codeflash.ai" }]
requires-python = ">=3.9"
readme = "README.md"
license = "BUSL-1.1	"
keywords = [
    "codeflash",
    "performance",
    "optimization",
    "ai",
    "code",
    "machine learning",
    "LLM",
]
dependencies = [
    "unidiff>=0.7.4",
    "pytest>=7.0.0,<8.3.4",
    "gitpython>=3.1.31",
    "libcst>=1.0.1",
    "jedi>=0.19.1",
    "tiktoken>=0.3.2",
    "timeout-decorator>=0.5.0",
    "pytest-timeout>=2.1.0",
    "tomlkit>=0.11.7",
    "unittest-xml-reporting>=3.2.0",
    "junitparser>=3.1.0",
    "pydantic>=1.10.1",
    "humanize>=4.0.0",
    "posthog>=3.0.0,<=3.11.0",
    "click>=8.1.0",
    "inquirer>=3.0.0",
    "sentry-sdk>=1.40.6,<3.0.0",
    "parameterized>=0.9.0",
    "isort>=5.11.0",
    "dill>=0.3.8",
    "rich>=13.8.1",
    "lxml>=5.3.0",
    "crosshair-tool>=0.0.78",
    "coverage>=7.6.4",
]
urls = { "Homepage" = "https://codeflash.ai" }
scripts = { codeflash = "codeflash.main:main" }

dynamic = ["version"] # Determined by uv-dynamic-versioning during `uv build`

[dependency-groups]
dev = [
    "ipython>=8.12.0",
    "mypy>=1.13",
    "ruff>=0.7.0",
    "lxml-stubs>=0.5.1",
    "pandas-stubs>=2.2.2.240807, <2.2.3.241009",
    "types-Pygments>=2.18.0.20240506",
    "types-colorama>=0.4.15.20240311",
    "types-decorator>=5.1.8.20240310",
    "types-jsonschema>=4.23.0.20240813",
    "types-requests>=2.32.0.20241016",
    "types-six>=1.16.21.20241009",
    "types-cffi>=1.16.0.20240331",
    "types-openpyxl>=3.1.5.20241020",
    "types-regex>=2024.9.11.20240912",
    "types-python-dateutil>=2.9.0.20241003",
    "pytest-cov>=6.0.0,<7",
    "types-gevent>=24.11.0.20241230,<25",
    "types-greenlet>=3.1.0.20241221,<4",
    "types-pexpect>=4.9.0.20241208,<5",
    "types-unidiff>=0.7.0.20240505,<0.8",
    "uv>=0.6.2",
]

[tool.hatch.build]
include = ["codeflash"]
exclude = [
    "docs/*",
    "experiments/*",
    "tests/*",
    "*.pyc",
    "__pycache__",
    "*.pyo",
    "*.pyd",
    "*.so",
    "*.dylib",
    "*.dll",
    "*.exe",
    "*.log",
    "*.tmp",
    ".env",
    ".env.*",
    "**/.env",
    "**/.env.*",
    ".env.example",
    "*.pem",
    "*.key",
    "secrets.*",
    "config.yaml",
    "config.json",
    ".git",
    ".gitignore",
    ".gitattributes",
    ".github",
    "Dockerfile",
    "docker-compose.yml",
    "*.md",
    "*.txt",
    "*.csv",
    "*.db",
    "*.sqlite3",
    "*.pdf",
    "*.docx",
    "*.xlsx",
    "*.pptx",
    "*.iml",
    ".idea",
    ".vscode",
    ".DS_Store",
    "Thumbs.db",
    "venv",
    "env",
]

<<<<<<< HEAD
=======
# Versions here the minimum required versions for the project. These should be as loose as possible.
[tool.poetry.dependencies]
python = ">=3.9"
unidiff = ">=0.7.4"
pytest = ">=7.0.0,<8.3.4"
gitpython = ">=3.1.31"
libcst = ">=1.0.1"
jedi = ">=0.19.1"
tiktoken = ">=0.3.2"
timeout-decorator = ">=0.5.0"
pytest-timeout = ">=2.1.0"
tomlkit = ">=0.11.7"
unittest-xml-reporting = ">=3.2.0"
junitparser = ">=3.1.0"
pydantic = ">=1.10.1"
humanize = ">=4.0.0"
posthog = ">=3.0.0,<=3.11.0"
click = ">=8.1.0"
inquirer = ">=3.0.0"
sentry-sdk = ">=1.40.6,<3.0.0"
parameterized = ">=0.9.0"
isort = ">=5.11.0"
dill = ">=0.3.8"
rich = ">=13.8.1"
lxml = ">=5.3.0"
crosshair-tool = ">=0.0.78"
coverage = ">=7.6.4"
line_profiler=">=4.2.0" #this is the minimum version which supports python 3.13
[tool.poetry.group.dev]
optional = true

# Don't forget to install the poetry plugins we use too:
# poetry self add poetry-dynamic-versioning

[tool.poetry.group.dev.dependencies]
ipython = ">=8.12.0"
mypy = ">=1.13"
ruff = ">=0.7.0"
lxml-stubs = ">=0.5.1"
pandas-stubs = ">=2.2.2.240807, <2.2.3.241009"
types-Pygments = ">=2.18.0.20240506"
types-colorama = ">=0.4.15.20240311"
types-decorator = ">=5.1.8.20240310"
types-jsonschema = ">=4.23.0.20240813"
types-requests = ">=2.32.0.20241016"
types-six = ">=1.16.21.20241009"
types-cffi = ">=1.16.0.20240331"
types-openpyxl = ">=3.1.5.20241020"
types-regex = ">=2024.9.11.20240912"
types-python-dateutil = ">=2.9.0.20241003"
pytest-cov = "^6.0.0"
types-gevent = "^24.11.0.20241230"
types-greenlet = "^3.1.0.20241221"
types-pexpect = "^4.9.0.20241208"
types-unidiff = "^0.7.0.20240505"
uv = ">=0.6.2"

[tool.poetry.build]
script = "codeflash/update_license_version.py"

[tool.poetry.scripts]
codeflash = "codeflash.main:main"

>>>>>>> 96e2a2e1
[tool.mypy]
show_error_code_links = true
pretty = true
show_absolute_path = true
show_error_context = true
show_error_end = true
strict = true
warn_unreachable = true
install_types = true
plugins = ["pydantic.mypy"]

[[tool.mypy.overrides]]
module = ["jedi", "jedi.api.classes", "inquirer", "inquirer.themes", "numba"]
ignore_missing_imports = true

[tool.pydantic-mypy]
init_forbid_extra = true
init_typed = true
warn_required_dynamic_aliases = true

[tool.ruff]
line-length = 120
fix = true
show-fixes = true
exclude = ["code_to_optimize/", "pie_test_set/", "tests/"]

[tool.ruff.lint]
select = ["ALL"]
ignore = [
    "C901",
    "D100",
    "D101",
    "D102",
    "D103",
    "D105",
    "D107",
    "D203",  # incorrect-blank-line-before-class (incompatible with D211)
    "D213",  # multi-line-summary-second-line (incompatible with D212)
    "S101",
    "S603",
    "S607",
    "COM812",
    "FIX002",
    "PLR0912",
    "PLR0913",
    "PLR0915",
    "TD002",
    "TD003",
    "TD004",
    "PLR2004",
    "UP007" # remove once we drop 3.9 support.
]

[tool.ruff.lint.flake8-type-checking]
strict = true
runtime-evaluated-base-classes = ["pydantic.BaseModel"]
runtime-evaluated-decorators = ["pydantic.validate_call", "pydantic.dataclasses.dataclass"]

[tool.ruff.lint.pep8-naming]
classmethod-decorators = [
    # Allow Pydantic's `@validator` decorator to trigger class method treatment.
    "pydantic.validator",
]

[tool.ruff.lint.isort]
split-on-trailing-comma = false

[tool.ruff.format]
docstring-code-format = true
skip-magic-trailing-comma = true


[tool.codeflash]
module-root = "codeflash"
tests-root = "tests"
test-framework = "pytest"
formatter-cmds = [
    "uvx ruff check --exit-zero --fix $file",
    "uvx ruff format $file",
]

[tool.hatch.build.hooks.vcs]
version-file = "codeflash/version.py"

[tool.hatch.version]
source = "vcs"
tag-pattern = "(?:^|^v|^release/)(?P<version>[0-9]+\\.[0-9]+\\.[0-9]+)$"


[build-system]
requires = ["hatchling", "hatch-vcs"]
build-backend = "hatchling.build"<|MERGE_RESOLUTION|>--- conflicted
+++ resolved
@@ -120,72 +120,6 @@
     "env",
 ]
 
-<<<<<<< HEAD
-=======
-# Versions here the minimum required versions for the project. These should be as loose as possible.
-[tool.poetry.dependencies]
-python = ">=3.9"
-unidiff = ">=0.7.4"
-pytest = ">=7.0.0,<8.3.4"
-gitpython = ">=3.1.31"
-libcst = ">=1.0.1"
-jedi = ">=0.19.1"
-tiktoken = ">=0.3.2"
-timeout-decorator = ">=0.5.0"
-pytest-timeout = ">=2.1.0"
-tomlkit = ">=0.11.7"
-unittest-xml-reporting = ">=3.2.0"
-junitparser = ">=3.1.0"
-pydantic = ">=1.10.1"
-humanize = ">=4.0.0"
-posthog = ">=3.0.0,<=3.11.0"
-click = ">=8.1.0"
-inquirer = ">=3.0.0"
-sentry-sdk = ">=1.40.6,<3.0.0"
-parameterized = ">=0.9.0"
-isort = ">=5.11.0"
-dill = ">=0.3.8"
-rich = ">=13.8.1"
-lxml = ">=5.3.0"
-crosshair-tool = ">=0.0.78"
-coverage = ">=7.6.4"
-line_profiler=">=4.2.0" #this is the minimum version which supports python 3.13
-[tool.poetry.group.dev]
-optional = true
-
-# Don't forget to install the poetry plugins we use too:
-# poetry self add poetry-dynamic-versioning
-
-[tool.poetry.group.dev.dependencies]
-ipython = ">=8.12.0"
-mypy = ">=1.13"
-ruff = ">=0.7.0"
-lxml-stubs = ">=0.5.1"
-pandas-stubs = ">=2.2.2.240807, <2.2.3.241009"
-types-Pygments = ">=2.18.0.20240506"
-types-colorama = ">=0.4.15.20240311"
-types-decorator = ">=5.1.8.20240310"
-types-jsonschema = ">=4.23.0.20240813"
-types-requests = ">=2.32.0.20241016"
-types-six = ">=1.16.21.20241009"
-types-cffi = ">=1.16.0.20240331"
-types-openpyxl = ">=3.1.5.20241020"
-types-regex = ">=2024.9.11.20240912"
-types-python-dateutil = ">=2.9.0.20241003"
-pytest-cov = "^6.0.0"
-types-gevent = "^24.11.0.20241230"
-types-greenlet = "^3.1.0.20241221"
-types-pexpect = "^4.9.0.20241208"
-types-unidiff = "^0.7.0.20240505"
-uv = ">=0.6.2"
-
-[tool.poetry.build]
-script = "codeflash/update_license_version.py"
-
-[tool.poetry.scripts]
-codeflash = "codeflash.main:main"
-
->>>>>>> 96e2a2e1
 [tool.mypy]
 show_error_code_links = true
 pretty = true
