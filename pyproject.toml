[tool]
[tool.poetry]
name = "codeflash"
version = "0.0.0" # Determined by poetry-dynamic-versioning during `poetry build`
description = "Client for codeflash.ai - automatic code performance optimization, powered by AI"
license = "BSL-1.1"
authors = ["CodeFlash Inc. <contact@codeflash.ai>"]
homepage = "https://codeflash.ai"
readme = "README.md"
packages = [
    { include = "codeflash" },
]
keywords = ["codeflash", "performance", "optimization", "ai", "code", "machine learning", "LLM"]

# Don't forget to install the poetry plugins we use too:
# poetry self add poetry-dynamic-versioning

[tool.poetry.dependencies]
python = ">=3.9,<4.0"
unidiff = ">=0.7.4"
pytest = ">=7.0.0"
gitpython = ">=3.1.31"
libcst = ">=1.0.1"
jedi = ">=0.19.1"
tiktoken = ">=0.3.2"
timeout-decorator = ">=0.5.0"
pytest-timeout = ">=2.1.0"
tomlkit = ">=0.11.7"
unittest-xml-reporting = ">=3.2.0"
junitparser = ">=3.1.0"
pydantic = ">=1.10.1"
black = ">=22.3.0"
humanize = ">=4.0.0"
posthog = ">=3.0.0"
click = ">=8.1.0"
inquirer = ">=3.0.0"
sentry-sdk = ">=1.40.6,<3.0.0"
parameterized = ">=0.9.0"
returns = "^0.22.0"
isort = ">=5.11.0"
dill = "^0.3.8"

[tool.poetry.group.dev]
optional = true

[tool.poetry.group.dev.dependencies]
ipython = "^8.12.0"
mypy = "^1.9.0"
<<<<<<< HEAD
ruff = ">=0.5.0,<0.6.0"
ruff-lsp = "^0.0.53"
=======
ruff = ">=0.3.5,<0.5.0"
ruff-lsp = ">=0.0.53,<0.0.55"
>>>>>>> 00850619


[tool.poetry.build]
script = "codeflash/update_license_version.py"

[tool.poetry.scripts]
codeflash = "codeflash.main:main"

[tool.mypy]
pretty = true
show_absolute_path = true
show_column_numbers = true
show_error_context = true
strict = true
warn_unreachable = true
plugins = [
    "pydantic.mypy"
]

[[tool.mypy.overrides]]
module = [
    "jedi",
    "jedi.api.classes"
]
ignore_missing_imports = true

[tool.pydantic-mypy]
init_forbid_extra = true
init_typed = true
warn_required_dynamic_aliases = true

[tool.ruff.lint]
select = ["ALL"]
unfixable = ["F401"]
ignore = ["S101", "D103", "FIX002"]

[tool.ruff.lint.flake8-type-checking]
strict = true
runtime-evaluated-base-classes = ["pydantic.BaseModel"]
runtime-evaluated-decorators = ["pydantic.validate_call"]

[tool.ruff.lint.pep8-naming]
classmethod-decorators = [
    # Allow Pydantic's `@validator` decorator to trigger class method treatment.
    "pydantic.validator",
]

[tool.ruff.lint.per-file-ignores]
"**/*" = ["D102"]

[tool.ruff]
line-length = 110

[tool.ruff.format]
docstring-code-format = true

[tool.poetry-dynamic-versioning]
enable = true
style = "pep440"
vcs = "git"

[tool.poetry-dynamic-versioning.substitution]
files = ["codeflash/version.py"]

[tool.poetry-dynamic-versioning.files."codeflash/version.py"]
persistent-substitution = true
initial-content = """
  # These version placeholders will be replaced by poetry-dynamic-versioning during `poetry build`.
  __version__ = "0.0.0"
  __version_tuple__ = (0, 0, 0)
"""


[tool.codeflash]
module-root = "codeflash"
tests-root = "tests"
test-framework = "pytest"
formatter-cmds = ["poetry run ruff check --exit-zero --fix $file", "poetry run ruff format $file"]


[build-system]
requires = ["poetry-core>=1.0.0", "poetry-dynamic-versioning>=1.2.0,<2.0.0"]
build-backend = "poetry_dynamic_versioning.backend"<|MERGE_RESOLUTION|>--- conflicted
+++ resolved
@@ -46,13 +46,8 @@
 [tool.poetry.group.dev.dependencies]
 ipython = "^8.12.0"
 mypy = "^1.9.0"
-<<<<<<< HEAD
 ruff = ">=0.5.0,<0.6.0"
-ruff-lsp = "^0.0.53"
-=======
-ruff = ">=0.3.5,<0.5.0"
 ruff-lsp = ">=0.0.53,<0.0.55"
->>>>>>> 00850619
 
 
 [tool.poetry.build]
