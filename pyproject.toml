--- conflicted
+++ resolved
@@ -28,11 +28,8 @@
 posthog = ">=3.0.0"
 click = ">=8.1.0"
 inquirer = ">=3.0.0"
-<<<<<<< HEAD
+sentry-sdk = "^1.40.6"
 parameterized = ">=0.9.0"
-=======
-sentry-sdk = "^1.40.6"
->>>>>>> ee8da6ee
 
 [tool.poetry.group.dev]
 optional = true
